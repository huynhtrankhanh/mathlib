%%%%%%%%%%%%%%%%%%%%%%%%%%%%%%%%%%%%%%%%%%%%%%%%%%%%%%%%%%%%%%%%%%%%%%%
%                                                                     %
% This is a database of documents referenced in mathlib file headers. %
%                                                                     %
%%%%%%%%%%%%%%%%%%%%%%%%%%%%%%%%%%%%%%%%%%%%%%%%%%%%%%%%%%%%%%%%%%%%%%%

@book{axler2015,
 Author = {Sheldon Axler},
 Title = {Linear algebra done right. 3rd ed.},
 FJournal = {Undergraduate Texts in Mathematics},
 Journal = {Undergraduate Texts Math.},
 ISSN = {0172-6056; 2197-5604/e},
 Edition = {3rd ed.},
 ISBN = {978-3-319-11079-0/hbk; 978-3-319-11080-6/ebook},
 Pages = {xvii + 340},
 Year = {2015},
 Publisher = {Springer},
}

@article {MR1167694,
    AUTHOR = {Blass, Andreas},
     TITLE = {A game semantics for linear logic},
   JOURNAL = {Ann. Pure Appl. Logic},
  FJOURNAL = {Annals of Pure and Applied Logic},
    VOLUME = {56},
      YEAR = {1992},
    NUMBER = {1-3},
     PAGES = {183--220},
      ISSN = {0168-0072},
   MRCLASS = {03B70 (68Q55)},
  MRNUMBER = {1167694},
MRREVIEWER = {Fangmin Song},
       DOI = {10.1016/0168-0072(92)90073-9},
       URL = {https://doi.org/10.1016/0168-0072(92)90073-9},
}

@book {bourbaki1966,
    AUTHOR = {Bourbaki, Nicolas},
     TITLE = {Elements of mathematics. {G}eneral topology. {P}art 1},
 PUBLISHER = {Hermann, Paris; Addison-Wesley Publishing Co., Reading,
              Mass.-London-Don Mills, Ont.},
      YEAR = {1966},
     PAGES = {vii+437},
   MRCLASS = {54.00 (00.00)},
  MRNUMBER = {0205210},
}

@book {bourbaki1975,
    AUTHOR = {Bourbaki, Nicolas},
     TITLE = {Lie groups and {L}ie algebras. {C}hapters 1--3},
    SERIES = {Elements of Mathematics (Berlin)},
      NOTE = {Translated from the French,
              Reprint of the 1989 English translation},
 PUBLISHER = {Springer-Verlag, Berlin},
      YEAR = {1998},
     PAGES = {xviii+450},
      ISBN = {3-540-64242-0},
   MRCLASS = {17Bxx (00A05 22Exx)},
  MRNUMBER = {1728312},
}

@book {conway2001,
    AUTHOR = {Conway, J. H.},
     TITLE = {On numbers and games},
   EDITION = {Second},
 PUBLISHER = {A K Peters, Ltd., Natick, MA},
      YEAR = {2001},
     PAGES = {xii+242},
      ISBN = {1-56881-127-6},
   MRCLASS = {00A08 (05-01 91A05)},
  MRNUMBER = {1803095},
}

@article {erdosrenyisos,
    AUTHOR = {P. Erd\"os, A.R\'enyi, and V. S\'os},
     TITLE = {On a problem of graph theory},
   JOURNAL = {Studia Sci. Math.},
    NUMBER = {1},
      YEAR = {1966},
     PAGES = {215--235},
       URL = {https://www.renyi.hu/~p_erdos/1966-06.pdf},
}

@book {gouvea1997,
    AUTHOR = {Gouv\^{e}a, Fernando Q.},
     TITLE = {{$p$}-adic numbers},
    SERIES = {Universitext},
   EDITION = {Second},
      NOTE = {An introduction},
 PUBLISHER = {Springer-Verlag, Berlin},
      YEAR = {1997},
     PAGES = {vi+298},
      ISBN = {3-540-62911-4},
   MRCLASS = {11S80 (11-01 12J25)},
  MRNUMBER = {1488696},
       DOI = {10.1007/978-3-642-59058-0},
       URL = {https://doi.org/10.1007/978-3-642-59058-0},
}

@article {huneke2002,
    AUTHOR = {Huneke, Craig},
     TITLE = {The Friendship Theorem},
 PUBLISHER = {Mathematical Association of America},
      YEAR = {2002},
     PAGES = {192--194},
   JOURNAL = {The American Mathematical Monthly},
      ISSN = {00029890, 19300972},
    VOLUME = {109},
    NUMBER = {2},
       DOI = {10.1080/00029890.2002.11919853},
       URL = {https://doi.org/10.1080/00029890.2002.11919853},
}

@book {james1999,
    AUTHOR = {James, Ioan},
     TITLE = {Topologies and uniformities},
    SERIES = {Springer Undergraduate Mathematics Series},
      NOTE = {Revised version of {{\i}t Topological and uniform spaces}
              [Springer, New York, 1987;  MR0884154 (89b:54001)]},
 PUBLISHER = {Springer-Verlag London, Ltd., London},
      YEAR = {1999},
     PAGES = {xvi+230},
      ISBN = {1-85233-061-9},
   MRCLASS = {54-01 (54A05 54E15)},
  MRNUMBER = {1687407},
MRREVIEWER = {Hans-Peter A. K\"{u}nzi},
       DOI = {10.1007/978-1-4471-3994-2},
       URL = {https://doi.org/10.1007/978-1-4471-3994-2},
}

@article {joyal1977,
 author = {André Joyal},
 title = {Remarques sur la théorie des jeux à deux personnes},
 journal = {Gazette des Sciences Mathematiques du Québec},
 volume = {1},
 number = {4},
 pages = {46--52},
 year = {1977},
 note = {(English translation at https://bosker.files.wordpress.com/2010/12/joyal-games.pdf)}
}

@inproceedings{lewis2019,
 author = {Lewis, Robert Y.},
 title = {A Formal Proof of {H}ensel's Lemma over the {$p$}-adic Integers},
 booktitle = {Proceedings of the 8th ACM SIGPLAN International Conference on Certified Programs and Proofs},
 series = {CPP 2019},
 year = {2019},
 isbn = {978-1-4503-6222-1},
 location = {Cascais, Portugal},
 pages = {15--26},
 numpages = {12},
 url = {http://doi.acm.org/10.1145/3293880.3294089},
 doi = {10.1145/3293880.3294089},
 acmid = {3294089},
 publisher = {ACM},
 address = {New York, NY, USA},
 keywords = {Hensel's lemma, Lean, formal proof, p-adic},
}

@book {riehl2017,
   AUTHOR = {Riehl, Emily},
    TITLE = {Category theory in context},
PUBLISHER = {Dover Publications},
     YEAR = {2017},
     ISBN = {048680903X},
      URL = {http://www.math.jhu.edu/~eriehl/context.pdf},
}

@book{wall2018analytic,
  title={Analytic Theory of Continued Fractions},
  author={Wall, H.S.},
  isbn={9780486830445},
  series={Dover Books on Mathematics},
  year={2018},
  publisher={Dover Publications}
}

@book{hardy2008introduction,
  title={An Introduction to the Theory of Numbers},
  author={Hardy, GH and Wright, EM and Heath-Brown, Roger and Silverman, Joseph},
  year={2008},
  publisher={Oxford University Press}
}

@article{ahrens2017,
 author = {Benedikt Ahrens and Peter LeFanu Lumsdaine},
   year = {2019},
  title = {Displayed Categories},
journal = {Logical Methods in Computer Science},
 volume = {15},
  issue = {1},
    doi = {10.23638/LMCS-15(1:20)2019},
}

@Book{HubbardWest-ode,
author = {John H. Hubbard and Beverly H. West},
title = {Differential Equations: A Dynamical Systems Approach},
subtitle = {Ordinary Differential Equations},
year = {1991},
publisher = {Springer},
location = {New York},
volume = {5},
isbn = {978-1-4612-8693-6},
doi = {10.1007/978-1-4612-4192-8},
pages = {XX, 350},
}

@book{borceux-vol1,
  title={Handbook of Categorical Algebra: Volume 1, Basic Category Theory},
  author={Borceux, Francis},
  series={Encyclopedia of Mathematics},
  volume={50},
  year={1994},
  publisher={Cambridge University Press}
}

@book{borceux-vol2,
  title={Handbook of Categorical Algebra: Volume 2, Categories and Structures},
  author={Borceux, Francis},
  series={Encyclopedia of Mathematics},
  volume={51},
  year={1994},
  publisher={Cambridge University Press}
}
@book {atiyah-macdonald,
    AUTHOR = {Atiyah, M. F. and Macdonald, I. G.},
     TITLE = {Introduction to commutative algebra},
 PUBLISHER = {Addison-Wesley Publishing Co., Reading, Mass.-London-Don
              Mills, Ont.},
      YEAR = {1969},
     PAGES = {ix+128},
   MRCLASS = {13.00},
  MRNUMBER = {0242802},
MRREVIEWER = {J. A. Johnson},
}

@book {soare1987,
    AUTHOR = {Soare, Robert I.},
     TITLE = {Recursively enumerable sets and degrees},
    SERIES = {Perspectives in Mathematical Logic},
      NOTE = {A study of computable functions and computably generated sets},
 PUBLISHER = {Springer-Verlag, Berlin},
      YEAR = {1987},
     PAGES = {xviii+437},
      ISBN = {3-540-15299-7},
   MRCLASS = {03-02 (03D20 03D25 03D30)},
  MRNUMBER = {882921},
MRREVIEWER = {Peter G. Hinman},
       DOI = {10.1007/978-3-662-02460-7}
}

@book {tao2010,
  author = {Tao, Terence},
  title = {An Epsilon of Room, I: Real Analysis: Pages from Year Three of a Mathematical Blog},
  year = 2010,
  publisher = {American Mathematical Society},
  url = {https://terrytao.files.wordpress.com/2010/02/epsilon.pdf}
}

@inproceedings{carneiro2019,
  author    = {Mario M. Carneiro},
  editor    = {John Harrison and
               John O'Leary and
               Andrew Tolmach},
  title     = {Formalizing Computability Theory via Partial Recursive Functions},
  booktitle = {10th International Conference on Interactive Theorem Proving, {ITP}
               2019, September 9-12, 2019, Portland, OR, {USA}},
  series    = {LIPIcs},
  volume    = {141},
  pages     = {12:1--12:17},
  publisher = {Schloss Dagstuhl - Leibniz-Zentrum f{\"{u}}r Informatik},
  year      = {2019},
  url       = {https://doi.org/10.4230/LIPIcs.ITP.2019.12},
  doi       = {10.4230/LIPIcs.ITP.2019.12},
  timestamp = {Fri, 27 Sep 2019 15:57:06 +0200},
  biburl    = {https://dblp.org/rec/conf/itp/Carneiro19.bib},
  bibsource = {dblp computer science bibliography, https://dblp.org}
}

@article{Vaisala_2003,
author = {Jussi Väisälä},
title = {A Proof of the Mazur-Ulam Theorem},
year = 2003,
journal = {The American Mathematical Monthly},
volume = 110,
number = 7,
publisher = {Taylor & Francis, Ltd. on behalf of the Mathematical Association of America},
pages = 633-635,
url = https://www.jstor.org/stable/3647749,
doi = 10.2307/3647749
}

@book{aluffi2016,
title={Algebra: Chapter 0},
author={Aluffi, Paolo},
series={Graduate Studies in Mathematics},
volume={104},
year={2016},
publisher={American Mathematical Society},
edition={Reprinted with corrections by the American Mathematical Society}
}

@Article{ghys87:groupes,
  author =	 {Étienne Ghys},
  title =	 {Groupes d'homeomorphismes du cercle et cohomologie
                  bornee},
  journal =	 {Contemporary Mathematics},
  year =	 1987,
  volume =	 58,
  number =	 {III},
  pages =	 {81-106},
  doi =		 {10.1090/conm/058.3/893858},
  language =	 {french}
}

@book{wasserman2003,
  author = {Wasserman, Larry},
  title = {All Of Statistics: A Concise Course in Statistical Inference},
  year = 2004,
  publisher = {Springer},
}

@misc{wedhorn_adic,
Author = {Torsten Wedhorn},
Title = {Adic Spaces},
Year = {2019},
Eprint = {arXiv:1910.05934},
}

@inproceedings{avigad-carneiro-hudon2019,
  author    = {Jeremy Avigad and
               Mario M. Carneiro and
               Simon Hudon},
  editor    = {John Harrison and
               John O'Leary and
               Andrew Tolmach},
  title     = {Data Types as Quotients of Polynomial Functors},
  booktitle = {10th International Conference on Interactive Theorem Proving, {ITP}
               2019, September 9-12, 2019, Portland, OR, {USA}},
  series    = {LIPIcs},
  volume    = {141},
  pages     = {6:1--6:19},
  publisher = {Schloss Dagstuhl - Leibniz-Zentrum f{\"{u}}r Informatik},
  year      = {2019},
  url       = {https://doi.org/10.4230/LIPIcs.ITP.2019.6},
  doi       = {10.4230/LIPIcs.ITP.2019.6},
  timestamp = {Fri, 27 Sep 2019 15:57:06 +0200},
  biburl    = {https://dblp.org/rec/conf/itp/AvigadCH19.bib},
  bibsource = {dblp computer science bibliography, https://dblp.org}
}

@inproceedings{fuerer-lochbihler-schneider-traytel2020,
  author    = {Basil F{\"{u}}rer and
               Andreas Lochbihler and
               Joshua Schneider and
               Dmitriy Traytel},
  editor    = {Nicolas Peltier and
               Viorica Sofronie{-}Stokkermans},
  title     = {Quotients of Bounded Natural Functors},
  booktitle = {Automated Reasoning - 10th International Joint Conference, {IJCAR}
               2020, Paris, France, July 1-4, 2020, Proceedings, Part {II}},
  series    = {Lecture Notes in Computer Science},
  volume    = {12167},
  pages     = {58--78},
  publisher = {Springer},
  year      = {2020},
  url       = {https://doi.org/10.1007/978-3-030-51054-1\_4},
  doi       = {10.1007/978-3-030-51054-1\_4},
  timestamp = {Mon, 06 Jul 2020 09:05:32 +0200},
  biburl    = {https://dblp.org/rec/conf/cade/FurerLST20.bib},
  bibsource = {dblp computer science bibliography, https://dblp.org}
}

@book{halmos1950measure,
  author    = {Halmos, Paul R},
  title     = {Measure theory},
  publisher = {Springer-Verlag New York},
  year      = 1950,
  isbn      = {978-1-4684-9440-2},
  doi       = {10.1007/978-1-4684-9440-2}
}

@misc{avigad_moura_kong-2017,
Author = {Jeremy Avigad and
          Leonardo de Moura and
          Soonho Kong},
Title = {{T}heorem {P}roving in {L}ean},
Year = {2017},
howpublished = {\url{https://leanprover.github.io/theorem_proving_in_lean/}},
}

@book{Hofstadter-1979,
      author        = "Douglas R Hofstadter",
      title         = "{{G}ödel, {E}scher, {B}ach: an eternal golden braid}",
      publisher     = "Basic Books",
      address       = "New York, NY",
      series        = "Penguin books",
      year          = "1979",
}

@book{marcus1977number,
  title={Number fields},
  author={Marcus, Daniel A and Sacco, Emanuele},
  volume={2},
  year={1977},
  publisher={Springer}
}

@book{cassels1967algebraic,
  title={Algebraic number theory: proceedings of an instructional conference},
  author={Cassels, John William Scott and Fr{\"o}lich, Albrecht},
  year={1967},
  publisher={Academic Pr}
}

@Article{Joyce1982,
  author    = {David Joyce},
  title     = {A classifying invariant of knots, the knot quandle},
  journal   = {Journal of Pure and Applied Algebra},
  year      = {1982},
  volume    = {23},
  number    = {1},
  month     = {1},
  pages     = {37--65},
  doi       = {10.1016/0022-4049(82)90077-9},
  publisher = {Elsevier {BV}}
}

@Article{FennRourke1992,
  author    = {Fenn, Roger and Rourke, Colin},
  journal   = {Journal of Knot Theory and its Ramifications},
  title     = {Racks and links in codimension two},
  year      = {1992},
  issn      = {0218-2165},
  number    = {4},
  pages     = {343--406},
  volume    = {1},
  doi       = {10.1142/S0218216592000203},
  keywords  = {57M25 (57N10)},
  mrnumber  = {1194995}
}

<<<<<<< HEAD
@book{EinsiedlerWard2017,
  author = {Einsiedler, Manfred and Ward, Thomas},
  title = {Functional Analysis, Spectral Theory, and Applications},
  year = 2017,
  publisher = {Springer},
  doi = {10.1007/978-3-319-58540-6},
=======
@book{LurieSAG,
  title={Spectral Algebraic Geometry},
  author={Jacob Lurie},
  url={https://www.math.ias.edu/~lurie/papers/SAG-rootfile.pdf},
  year={last updated 2018},
>>>>>>> 25d83437
}<|MERGE_RESOLUTION|>--- conflicted
+++ resolved
@@ -440,18 +440,17 @@
   mrnumber  = {1194995}
 }
 
-<<<<<<< HEAD
+@book{LurieSAG,
+  title={Spectral Algebraic Geometry},
+  author={Jacob Lurie},
+  url={https://www.math.ias.edu/~lurie/papers/SAG-rootfile.pdf},
+  year={last updated 2018},
+}
+
 @book{EinsiedlerWard2017,
   author = {Einsiedler, Manfred and Ward, Thomas},
   title = {Functional Analysis, Spectral Theory, and Applications},
   year = 2017,
   publisher = {Springer},
   doi = {10.1007/978-3-319-58540-6},
-=======
-@book{LurieSAG,
-  title={Spectral Algebraic Geometry},
-  author={Jacob Lurie},
-  url={https://www.math.ias.edu/~lurie/papers/SAG-rootfile.pdf},
-  year={last updated 2018},
->>>>>>> 25d83437
 }