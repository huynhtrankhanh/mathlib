/-
Copyright (c) 2021 Alena Gusakov. All rights reserved.
Released under Apache 2.0 license as described in the file LICENSE.
Authors: Alena Gusakov
-/
import combinatorics.simple_graph.basic
import data.set.finite
/-!
# Strongly regular graphs

## Main definitions

* `G.is_SRG_of n k l m` (see `is_simple_graph.is_SRG_of`) is a structure for a `simple_graph`
  satisfying the following conditions:
  * The cardinality of the vertex set is `n`
  * `G` is a regular graph with degree `k`
  * The number of common neighbors between any two adjacent vertices in `G` is `l`
  * The number of common neighbors between any two nonadjacent vertices in `G` is `m`

## TODO
- Prove that the complement of a strongly regular graph is strongly regular with parameters
  `is_SRG_of n (n - k - 1) (n - 2 - 2k + m) (n - 2k + l)`
- Prove that the parameters of a strongly regular graph
  obey the relation `(n - k - 1) * m = k * (k - l - 1)`
- Prove that if `I` is the identity matrix and `J` is the all-one matrix,
  then the adj matrix `A` of SRG obeys relation `A^2 = kI + lA + m(J - I - A)`
-/

universes u

namespace simple_graph
variables {V : Type u}
variables [fintype V] [decidable_eq V]
variables (G : simple_graph V) [decidable_rel G.adj]

/--
A graph is strongly regular with parameters `n k l m` if
 * its vertex set has cardinality `n`
 * it is regular with degree `k`
 * every pair of adjacent vertices has `l` common neighbors
 * every pair of nonadjacent vertices has `m` common neighbors
-/
structure is_SRG_of (n k l m : ℕ) : Prop :=
(card : fintype.card V = n)
(regular : G.is_regular_of_degree k)
(adj_common : ∀ (v w : V), G.adj v w → finset.card (G.common_neighbor_finset v w) = l)
(nadj_common : ∀ (v w : V), v ≠ w ∧ ¬ G.adj v w →
  finset.card (G.common_neighbor_finset v w) = m)

open finset

/-- Empty graphs are strongly regular. Note that the parameter `l` can take any value
  for empty graphs, since there are no pairs of adjacent vertices. -/
lemma empty_strongly_regular (l : ℕ) : (empty_graph V).is_SRG_of (fintype.card V) 0 l 0 :=
{ card := rfl,
  regular := empty_graph_degree,
  adj_common := λ v w h, h.elim,
  nadj_common := λ v w h,
    begin
      simp only [card_eq_zero],
      ext;
      rw mem_common_neighbor_finset,
      rw empty_graph,
      simp only [and_self, not_mem_empty],
    end }

-- first of all, what is `2*(k + 1) - m` in `G`? what does it count?
-- it counts the number of vertices that are adjacent to either `v` or `w` when `¬ G.adj v w`
-- so it's the cardinality of `G.neighbor_set v ∪ G.neighbor_set w`
lemma card_neighbor_set_union_nadj (n k l m : ℕ) (h : G.is_SRG_of n k l m) (v w : V) (h2 : ¬ G.adj v w)
  (h3 : v ≠ w) :
finset.card (G.neighbor_finset v ∪ G.neighbor_finset w) = 2 * k - m :=
begin
  rw ← h.nadj_common v w ⟨h3, h2⟩,
  apply @nat.add_right_cancel _ (finset.card (G.common_neighbor_finset v w)),
  rw nat.sub_add_cancel,
  unfold common_neighbor_finset,
  rw [card_union_add_card_inter, two_mul],
  simp only [card_neighbor_set_eq_degree, set.to_finset_card],
  rw [← degree, ← degree, h.regular v, h.regular w],
  { rw two_mul,
    have h4 : (G.common_neighbor_finset v w).card ≤ k,
    { rw ← h.regular v,
      exact card_common_neighbors_le_degree_left'' _ _ _ },
    apply le_add_right h4 },
end

lemma card_neighbor_set_union_adj (n k l m : ℕ) (h : G.is_SRG_of n k l m) (v w : V) (h2 : G.adj v w)
  (h3 : v ≠ w) :
finset.card (G.neighbor_finset v ∪ G.neighbor_finset w) = 2 * k - l :=
begin
  rw ← h.adj_common v w h2,
  apply @nat.add_right_cancel _ (finset.card (G.common_neighbor_finset v w)),
  rw nat.sub_add_cancel,
  unfold common_neighbor_finset,
  rw [card_union_add_card_inter, two_mul],
  simp only [card_neighbor_set_eq_degree, set.to_finset_card],
  rw [← degree, ← degree, h.regular v, h.regular w],
  { rw two_mul,
    have h4 : (G.common_neighbor_finset v w).card ≤ k,
    { rw ← h.regular v,
      exact card_common_neighbors_le_degree_left'' _ _ _ },
    apply le_add_right h4 },
end

lemma adj_nadj_ne (v w x : V) (h6: ¬G.adj w x) (h3: G.adj w v) : x ≠ v :=
begin
  by_contra,
  apply h6,
  push_neg at h,
  rw h,
  exact h3,
end

@[simp] theorem finset_compl_union (s t : finset V) : (s ∪ t)ᶜ = sᶜ ∩ tᶜ := compl_sup

-- Prove that the complement of a strongly regular graph is strongly regular with parameters
  -- `is_SRG_of n (n - k - 1) (n - 2 - 2k + m) (n - 2k + l)`
lemma strongly_regular_complement (n k l m : ℕ) (h : G.is_SRG_of n k l m) :
  Gᶜ.is_SRG_of n (n - k - 1) (n - (2 * k - m) - 2) (n - (2 * k - l)) :=
{ card := h.card,
  regular :=
    begin
      rw ← h.card,
      exact compl_regular_is_regular G k h.regular,
    end,
  adj_common :=
    begin
      intros v w h2,
      unfold common_neighbor_finset,
      simp_rw [compl_neighbor_finset G v, compl_neighbor_finset G w],
      have h3 : (G.neighbor_finset v)ᶜ \ {v} ∩ ((G.neighbor_finset w)ᶜ \ {w}) =
        (G.neighbor_finset v)ᶜ ∩ (G.neighbor_finset w)ᶜ \ ({w} ∪ {v}),
      { ext;
        simp only [mem_union, mem_sdiff, mem_compl, mem_neighbor_finset, mem_inter, mem_singleton],
        refine ⟨by cc, by cc⟩ },
      simp_rw h3,
      rw [card_sdiff, ← insert_eq, card_insert_of_not_mem, card_singleton, ← finset_compl_union],
      change (1 + 1) with 2,
      -- want `finset.card (G.neighbor_finset v ∪ G.neighbor_finset w) = n - (2 * k - m)`
      rw [card_compl, card_neighbor_set_union_nadj G n k l m h v w, ← h.card],
      { exact h2.2 },
      { exact h2.1 },
      { rw not_mem_singleton,
        apply Gᶜ.ne_of_adj ((Gᶜ.edge_symm v w).1 h2) },
      { apply union_subset,
        { apply subset_inter,
          { rw singleton_subset_iff,
            simp only [mem_compl, mem_neighbor_finset],
            exact h2.2 },
          { rw singleton_subset_iff,
            simp only [mem_compl, irrefl, not_false_iff, mem_neighbor_finset]} },
        { rw singleton_subset_iff,
          simp only [true_and, mem_compl, irrefl, not_false_iff, mem_neighbor_finset, mem_inter],
          rw edge_symm,
          exact h2.2 },
        },
    end,
  nadj_common :=
    begin
      intros v w h2,
      unfold common_neighbor_finset,
      simp_rw [compl_neighbor_finset G v, compl_neighbor_finset G w],
      have h3 : (G.neighbor_finset v)ᶜ \ {v} ∩ ((G.neighbor_finset w)ᶜ \ {w}) =
        (G.neighbor_finset v)ᶜ ∩ (G.neighbor_finset w)ᶜ \ ({w} ∪ {v}),
      { ext;
        simp,
        refine ⟨by cc, by cc⟩ },
      simp_rw h3,
      have h4 : (G.neighbor_finset v)ᶜ ∩ (G.neighbor_finset w)ᶜ \ ({w} ∪ {v}) =
        (G.neighbor_finset v)ᶜ ∩ (G.neighbor_finset w)ᶜ,
      { ext;
        simp,
        intros h5 h6,
        push_neg,
        split,
        { have h4 : G.adj w v,
          { rw adj_compl,
            refine ⟨ne.symm h2.1, _⟩,
            rw edge_symm,
            exact h2.2 },
          apply adj_nadj_ne G w v a h5,
          rw edge_symm,
          exact h4 },
        { have h3 : G.adj v w,
          { rw adj_compl,
            refine ⟨h2.1, h2.2⟩ },
          apply adj_nadj_ne G v w a h6,
          rw edge_symm,
          exact h3 } },
      rw [h4, ← finset_compl_union, card_compl, card_neighbor_set_union_adj G n k l m h v w,
        ← h.card],
      rw ← adj_compl at h2,
      { exact h2 },
      { exact h2.1 },
    end }

/-Complete graphs are strongly regular. Note that the parameter `m` can take any value
  for complete graphs, since there are no distinct pairs of nonadjacent vertices. -/
<<<<<<< HEAD
/-lemma complete_strongly_regular (m : ℕ) :
  (complete_graph V).is_SRG_of (fintype.card V) (fintype.card V - 1) (fintype.card V - 2) m :=
=======
lemma complete_strongly_regular (m : ℕ) :
  (⊤ : simple_graph V).is_SRG_of (fintype.card V) (fintype.card V - 1) (fintype.card V - 2) m :=
>>>>>>> 60c1d60e
{ card := rfl,
  regular := --exact compl_regular_is_regular G k h.regular,
    begin
<<<<<<< HEAD
      simp_rw ← compl_empty,
      rw ← nat.sub_zero (fintype.card V),
      apply compl_regular_is_regular (empty_graph V) 0,
      sorry,
=======
      simp only [fintype.card_of_finset, mem_common_neighbors, filter_not, ←not_or_distrib,
                 filter_eq, filter_or, card_univ_diff, mem_univ, if_pos, ←insert_eq, top_adj],
      rw [card_insert_of_not_mem, card_singleton],
      simp [h]
>>>>>>> 60c1d60e
    end,
  adj_common := _,
  nadj_common := _ }-/


end simple_graph<|MERGE_RESOLUTION|>--- conflicted
+++ resolved
@@ -197,27 +197,15 @@
 
 /-Complete graphs are strongly regular. Note that the parameter `m` can take any value
   for complete graphs, since there are no distinct pairs of nonadjacent vertices. -/
-<<<<<<< HEAD
-/-lemma complete_strongly_regular (m : ℕ) :
-  (complete_graph V).is_SRG_of (fintype.card V) (fintype.card V - 1) (fintype.card V - 2) m :=
-=======
 lemma complete_strongly_regular (m : ℕ) :
   (⊤ : simple_graph V).is_SRG_of (fintype.card V) (fintype.card V - 1) (fintype.card V - 2) m :=
->>>>>>> 60c1d60e
 { card := rfl,
   regular := --exact compl_regular_is_regular G k h.regular,
     begin
-<<<<<<< HEAD
-      simp_rw ← compl_empty,
-      rw ← nat.sub_zero (fintype.card V),
-      apply compl_regular_is_regular (empty_graph V) 0,
-      sorry,
-=======
       simp only [fintype.card_of_finset, mem_common_neighbors, filter_not, ←not_or_distrib,
                  filter_eq, filter_or, card_univ_diff, mem_univ, if_pos, ←insert_eq, top_adj],
       rw [card_insert_of_not_mem, card_singleton],
       simp [h]
->>>>>>> 60c1d60e
     end,
   adj_common := _,
   nadj_common := _ }-/
