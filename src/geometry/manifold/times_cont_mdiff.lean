/-
Copyright (c) 2020 Sébastien Gouëzel. All rights reserved.
Released under Apache 2.0 license as described in the file LICENSE.
Authors: Sébastien Gouëzel
-/

import geometry.manifold.mfderiv
import geometry.manifold.local_invariant_properties

/-!
# Smooth functions between smooth manifolds

We define `Cⁿ` functions between smooth manifolds, as functions which are `Cⁿ` in charts, and prove
basic properties of these notions.

## Main definitions and statements

Let `M ` and `M'` be two smooth manifolds, with respect to model with corners `I` and `I'`. Let
`f : M → M'`.

* `times_cont_mdiff_within_at I I' n f s x` states that the function `f` is `Cⁿ` within the set `s`
  around the point `x`.
* `times_cont_mdiff_at I I' n f x` states that the function `f` is `Cⁿ` around `x`.
* `times_cont_mdiff_on I I' n f s` states that the function `f` is `Cⁿ` on the set `s`
* `times_cont_mdiff I I' n f` states that the function `f` is `Cⁿ`.
* `times_cont_mdiff_on.comp` gives the invariance of the `Cⁿ` property under composition
* `times_cont_mdiff_on.times_cont_mdiff_on_tangent_map_within` states that the bundled derivative
  of a `Cⁿ` function in a domain is `Cᵐ` when `m + 1 ≤ n`.
* `times_cont_mdiff.times_cont_mdiff_tangent_map` states that the bundled derivative
  of a `Cⁿ` function is `Cᵐ` when `m + 1 ≤ n`.
* `times_cont_mdiff_iff_times_cont_diff` states that, for functions between vector spaces,
  manifold-smoothness is equivalent to usual smoothness.

We also give many basic properties of smooth functions between manifolds, following the API of
smooth functions between vector spaces.

## Implementation details

Many properties follow for free from the corresponding properties of functions in vector spaces,
as being `Cⁿ` is a local property invariant under the smooth groupoid. We take advantage of the
general machinery developed in `local_invariant_properties.lean` to get these properties
automatically. For instance, the fact that being `Cⁿ` does not depend on the chart one considers
is given by `lift_prop_within_at_indep_chart`.

For this to work, the definition of `times_cont_mdiff_within_at` and friends has to
follow definitionally the setup of local invariant properties. Still, we recast the definition
in terms of extended charts in `times_cont_mdiff_on_iff` and `times_cont_mdiff_iff`.
-/

open set function filter charted_space smooth_manifold_with_corners
open_locale topological_space manifold

/-! ### Definition of smooth functions between manifolds -/

variables {𝕜 : Type*} [nondiscrete_normed_field 𝕜]
-- declare a smooth manifold `M` over the pair `(E, H)`.
{E : Type*} [normed_group E] [normed_space 𝕜 E]
{H : Type*} [topological_space H] (I : model_with_corners 𝕜 E H)
{M : Type*} [topological_space M] [charted_space H M] [Is : smooth_manifold_with_corners I M]
-- declare a smooth manifold `M'` over the pair `(E', H')`.
{E' : Type*} [normed_group E'] [normed_space 𝕜 E']
{H' : Type*} [topological_space H'] (I' : model_with_corners 𝕜 E' H')
{M' : Type*} [topological_space M'] [charted_space H' M'] [I's : smooth_manifold_with_corners I' M']
-- declare a smooth manifold `N` over the pair `(F, G)`.
{F : Type*} [normed_group F] [normed_space 𝕜 F]
{G : Type*} [topological_space G] {J : model_with_corners 𝕜 F G}
{N : Type*} [topological_space N] [charted_space G N] [Js : smooth_manifold_with_corners J N]
-- declare a smooth manifold `N'` over the pair `(F', G')`.
{F' : Type*} [normed_group F'] [normed_space 𝕜 F']
{G' : Type*} [topological_space G'] {J' : model_with_corners 𝕜 F' G'}
{N' : Type*} [topological_space N'] [charted_space G' N'] [J's : smooth_manifold_with_corners J' N']
-- declare functions, sets, points and smoothness indices
{f f₁ : M → M'} {s s₁ t : set M} {x : M} {m n : with_top ℕ}

/-- Property in the model space of a model with corners of being `C^n` within at set at a point,
when read in the model vector space. This property will be lifted to manifolds to define smooth
functions between manifolds. -/
def times_cont_diff_within_at_prop (n : with_top ℕ) (f s x) : Prop :=
times_cont_diff_within_at 𝕜 n (I' ∘ f ∘ I.symm) (range I ∩ I.symm ⁻¹' s) (I x)

/-- Being `Cⁿ` in the model space is a local property, invariant under smooth maps. Therefore,
it will lift nicely to manifolds. -/
lemma times_cont_diff_within_at_local_invariant_prop (n : with_top ℕ) :
  (times_cont_diff_groupoid ∞ I).local_invariant_prop (times_cont_diff_groupoid ∞ I')
  (times_cont_diff_within_at_prop I I' n) :=
{ is_local :=
  begin
    assume s x u f u_open xu,
    have : range I ∩ I.symm ⁻¹' (s ∩ u) = (range I ∩ I.symm ⁻¹' s) ∩ I.symm ⁻¹' u,
      by simp only [inter_assoc, preimage_inter],
    rw [times_cont_diff_within_at_prop, times_cont_diff_within_at_prop, this],
    symmetry,
    apply times_cont_diff_within_at_inter,
    have : u ∈ 𝓝 (I.symm (I x)),
      by { rw [model_with_corners.left_inv], exact is_open.mem_nhds u_open xu },
    apply continuous_at.preimage_mem_nhds I.continuous_symm.continuous_at this,
  end,
  right_invariance :=
  begin
    assume s x f e he hx h,
    rw times_cont_diff_within_at_prop at h ⊢,
    have : I x = (I ∘ e.symm ∘ I.symm) (I (e x)), by simp only [hx] with mfld_simps,
    rw this at h,
    have : I (e x) ∈ (I.symm) ⁻¹' e.target ∩ range ⇑I, by simp only [hx] with mfld_simps,
    have := ((mem_groupoid_of_pregroupoid.2 he).2.times_cont_diff_within_at this).of_le le_top,
    convert h.comp' _ this using 1,
    { ext y, simp only with mfld_simps },
    { mfld_set_tac }
  end,
  congr :=
  begin
    assume s x f g h hx hf,
    apply hf.congr,
    { assume y hy,
      simp only with mfld_simps at hy,
      simp only [h, hy] with mfld_simps },
    { simp only [hx] with mfld_simps }
  end,
  left_invariance :=
  begin
    assume s x f e' he' hs hx h,
    rw times_cont_diff_within_at_prop at h ⊢,
    have A : (I' ∘ f ∘ I.symm) (I x) ∈ (I'.symm ⁻¹' e'.source ∩ range I'),
      by simp only [hx] with mfld_simps,
    have := ((mem_groupoid_of_pregroupoid.2 he').1.times_cont_diff_within_at A).of_le le_top,
    convert this.comp _ h _,
    { ext y, simp only with mfld_simps },
    { assume y hy, simp only with mfld_simps at hy, simpa only [hy] with mfld_simps using hs hy.2 }
  end }

lemma times_cont_diff_within_at_local_invariant_prop_mono (n : with_top ℕ)
  ⦃s x t⦄ ⦃f : H → H'⦄ (hts : t ⊆ s) (h : times_cont_diff_within_at_prop I I' n f s x) :
  times_cont_diff_within_at_prop I I' n f t x :=
begin
  apply h.mono (λ y hy, _),
  simp only with mfld_simps at hy,
  simp only [hy, hts _] with mfld_simps
end

lemma times_cont_diff_within_at_local_invariant_prop_id (x : H) :
  times_cont_diff_within_at_prop I I ∞ id univ x :=
begin
  simp [times_cont_diff_within_at_prop],
  have : times_cont_diff_within_at 𝕜 ∞ id (range I) (I x) :=
    times_cont_diff_id.times_cont_diff_at.times_cont_diff_within_at,
  apply this.congr (λ y hy, _),
  { simp only with mfld_simps },
  { simp only [model_with_corners.right_inv I hy] with mfld_simps }
end

/-- A function is `n` times continuously differentiable within a set at a point in a manifold if
it is continuous and it is `n` times continuously differentiable in this set around this point, when
read in the preferred chart at this point. -/
def times_cont_mdiff_within_at (n : with_top ℕ) (f : M → M') (s : set M) (x : M) :=
lift_prop_within_at (times_cont_diff_within_at_prop I I' n) f s x

/-- Abbreviation for `times_cont_mdiff_within_at I I' ⊤ f s x`. See also documentation for `smooth`.
-/
@[reducible] def smooth_within_at (f : M → M') (s : set M) (x : M) :=
  times_cont_mdiff_within_at I I' ⊤ f s x

/-- A function is `n` times continuously differentiable at a point in a manifold if
it is continuous and it is `n` times continuously differentiable around this point, when
read in the preferred chart at this point. -/
def times_cont_mdiff_at (n : with_top ℕ) (f : M → M') (x : M) :=
times_cont_mdiff_within_at I I' n f univ x

/-- Abbreviation for `times_cont_mdiff_at I I' ⊤ f x`. See also documentation for `smooth`. -/
@[reducible] def smooth_at (f : M → M') (x : M) := times_cont_mdiff_at I I' ⊤ f x

/-- A function is `n` times continuously differentiable in a set of a manifold if it is continuous
and, for any pair of points, it is `n` times continuously differentiable on this set in the charts
around these points. -/
def times_cont_mdiff_on (n : with_top ℕ) (f : M → M') (s : set M) :=
∀ x ∈ s, times_cont_mdiff_within_at I I' n f s x

/-- Abbreviation for `times_cont_mdiff_on I I' ⊤ f s`. See also documentation for `smooth`. -/
@[reducible] def smooth_on (f : M → M') (s : set M) := times_cont_mdiff_on I I' ⊤ f s

/-- A function is `n` times continuously differentiable in a manifold if it is continuous
and, for any pair of points, it is `n` times continuously differentiable in the charts
around these points. -/
def times_cont_mdiff (n : with_top ℕ) (f : M → M') :=
∀ x, times_cont_mdiff_at I I' n f x

/-- Abbreviation for `times_cont_mdiff I I' ⊤ f`.
Short note to work with these abbreviations: a lemma of the form `times_cont_mdiff_foo.bar` will
apply fine to an assumption `smooth_foo` using dot notation or normal notation.
If the consequence `bar` of the lemma involves `times_cont_diff`, it is still better to restate
the lemma replacing `times_cont_diff` with `smooth` both in the assumption and in the conclusion,
to make it possible to use `smooth` consistently.
This also applies to `smooth_at`, `smooth_on` and `smooth_within_at`.-/
@[reducible] def smooth (f : M → M') := times_cont_mdiff I I' ⊤ f

/-! ### Basic properties of smooth functions between manifolds -/

variables {I I'}

lemma times_cont_mdiff.smooth (h : times_cont_mdiff I I' ⊤ f) : smooth I I' f := h

lemma smooth.times_cont_mdiff (h : smooth I I' f) : times_cont_mdiff I I' ⊤ f := h

lemma times_cont_mdiff_on.smooth_on (h : times_cont_mdiff_on I I' ⊤ f s) : smooth_on I I' f s := h

lemma smooth_on.times_cont_mdiff_on (h : smooth_on I I' f s) : times_cont_mdiff_on I I' ⊤ f s := h

lemma times_cont_mdiff_at.smooth_at (h : times_cont_mdiff_at I I' ⊤ f x) : smooth_at I I' f x := h

lemma smooth_at.times_cont_mdiff_at (h : smooth_at I I' f x) : times_cont_mdiff_at I I' ⊤ f x := h

lemma times_cont_mdiff_within_at.smooth_within_at (h : times_cont_mdiff_within_at I I' ⊤ f s x) :
  smooth_within_at I I' f s x := h

lemma smooth_within_at.times_cont_mdiff_within_at (h : smooth_within_at I I' f s x) :
times_cont_mdiff_within_at I I' ⊤ f s x := h

lemma times_cont_mdiff.times_cont_mdiff_at (h : times_cont_mdiff I I' n f) :
  times_cont_mdiff_at I I' n f x :=
h x

lemma smooth.smooth_at (h : smooth I I' f) :
  smooth_at I I' f x := times_cont_mdiff.times_cont_mdiff_at h

lemma times_cont_mdiff_within_at_univ :
  times_cont_mdiff_within_at I I' n f univ x ↔ times_cont_mdiff_at I I' n f x :=
iff.rfl

lemma smooth_at_univ :
 smooth_within_at I I' f univ x ↔ smooth_at I I' f x := times_cont_mdiff_within_at_univ

lemma times_cont_mdiff_on_univ :
  times_cont_mdiff_on I I' n f univ ↔ times_cont_mdiff I I' n f :=
by simp only [times_cont_mdiff_on, times_cont_mdiff, times_cont_mdiff_within_at_univ,
  forall_prop_of_true, mem_univ]

lemma smooth_on_univ :
  smooth_on I I' f univ ↔ smooth I I' f := times_cont_mdiff_on_univ

/-- One can reformulate smoothness within a set at a point as continuity within this set at this
point, and smoothness in the corresponding extended chart. -/
lemma times_cont_mdiff_within_at_iff :
  times_cont_mdiff_within_at I I' n f s x ↔ continuous_within_at f s x ∧
    times_cont_diff_within_at 𝕜 n ((ext_chart_at I' (f x)) ∘ f ∘ (ext_chart_at I x).symm)
    ((ext_chart_at I x).target ∩
      (ext_chart_at I x).symm ⁻¹' (s ∩ f ⁻¹' (ext_chart_at I' (f x)).source))
    (ext_chart_at I x x) :=
begin
  rw [times_cont_mdiff_within_at, lift_prop_within_at, times_cont_diff_within_at_prop],
  congr' 3,
  mfld_set_tac
end

/-- One can reformulate smoothness within a set at a point as continuity within this set at this
point, and smoothness in the corresponding extended chart. This form states smoothness of `f`
written in the `ext_chart_at`s within the set `(ext_chart_at I x).symm ⁻¹' s ∩ range I`. This set
is larger than the set
`(ext_chart_at I x).target ∩ (ext_chart_at I x).symm ⁻¹' (s ∩ f ⁻¹' (ext_chart_at I' (f x)).source)`
used in `times_cont_mdiff_within_at_iff` but their germs at `ext_chart_at I x x` are equal. It may
be useful to rewrite using `times_cont_mdiff_within_at_iff''` in the *assumptions* of a lemma and
using `times_cont_mdiff_within_at_iff` in the goal. -/
lemma times_cont_mdiff_within_at_iff'' :
  times_cont_mdiff_within_at I I' n f s x ↔ continuous_within_at f s x ∧
    times_cont_diff_within_at 𝕜 n (written_in_ext_chart_at I I' x f)
      ((ext_chart_at I x).symm ⁻¹' s ∩ range I) (ext_chart_at I x x) :=
begin
  rw [times_cont_mdiff_within_at_iff, and.congr_right_iff],
  set e := ext_chart_at I x, set e' := ext_chart_at I' (f x),
  refine λ hc, times_cont_diff_within_at_congr_nhds _,
  rw [← e.image_source_inter_eq', ← ext_chart_at_map_nhds_within_eq_image,
      ← ext_chart_at_map_nhds_within, inter_comm, nhds_within_inter_of_mem],
  exact hc (ext_chart_at_source_mem_nhds _ _)
end

/-- One can reformulate smoothness within a set at a point as continuity within this set at this
point, and smoothness in the corresponding extended chart in the target. -/
lemma times_cont_mdiff_within_at_iff_target :
  times_cont_mdiff_within_at I I' n f s x ↔ continuous_within_at f s x ∧
    times_cont_mdiff_within_at I 𝓘(𝕜, E') n ((ext_chart_at I' (f x)) ∘ f)
    (s ∩ f ⁻¹' (ext_chart_at I' (f x)).source) x :=
begin
  rw [times_cont_mdiff_within_at, times_cont_mdiff_within_at, lift_prop_within_at,
    lift_prop_within_at, ← and_assoc],
  have cont : (continuous_within_at f s x ∧
      continuous_within_at ((I' ∘ (chart_at H' (f x))) ∘ f)
      (s ∩ f ⁻¹' (chart_at H' (f x)).to_local_equiv.source) x) ↔
      continuous_within_at f s x,
  { refine ⟨λ h, h.1, λ h, ⟨h, _⟩⟩,
    have h₁ : continuous_within_at _ univ ((chart_at H' (f x)) (f x)),
    { exact (model_with_corners.continuous I').continuous_within_at },
    have h₂ := (chart_at H' (f x)).continuous_to_fun.continuous_within_at (mem_chart_source _ _),
    convert (h₁.comp' h₂).comp' h,
    simp },
  simp [cont, times_cont_diff_within_at_prop]
end

lemma smooth_within_at_iff :
  smooth_within_at I I' f s x ↔ continuous_within_at f s x ∧
    times_cont_diff_within_at 𝕜 ∞ ((ext_chart_at I' (f x)) ∘ f ∘ (ext_chart_at I x).symm)
    ((ext_chart_at I x).target ∩
      (ext_chart_at I x).symm ⁻¹' (s ∩ f ⁻¹' (ext_chart_at I' (f x)).source))
    (ext_chart_at I x x) :=
times_cont_mdiff_within_at_iff

lemma smooth_within_at_iff_target :
  smooth_within_at I I' f s x ↔ continuous_within_at f s x ∧
    smooth_within_at I 𝓘(𝕜, E') ((ext_chart_at I' (f x)) ∘ f)
    (s ∩ f ⁻¹' (ext_chart_at I' (f x)).source) x :=
times_cont_mdiff_within_at_iff_target

lemma times_cont_mdiff_at_ext_chart_at :
  times_cont_mdiff_at I 𝓘(𝕜, E) n (ext_chart_at I x) x :=
begin
  rw [times_cont_mdiff_at, times_cont_mdiff_within_at_iff],
  refine ⟨(ext_chart_at_continuous_at _ _).continuous_within_at, _⟩,
  refine times_cont_diff_within_at_id.congr _ _;
    simp only with mfld_simps { contextual := tt }
end

include Is I's

/-- One can reformulate smoothness within a set at a point as continuity within this set at this
point, and smoothness in the corresponding extended chart. -/
lemma times_cont_mdiff_within_at_iff' {x' : M} {y : M'} (hx : x' ∈ (chart_at H x).source)
  (hy : f x' ∈ (chart_at H' y).source) :
  times_cont_mdiff_within_at I I' n f s x' ↔ continuous_within_at f s x' ∧
    times_cont_diff_within_at 𝕜 n ((ext_chart_at I' y) ∘ f ∘ (ext_chart_at I x).symm)
    ((ext_chart_at I x).target ∩ (ext_chart_at I x).symm ⁻¹' (s ∩ f ⁻¹' (ext_chart_at I' y).source))
    (ext_chart_at I x x') :=
begin
  refine ((times_cont_diff_within_at_local_invariant_prop I I' n).lift_prop_within_at_indep_chart
    (structure_groupoid.chart_mem_maximal_atlas _ x) hx
    (structure_groupoid.chart_mem_maximal_atlas _ y) hy).trans _,
  rw [times_cont_diff_within_at_prop, iff_eq_eq],
  congr' 2,
  mfld_set_tac
end

omit I's

lemma times_cont_mdiff_at_ext_chart_at' {x' : M} (h : x' ∈ (chart_at H x).source) :
  times_cont_mdiff_at I 𝓘(𝕜, E) n (ext_chart_at I x) x' :=
begin
  refine (times_cont_mdiff_within_at_iff' h (mem_chart_source _ _)).2 _,
  refine ⟨(ext_chart_at_continuous_at' _ _ _).continuous_within_at, _⟩,
  { rwa ext_chart_at_source },
  refine times_cont_diff_within_at_id.congr' _ _;
    simp only [h] with mfld_simps { contextual := tt }
end

include I's

/-- One can reformulate smoothness on a set as continuity on this set, and smoothness in any
extended chart. -/
lemma times_cont_mdiff_on_iff :
  times_cont_mdiff_on I I' n f s ↔ continuous_on f s ∧
    ∀ (x : M) (y : M'), times_cont_diff_on 𝕜 n ((ext_chart_at I' y) ∘ f ∘ (ext_chart_at I x).symm)
    ((ext_chart_at I x).target ∩
      (ext_chart_at I x).symm ⁻¹' (s ∩ f ⁻¹' (ext_chart_at I' y).source)) :=
begin
  split,
  { assume h,
    refine ⟨λ x hx, (h x hx).1, λ x y z hz, _⟩,
    simp only with mfld_simps at hz,
    let w := (ext_chart_at I x).symm z,
    have : w ∈ s, by simp only [w, hz] with mfld_simps,
    specialize h w this,
    have w1 : w ∈ (chart_at H x).source, by simp only [w, hz] with mfld_simps,
    have w2 : f w ∈ (chart_at H' y).source, by simp only [w, hz] with mfld_simps,
    convert
      (((times_cont_diff_within_at_local_invariant_prop I I' n).lift_prop_within_at_indep_chart
        (structure_groupoid.chart_mem_maximal_atlas _ x) w1
        (structure_groupoid.chart_mem_maximal_atlas _ y) w2).1 h).2 using 1,
    { mfld_set_tac },
    { simp only [w, hz] with mfld_simps } },
  { rintros ⟨hcont, hdiff⟩ x hx,
    refine ⟨hcont x hx, _⟩,
    have Z := hdiff x (f x) (ext_chart_at I x x) (by simp only [hx] with mfld_simps),
    dsimp [times_cont_diff_within_at_prop],
    convert Z using 1,
    mfld_set_tac }
end

/-- One can reformulate smoothness on a set as continuity on this set, and smoothness in any
extended chart in the target. -/
lemma times_cont_mdiff_on_iff_target :
  times_cont_mdiff_on I I' n f s ↔ continuous_on f s ∧ ∀ (y : M'),
    times_cont_mdiff_on I 𝓘(𝕜, E') n ((ext_chart_at I' y) ∘ f)
    (s ∩ f ⁻¹' (ext_chart_at I' y).source) :=
begin
  inhabit E',
  simp only [times_cont_mdiff_on_iff, model_with_corners.source_eq, chart_at_self_eq,
    local_homeomorph.refl_local_equiv, local_equiv.refl_trans, ext_chart_at.equations._eqn_1,
    set.preimage_univ, set.inter_univ, and.congr_right_iff],
  intros h,
  split,
  { refine λ h' y, ⟨_, λ x _, h' x y⟩,
    have h'' : continuous_on _ univ := (model_with_corners.continuous I').continuous_on,
    convert (h''.comp' (chart_at H' y).continuous_to_fun).comp' h,
    simp },
  { exact λ h' x y, (h' y).2 x (default E') }
end

lemma smooth_on_iff :
  smooth_on I I' f s ↔ continuous_on f s ∧
    ∀ (x : M) (y : M'), times_cont_diff_on 𝕜 ⊤ ((ext_chart_at I' y) ∘ f ∘ (ext_chart_at I x).symm)
    ((ext_chart_at I x).target ∩
      (ext_chart_at I x).symm ⁻¹' (s ∩ f ⁻¹' (ext_chart_at I' y).source)) :=
times_cont_mdiff_on_iff

lemma smooth_on_iff_target :
  smooth_on I I' f s ↔ continuous_on f s ∧ ∀ (y : M'),
    smooth_on I 𝓘(𝕜, E') ((ext_chart_at I' y) ∘ f)
    (s ∩ f ⁻¹' (ext_chart_at I' y).source) :=
times_cont_mdiff_on_iff_target

/-- One can reformulate smoothness as continuity and smoothness in any extended chart. -/
lemma times_cont_mdiff_iff :
  times_cont_mdiff I I' n f ↔ continuous f ∧
    ∀ (x : M) (y : M'), times_cont_diff_on 𝕜 n ((ext_chart_at I' y) ∘ f ∘ (ext_chart_at I x).symm)
    ((ext_chart_at I x).target ∩ (ext_chart_at I x).symm ⁻¹' (f ⁻¹' (ext_chart_at I' y).source)) :=
by simp [← times_cont_mdiff_on_univ, times_cont_mdiff_on_iff, continuous_iff_continuous_on_univ]

/-- One can reformulate smoothness as continuity and smoothness in any extended chart in the
target. -/
lemma times_cont_mdiff_iff_target :
  times_cont_mdiff I I' n f ↔ continuous f ∧
    ∀ (y : M'), times_cont_mdiff_on I 𝓘(𝕜, E') n ((ext_chart_at I' y) ∘ f)
    (f ⁻¹' (ext_chart_at I' y).source) :=
begin
  rw [← times_cont_mdiff_on_univ, times_cont_mdiff_on_iff_target],
  simp [continuous_iff_continuous_on_univ]
end

lemma smooth_iff :
  smooth I I' f ↔ continuous f ∧
    ∀ (x : M) (y : M'), times_cont_diff_on 𝕜 ⊤ ((ext_chart_at I' y) ∘ f ∘ (ext_chart_at I x).symm)
    ((ext_chart_at I x).target ∩ (ext_chart_at I x).symm ⁻¹' (f ⁻¹' (ext_chart_at I' y).source)) :=
times_cont_mdiff_iff

lemma smooth_iff_target :
  smooth I I' f ↔ continuous f ∧ ∀ (y : M'), smooth_on I 𝓘(𝕜, E') ((ext_chart_at I' y) ∘ f)
    (f ⁻¹' (ext_chart_at I' y).source) :=
times_cont_mdiff_iff_target

omit Is I's

/-! ### Deducing smoothness from higher smoothness -/

lemma times_cont_mdiff_within_at.of_le (hf : times_cont_mdiff_within_at I I' n f s x) (le : m ≤ n) :
  times_cont_mdiff_within_at I I' m f s x :=
⟨hf.1, hf.2.of_le le⟩

lemma times_cont_mdiff_at.of_le (hf : times_cont_mdiff_at I I' n f x) (le : m ≤ n) :
  times_cont_mdiff_at I I' m f x :=
times_cont_mdiff_within_at.of_le hf le

lemma times_cont_mdiff_on.of_le (hf : times_cont_mdiff_on I I' n f s) (le : m ≤ n) :
  times_cont_mdiff_on I I' m f s :=
λ x hx, (hf x hx).of_le le

lemma times_cont_mdiff.of_le (hf : times_cont_mdiff I I' n f) (le : m ≤ n) :
  times_cont_mdiff I I' m f :=
λ x, (hf x).of_le le

/-! ### Deducing smoothness from smoothness one step beyond -/

lemma times_cont_mdiff_within_at.of_succ {n : ℕ}
  (h : times_cont_mdiff_within_at I I' n.succ f s x) :
  times_cont_mdiff_within_at I I' n f s x :=
h.of_le (with_top.coe_le_coe.2 (nat.le_succ n))

lemma times_cont_mdiff_at.of_succ {n : ℕ} (h : times_cont_mdiff_at I I' n.succ f x) :
  times_cont_mdiff_at I I' n f x :=
times_cont_mdiff_within_at.of_succ h

lemma times_cont_mdiff_on.of_succ {n : ℕ} (h : times_cont_mdiff_on I I' n.succ f s) :
  times_cont_mdiff_on I I' n f s :=
λ x hx, (h x hx).of_succ

lemma times_cont_mdiff.of_succ {n : ℕ} (h : times_cont_mdiff I I' n.succ f) :
  times_cont_mdiff I I' n f :=
λ x, (h x).of_succ

/-! ### Deducing continuity from smoothness-/

lemma times_cont_mdiff_within_at.continuous_within_at
  (hf : times_cont_mdiff_within_at I I' n f s x) : continuous_within_at f s x :=
hf.1

lemma times_cont_mdiff_at.continuous_at
  (hf : times_cont_mdiff_at I I' n f x) : continuous_at f x :=
(continuous_within_at_univ _ _ ).1 $ times_cont_mdiff_within_at.continuous_within_at hf

lemma times_cont_mdiff_on.continuous_on
  (hf : times_cont_mdiff_on I I' n f s) : continuous_on f s :=
λ x hx, (hf x hx).continuous_within_at

lemma times_cont_mdiff.continuous (hf : times_cont_mdiff I I' n f) :
  continuous f :=
continuous_iff_continuous_at.2 $ λ x, (hf x).continuous_at

/-! ### Deducing differentiability from smoothness -/

lemma times_cont_mdiff_within_at.mdifferentiable_within_at
  (hf : times_cont_mdiff_within_at I I' n f s x) (hn : 1 ≤ n) :
  mdifferentiable_within_at I I' f s x :=
begin
  suffices h : mdifferentiable_within_at I I' f (s ∩ (f ⁻¹' (ext_chart_at I' (f x)).source)) x,
  { rwa mdifferentiable_within_at_inter' at h,
    apply (hf.1).preimage_mem_nhds_within,
    exact is_open.mem_nhds (ext_chart_at_open_source I' (f x)) (mem_ext_chart_source I' (f x)) },
  rw mdifferentiable_within_at_iff,
  exact ⟨hf.1.mono (inter_subset_left _ _),
    (hf.2.differentiable_within_at hn).mono (by mfld_set_tac)⟩,
end

lemma times_cont_mdiff_at.mdifferentiable_at (hf : times_cont_mdiff_at I I' n f x) (hn : 1 ≤ n) :
  mdifferentiable_at I I' f x :=
mdifferentiable_within_at_univ.1 $ times_cont_mdiff_within_at.mdifferentiable_within_at hf hn

lemma times_cont_mdiff_on.mdifferentiable_on (hf : times_cont_mdiff_on I I' n f s) (hn : 1 ≤ n) :
  mdifferentiable_on I I' f s :=
λ x hx, (hf x hx).mdifferentiable_within_at hn

lemma times_cont_mdiff.mdifferentiable (hf : times_cont_mdiff I I' n f) (hn : 1 ≤ n) :
  mdifferentiable I I' f :=
λ x, (hf x).mdifferentiable_at hn

lemma smooth.mdifferentiable (hf : smooth I I' f) : mdifferentiable I I' f :=
times_cont_mdiff.mdifferentiable hf le_top

lemma smooth.mdifferentiable_at (hf : smooth I I' f) : mdifferentiable_at I I' f x :=
hf.mdifferentiable x

lemma smooth.mdifferentiable_within_at (hf : smooth I I' f) :
  mdifferentiable_within_at I I' f s x :=
hf.mdifferentiable_at.mdifferentiable_within_at

/-! ### `C^∞` smoothness -/

lemma times_cont_mdiff_within_at_top :
  smooth_within_at I I' f s x ↔ (∀n:ℕ, times_cont_mdiff_within_at I I' n f s x) :=
⟨λ h n, ⟨h.1, times_cont_diff_within_at_top.1 h.2 n⟩,
 λ H, ⟨(H 0).1, times_cont_diff_within_at_top.2 (λ n, (H n).2)⟩⟩

lemma times_cont_mdiff_at_top :
  smooth_at I I' f x ↔ (∀n:ℕ, times_cont_mdiff_at I I' n f x) :=
times_cont_mdiff_within_at_top

lemma times_cont_mdiff_on_top :
  smooth_on I I' f s ↔ (∀n:ℕ, times_cont_mdiff_on I I' n f s) :=
⟨λ h n, h.of_le le_top, λ h x hx, times_cont_mdiff_within_at_top.2 (λ n, h n x hx)⟩

lemma times_cont_mdiff_top :
  smooth I I' f ↔ (∀n:ℕ, times_cont_mdiff I I' n f) :=
⟨λ h n, h.of_le le_top, λ h x, times_cont_mdiff_within_at_top.2 (λ n, h n x)⟩

lemma times_cont_mdiff_within_at_iff_nat :
  times_cont_mdiff_within_at I I' n f s x ↔
  (∀m:ℕ, (m : with_top ℕ) ≤ n → times_cont_mdiff_within_at I I' m f s x) :=
begin
  refine ⟨λ h m hm, h.of_le hm, λ h, _⟩,
  cases n,
  { exact times_cont_mdiff_within_at_top.2 (λ n, h n le_top) },
  { exact h n (le_refl _) }
end

/-! ### Restriction to a smaller set -/

lemma times_cont_mdiff_within_at.mono (hf : times_cont_mdiff_within_at I I' n f s x) (hts : t ⊆ s) :
  times_cont_mdiff_within_at I I' n f t x :=
structure_groupoid.local_invariant_prop.lift_prop_within_at_mono
  (times_cont_diff_within_at_local_invariant_prop_mono I I' n) hf hts

lemma times_cont_mdiff_at.times_cont_mdiff_within_at (hf : times_cont_mdiff_at I I' n f x) :
  times_cont_mdiff_within_at I I' n f s x :=
times_cont_mdiff_within_at.mono hf (subset_univ _)

lemma smooth_at.smooth_within_at (hf : smooth_at I I' f x) :
  smooth_within_at I I' f s x :=
times_cont_mdiff_at.times_cont_mdiff_within_at hf

lemma times_cont_mdiff_on.mono (hf : times_cont_mdiff_on I I' n f s) (hts : t ⊆ s) :
  times_cont_mdiff_on I I' n f t :=
λ x hx, (hf x (hts hx)).mono hts

lemma times_cont_mdiff.times_cont_mdiff_on (hf : times_cont_mdiff I I' n f) :
  times_cont_mdiff_on I I' n f s :=
λ x hx, (hf x).times_cont_mdiff_within_at

lemma smooth.smooth_on (hf : smooth I I' f) :
  smooth_on I I' f s :=
times_cont_mdiff.times_cont_mdiff_on hf

lemma times_cont_mdiff_within_at_inter' (ht : t ∈ 𝓝[s] x) :
  times_cont_mdiff_within_at I I' n f (s ∩ t) x ↔ times_cont_mdiff_within_at I I' n f s x :=
(times_cont_diff_within_at_local_invariant_prop I I' n).lift_prop_within_at_inter' ht

lemma times_cont_mdiff_within_at_inter (ht : t ∈ 𝓝 x) :
  times_cont_mdiff_within_at I I' n f (s ∩ t) x ↔ times_cont_mdiff_within_at I I' n f s x :=
(times_cont_diff_within_at_local_invariant_prop I I' n).lift_prop_within_at_inter ht

lemma times_cont_mdiff_within_at.times_cont_mdiff_at
  (h : times_cont_mdiff_within_at I I' n f s x) (ht : s ∈ 𝓝 x) :
  times_cont_mdiff_at I I' n f x :=
(times_cont_diff_within_at_local_invariant_prop I I' n).lift_prop_at_of_lift_prop_within_at h ht

lemma smooth_within_at.smooth_at
  (h : smooth_within_at I I' f s x) (ht : s ∈ 𝓝 x) :
  smooth_at I I' f x :=
times_cont_mdiff_within_at.times_cont_mdiff_at h ht

include Is

lemma times_cont_mdiff_on_ext_chart_at :
  times_cont_mdiff_on I 𝓘(𝕜, E) n (ext_chart_at I x) (chart_at H x).source :=
λ x' hx', (times_cont_mdiff_at_ext_chart_at' hx').times_cont_mdiff_within_at

include I's

/-- A function is `C^n` within a set at a point, for `n : ℕ`, if and only if it is `C^n` on
a neighborhood of this point. -/
lemma times_cont_mdiff_within_at_iff_times_cont_mdiff_on_nhds {n : ℕ} :
  times_cont_mdiff_within_at I I' n f s x ↔
  ∃ u ∈ 𝓝[insert x s] x, times_cont_mdiff_on I I' n f u :=
begin
  split,
  { assume h,
    -- the property is true in charts. We will pull such a good neighborhood in the chart to the
    -- manifold. For this, we need to restrict to a small enough set where everything makes sense
    obtain ⟨o, o_open, xo, ho, h'o⟩ : ∃ (o : set M),
      is_open o ∧ x ∈ o ∧ o ⊆ (chart_at H x).source ∧ o ∩ s ⊆ f ⁻¹' (chart_at H' (f x)).source,
    { have : (chart_at H' (f x)).source ∈ 𝓝 (f x) :=
        is_open.mem_nhds (local_homeomorph.open_source _) (mem_chart_source H' (f x)),
      rcases mem_nhds_within.1 (h.1.preimage_mem_nhds_within this) with ⟨u, u_open, xu, hu⟩,
      refine ⟨u ∩ (chart_at H x).source, _, ⟨xu, mem_chart_source _ _⟩, _, _⟩,
      { exact is_open.inter u_open (local_homeomorph.open_source _) },
      { assume y hy, exact hy.2 },
      { assume y hy, exact hu ⟨hy.1.1, hy.2⟩ } },
    have h' : times_cont_mdiff_within_at I I' n f (s ∩ o) x := h.mono (inter_subset_left _ _),
    simp only [times_cont_mdiff_within_at, lift_prop_within_at, times_cont_diff_within_at_prop]
      at h',
    -- let `u` be a good neighborhood in the chart where the function is smooth
    rcases h.2.times_cont_diff_on (le_refl _) with ⟨u, u_nhds, u_subset, hu⟩,
    -- pull it back to the manifold, and intersect with a suitable neighborhood of `x`, to get the
    -- desired good neighborhood `v`.
    let v := ((insert x s) ∩ o) ∩ (ext_chart_at I x) ⁻¹' u,
    have v_incl : v ⊆ (chart_at H x).source := λ y hy, ho hy.1.2,
    have v_incl' : ∀ y ∈ v, f y ∈ (chart_at H' (f x)).source,
    { assume y hy,
      rcases hy.1.1 with rfl|h',
      { simp only with mfld_simps },
      { apply h'o ⟨hy.1.2, h'⟩ } },
    refine ⟨v, _, _⟩,
    show v ∈ 𝓝[insert x s] x,
    { rw nhds_within_restrict _ xo o_open,
      refine filter.inter_mem_sets self_mem_nhds_within _,
      suffices : u ∈ 𝓝[(ext_chart_at I x) '' (insert x s ∩ o)] (ext_chart_at I x x),
        from (ext_chart_at_continuous_at I x).continuous_within_at.preimage_mem_nhds_within' this,
      apply nhds_within_mono _ _ u_nhds,
      rw image_subset_iff,
      assume y hy,
      rcases hy.1 with rfl|h',
      { simp only [mem_insert_iff] with mfld_simps },
      { simp only [mem_insert_iff, ho hy.2, h', h'o ⟨hy.2, h'⟩] with mfld_simps } },
    show times_cont_mdiff_on I I' n f v,
    { assume y hy,
      apply
        (((times_cont_diff_within_at_local_invariant_prop I I' n).lift_prop_within_at_indep_chart
        (structure_groupoid.chart_mem_maximal_atlas _ x) (v_incl hy)
        (structure_groupoid.chart_mem_maximal_atlas _ (f x)) (v_incl' y hy))).2,
      split,
      { apply (((ext_chart_at_continuous_on_symm I' (f x) _ _).comp'
          (hu _ hy.2).continuous_within_at).comp' (ext_chart_at_continuous_on I x _ _)).congr_mono,
        { assume z hz,
          simp only [v_incl hz, v_incl' z hz] with mfld_simps },
        { assume z hz,
          simp only [v_incl hz, v_incl' z hz] with mfld_simps,
          exact hz.2 },
        { simp only [v_incl hy, v_incl' y hy] with mfld_simps },
        { simp only [v_incl hy, v_incl' y hy] with mfld_simps },
        { simp only [v_incl hy] with mfld_simps } },
      { apply hu.mono,
        { assume z hz,
          simp only [v] with mfld_simps at hz,
          have : I ((chart_at H x) (((chart_at H x).symm) (I.symm z))) ∈ u, by simp only [hz],
          simpa only [hz] with mfld_simps using this },
        { have exty : I (chart_at H x y) ∈ u := hy.2,
          simp only [v_incl hy, v_incl' y hy, exty, hy.1.1, hy.1.2] with mfld_simps } } } },
  { rintros ⟨u, u_nhds, hu⟩,
    have : times_cont_mdiff_within_at I I' ↑n f (insert x s ∩ u) x,
    { have : x ∈ insert x s := mem_insert x s,
      exact hu.mono (inter_subset_right _ _) _ ⟨this, mem_of_mem_nhds_within this u_nhds⟩ },
    rw times_cont_mdiff_within_at_inter' u_nhds at this,
    exact this.mono (subset_insert x s) }
end

/-- A function is `C^n` at a point, for `n : ℕ`, if and only if it is `C^n` on
a neighborhood of this point. -/
lemma times_cont_mdiff_at_iff_times_cont_mdiff_on_nhds {n : ℕ} :
  times_cont_mdiff_at I I' n f x ↔ ∃ u ∈ 𝓝 x, times_cont_mdiff_on I I' n f u :=
by simp [← times_cont_mdiff_within_at_univ, times_cont_mdiff_within_at_iff_times_cont_mdiff_on_nhds,
  nhds_within_univ]

omit Is I's

/-! ### Congruence lemmas -/

lemma times_cont_mdiff_within_at.congr
  (h : times_cont_mdiff_within_at I I' n f s x) (h₁ : ∀ y ∈ s, f₁ y = f y)
  (hx : f₁ x = f x) : times_cont_mdiff_within_at I I' n f₁ s x :=
(times_cont_diff_within_at_local_invariant_prop I I' n).lift_prop_within_at_congr h h₁ hx

lemma times_cont_mdiff_within_at_congr (h₁ : ∀ y ∈ s, f₁ y = f y) (hx : f₁ x = f x) :
  times_cont_mdiff_within_at I I' n f₁ s x ↔ times_cont_mdiff_within_at I I' n f s x :=
(times_cont_diff_within_at_local_invariant_prop I I' n).lift_prop_within_at_congr_iff h₁ hx

lemma times_cont_mdiff_within_at.congr_of_eventually_eq
  (h : times_cont_mdiff_within_at I I' n f s x) (h₁ : f₁ =ᶠ[𝓝[s] x] f)
  (hx : f₁ x = f x) : times_cont_mdiff_within_at I I' n f₁ s x :=
(times_cont_diff_within_at_local_invariant_prop I I' n).lift_prop_within_at_congr_of_eventually_eq
  h h₁ hx

lemma filter.eventually_eq.times_cont_mdiff_within_at_iff
  (h₁ : f₁ =ᶠ[𝓝[s] x] f) (hx : f₁ x = f x) :
  times_cont_mdiff_within_at I I' n f₁ s x ↔ times_cont_mdiff_within_at I I' n f s x :=
(times_cont_diff_within_at_local_invariant_prop I I' n)
  .lift_prop_within_at_congr_iff_of_eventually_eq h₁ hx

lemma times_cont_mdiff_at.congr_of_eventually_eq
  (h : times_cont_mdiff_at I I' n f x) (h₁ : f₁ =ᶠ[𝓝 x] f) :
  times_cont_mdiff_at I I' n f₁ x :=
(times_cont_diff_within_at_local_invariant_prop I I' n).lift_prop_at_congr_of_eventually_eq h h₁

lemma filter.eventually_eq.times_cont_mdiff_at_iff (h₁ : f₁ =ᶠ[𝓝 x] f) :
  times_cont_mdiff_at I I' n f₁ x ↔ times_cont_mdiff_at I I' n f x :=
(times_cont_diff_within_at_local_invariant_prop I I' n).lift_prop_at_congr_iff_of_eventually_eq h₁

lemma times_cont_mdiff_on.congr (h : times_cont_mdiff_on I I' n f s) (h₁ : ∀ y ∈ s, f₁ y = f y) :
  times_cont_mdiff_on I I' n f₁ s :=
(times_cont_diff_within_at_local_invariant_prop I I' n).lift_prop_on_congr h h₁

lemma times_cont_mdiff_on_congr (h₁ : ∀ y ∈ s, f₁ y = f y) :
  times_cont_mdiff_on I I' n f₁ s ↔ times_cont_mdiff_on I I' n f s :=
(times_cont_diff_within_at_local_invariant_prop I I' n).lift_prop_on_congr_iff h₁

/-! ### Locality -/

/-- Being `C^n` is a local property. -/
lemma times_cont_mdiff_on_of_locally_times_cont_mdiff_on
  (h : ∀x∈s, ∃u, is_open u ∧ x ∈ u ∧ times_cont_mdiff_on I I' n f (s ∩ u)) :
  times_cont_mdiff_on I I' n f s :=
(times_cont_diff_within_at_local_invariant_prop I I' n).lift_prop_on_of_locally_lift_prop_on h

lemma times_cont_mdiff_of_locally_times_cont_mdiff_on
  (h : ∀x, ∃u, is_open u ∧ x ∈ u ∧ times_cont_mdiff_on I I' n f u) :
  times_cont_mdiff I I' n f :=
(times_cont_diff_within_at_local_invariant_prop I I' n).lift_prop_of_locally_lift_prop_on h

/-! ### Smoothness of the composition of smooth functions between manifolds -/

section composition

variables {E'' : Type*} [normed_group E''] [normed_space 𝕜 E'']
{H'' : Type*} [topological_space H''] {I'' : model_with_corners 𝕜 E'' H''}
{M'' : Type*} [topological_space M''] [charted_space H'' M'']

/-- The composition of `C^n` functions within domains at points is `C^n`. -/
lemma times_cont_mdiff_within_at.comp {t : set M'} {g : M' → M''} (x : M)
  (hg : times_cont_mdiff_within_at I' I'' n g t (f x))
  (hf : times_cont_mdiff_within_at I I' n f s x)
  (st : maps_to f s t) : times_cont_mdiff_within_at I I'' n (g ∘ f) s x :=
begin
  rw times_cont_mdiff_within_at_iff'' at hg hf ⊢,
  refine ⟨hg.1.comp hf.1 st, _⟩,
  set e := ext_chart_at I x,
  set e' := ext_chart_at I' (f x),
  set e'' := ext_chart_at I'' (g (f x)),
  have : e' (f x) = (written_in_ext_chart_at I I' x f) (e x),
    by simp only [e, e'] with mfld_simps,
  rw this at hg,
  have A : {y | y ∈ e.target ∧ f (e.symm y) ∈ t ∧ f (e.symm y) ∈ e'.source ∧
    g (f (e.symm y)) ∈ e''.source} ∈ 𝓝[e.symm ⁻¹' s ∩ range I] e x,
  { simp only [← ext_chart_at_map_nhds_within, mem_map, mem_preimage],
    filter_upwards [hf.1.tendsto (ext_chart_at_source_mem_nhds I' (f x)),
      (hg.1.comp hf.1 st).tendsto (ext_chart_at_source_mem_nhds I'' (g (f x))),
      (inter_mem_nhds_within s (ext_chart_at_source_mem_nhds I x))],
    rintros x' (hfx' : f x' ∈ _) (hgfx' : g (f x') ∈ _) ⟨hx's, hx'⟩,
    simp only [e.map_source hx', mem_preimage, true_and, e.left_inv hx', st hx's, *] },
  refine ((hg.2.comp _ (hf.2.mono (inter_subset_right _ _)) (inter_subset_left _ _)).mono_of_mem
    (inter_mem_sets _ self_mem_nhds_within)).congr_of_eventually_eq _ _,
  { filter_upwards [A],
    rintro x' ⟨hx', ht, hfx', hgfx'⟩,
    simp only [*, mem_preimage, written_in_ext_chart_at, (∘), mem_inter_eq, e'.left_inv, true_and],
    exact mem_range_self _ },
  { filter_upwards [A],
    rintro x' ⟨hx', ht, hfx', hgfx'⟩,
    simp only [*, (∘), written_in_ext_chart_at, e'.left_inv] },
  { simp only [written_in_ext_chart_at, (∘), mem_ext_chart_source, e.left_inv, e'.left_inv] }
end

/-- The composition of `C^n` functions on domains is `C^n`. -/
lemma times_cont_mdiff_on.comp {t : set M'} {g : M' → M''}
  (hg : times_cont_mdiff_on I' I'' n g t) (hf : times_cont_mdiff_on I I' n f s)
  (st : s ⊆ f ⁻¹' t) : times_cont_mdiff_on I I'' n (g ∘ f) s :=
λ x hx, (hg _ (st hx)).comp x (hf x hx) st

/-- The composition of `C^n` functions on domains is `C^n`. -/
lemma times_cont_mdiff_on.comp' {t : set M'} {g : M' → M''}
  (hg : times_cont_mdiff_on I' I'' n g t) (hf : times_cont_mdiff_on I I' n f s) :
  times_cont_mdiff_on I I'' n (g ∘ f) (s ∩ f ⁻¹' t) :=
hg.comp (hf.mono (inter_subset_left _ _)) (inter_subset_right _ _)

/-- The composition of `C^n` functions is `C^n`. -/
lemma times_cont_mdiff.comp {g : M' → M''}
  (hg : times_cont_mdiff I' I'' n g) (hf : times_cont_mdiff I I' n f) :
  times_cont_mdiff I I'' n (g ∘ f) :=
begin
  rw ← times_cont_mdiff_on_univ at hf hg ⊢,
  exact hg.comp hf subset_preimage_univ,
end

/-- The composition of `C^n` functions within domains at points is `C^n`. -/
lemma times_cont_mdiff_within_at.comp' {t : set M'} {g : M' → M''} (x : M)
  (hg : times_cont_mdiff_within_at I' I'' n g t (f x))
  (hf : times_cont_mdiff_within_at I I' n f s x) :
  times_cont_mdiff_within_at I I'' n (g ∘ f) (s ∩ f⁻¹' t) x :=
hg.comp x (hf.mono (inter_subset_left _ _)) (inter_subset_right _ _)

/-- `g ∘ f` is `C^n` within `s` at `x` if `g` is `C^n` at `f x` and
`f` is `C^n` within `s` at `x`. -/
lemma times_cont_mdiff_at.comp_times_cont_mdiff_within_at {g : M' → M''} (x : M)
  (hg : times_cont_mdiff_at I' I'' n g (f x)) (hf : times_cont_mdiff_within_at I I' n f s x) :
  times_cont_mdiff_within_at I I'' n (g ∘ f) s x :=
hg.comp x hf (maps_to_univ _ _)

/-- The composition of `C^n` functions at points is `C^n`. -/
lemma times_cont_mdiff_at.comp {g : M' → M''} (x : M)
  (hg : times_cont_mdiff_at I' I'' n g (f x)) (hf : times_cont_mdiff_at I I' n f x) :
  times_cont_mdiff_at I I'' n (g ∘ f) x :=
hg.comp x hf (maps_to_univ _ _)

lemma times_cont_mdiff.comp_times_cont_mdiff_on {f : M → M'} {g : M' → M''} {s : set M}
  (hg : times_cont_mdiff I' I'' n g) (hf : times_cont_mdiff_on I I' n f s) :
  times_cont_mdiff_on I I'' n (g ∘ f) s :=
hg.times_cont_mdiff_on.comp hf set.subset_preimage_univ

lemma smooth.comp_smooth_on {f : M → M'} {g : M' → M''} {s : set M}
  (hg : smooth I' I'' g) (hf : smooth_on I I' f s) :
  smooth_on I I'' (g ∘ f) s :=
hg.smooth_on.comp hf set.subset_preimage_univ

end composition

/-! ### Atlas members are smooth -/
section atlas

variables {e : local_homeomorph M H}
include Is

/-- An atlas member is `C^n` for any `n`. -/
lemma times_cont_mdiff_on_of_mem_maximal_atlas
  (h : e ∈ maximal_atlas I M) : times_cont_mdiff_on I I n e e.source :=
times_cont_mdiff_on.of_le
  ((times_cont_diff_within_at_local_invariant_prop I I ∞).lift_prop_on_of_mem_maximal_atlas
    (times_cont_diff_within_at_local_invariant_prop_id I) h) le_top

/-- The inverse of an atlas member is `C^n` for any `n`. -/
lemma times_cont_mdiff_on_symm_of_mem_maximal_atlas
  (h : e ∈ maximal_atlas I M) : times_cont_mdiff_on I I n e.symm e.target :=
times_cont_mdiff_on.of_le
  ((times_cont_diff_within_at_local_invariant_prop I I ∞).lift_prop_on_symm_of_mem_maximal_atlas
    (times_cont_diff_within_at_local_invariant_prop_id I) h) le_top

lemma times_cont_mdiff_on_chart :
  times_cont_mdiff_on I I n (chart_at H x) (chart_at H x).source :=
times_cont_mdiff_on_of_mem_maximal_atlas
  ((times_cont_diff_groupoid ⊤ I).chart_mem_maximal_atlas x)

lemma times_cont_mdiff_on_chart_symm :
  times_cont_mdiff_on I I n (chart_at H x).symm (chart_at H x).target :=
times_cont_mdiff_on_symm_of_mem_maximal_atlas
  ((times_cont_diff_groupoid ⊤ I).chart_mem_maximal_atlas x)

end atlas

/-! ### The identity is smooth -/
section id

lemma times_cont_mdiff_id : times_cont_mdiff I I n (id : M → M) :=
times_cont_mdiff.of_le ((times_cont_diff_within_at_local_invariant_prop I I ∞).lift_prop_id
  (times_cont_diff_within_at_local_invariant_prop_id I)) le_top

lemma smooth_id : smooth I I (id : M → M) := times_cont_mdiff_id

lemma times_cont_mdiff_on_id : times_cont_mdiff_on I I n (id : M → M) s :=
times_cont_mdiff_id.times_cont_mdiff_on

lemma smooth_on_id : smooth_on I I (id : M → M) s := times_cont_mdiff_on_id

lemma times_cont_mdiff_at_id : times_cont_mdiff_at I I n (id : M → M) x :=
times_cont_mdiff_id.times_cont_mdiff_at

lemma smooth_at_id : smooth_at I I (id : M → M) x := times_cont_mdiff_at_id

lemma times_cont_mdiff_within_at_id : times_cont_mdiff_within_at I I n (id : M → M) s x :=
times_cont_mdiff_at_id.times_cont_mdiff_within_at

lemma smooth_within_at_id : smooth_within_at I I (id : M → M) s x := times_cont_mdiff_within_at_id

end id

/-! ### Constants are smooth -/
section id

variable {c : M'}

lemma times_cont_mdiff_const : times_cont_mdiff I I' n (λ (x : M), c) :=
begin
  assume x,
  refine ⟨continuous_within_at_const, _⟩,
  simp only [times_cont_diff_within_at_prop, (∘)],
  exact times_cont_diff_within_at_const,
end

lemma smooth_const : smooth I I' (λ (x : M), c) := times_cont_mdiff_const

lemma times_cont_mdiff_on_const : times_cont_mdiff_on I I' n (λ (x : M), c) s :=
times_cont_mdiff_const.times_cont_mdiff_on

lemma smooth_on_const : smooth_on I I' (λ (x : M), c) s :=
times_cont_mdiff_on_const

lemma times_cont_mdiff_at_const : times_cont_mdiff_at I I' n (λ (x : M), c) x :=
times_cont_mdiff_const.times_cont_mdiff_at

lemma smooth_at_const : smooth_at I I' (λ (x : M), c) x :=
times_cont_mdiff_at_const

lemma times_cont_mdiff_within_at_const : times_cont_mdiff_within_at I I' n (λ (x : M), c) s x :=
times_cont_mdiff_at_const.times_cont_mdiff_within_at

lemma smooth_within_at_const : smooth_within_at I I' (λ (x : M), c) s x :=
times_cont_mdiff_within_at_const

end id

lemma times_cont_mdiff_of_support {f : M → F}
  (hf : ∀ x ∈ closure (support f), times_cont_mdiff_at I 𝓘(𝕜, F) n f x) :
  times_cont_mdiff I 𝓘(𝕜, F) n f :=
begin
  intro x,
  by_cases hx : x ∈ closure (support f),
  { exact hf x hx },
  { refine times_cont_mdiff_at.congr_of_eventually_eq _ (eventually_eq_zero_nhds.2 hx),
    exact times_cont_mdiff_at_const }
end

/-! ### Equivalence with the basic definition for functions between vector spaces -/

section module

lemma times_cont_mdiff_within_at_iff_times_cont_diff_within_at {f : E → E'} {s : set E} {x : E} :
  times_cont_mdiff_within_at 𝓘(𝕜, E) 𝓘(𝕜, E') n f s x
  ↔ times_cont_diff_within_at 𝕜 n f s x :=
begin
  simp only [times_cont_mdiff_within_at, lift_prop_within_at, times_cont_diff_within_at_prop,
    iff_def] with mfld_simps {contextual := tt},
  exact times_cont_diff_within_at.continuous_within_at
end

alias times_cont_mdiff_within_at_iff_times_cont_diff_within_at ↔
  times_cont_mdiff_within_at.times_cont_diff_within_at
  times_cont_diff_within_at.times_cont_mdiff_within_at

lemma times_cont_mdiff_at_iff_times_cont_diff_at {f : E → E'} {x : E} :
  times_cont_mdiff_at 𝓘(𝕜, E) 𝓘(𝕜, E') n f x
  ↔ times_cont_diff_at 𝕜 n f x :=
by rw [← times_cont_mdiff_within_at_univ,
  times_cont_mdiff_within_at_iff_times_cont_diff_within_at, times_cont_diff_within_at_univ]

alias times_cont_mdiff_at_iff_times_cont_diff_at ↔
  times_cont_mdiff_at.times_cont_diff_at times_cont_diff_at.times_cont_mdiff_at

lemma times_cont_mdiff_on_iff_times_cont_diff_on {f : E → E'} {s : set E} :
  times_cont_mdiff_on 𝓘(𝕜, E) 𝓘(𝕜, E') n f s
  ↔ times_cont_diff_on 𝕜 n f s :=
forall_congr $ by simp [times_cont_mdiff_within_at_iff_times_cont_diff_within_at]

alias times_cont_mdiff_on_iff_times_cont_diff_on ↔
  times_cont_mdiff_on.times_cont_diff_on times_cont_diff_on.times_cont_mdiff_on

lemma times_cont_mdiff_iff_times_cont_diff {f : E → E'} :
  times_cont_mdiff 𝓘(𝕜, E) 𝓘(𝕜, E') n f
  ↔ times_cont_diff 𝕜 n f :=
by rw [← times_cont_diff_on_univ, ← times_cont_mdiff_on_univ,
  times_cont_mdiff_on_iff_times_cont_diff_on]

alias times_cont_mdiff_iff_times_cont_diff ↔
  times_cont_mdiff.times_cont_diff times_cont_diff.times_cont_mdiff

end module

/-! ### The tangent map of a smooth function is smooth -/

section tangent_map

/-- If a function is `C^n` with `1 ≤ n` on a domain with unique derivatives, then its bundled
derivative is continuous. In this auxiliary lemma, we prove this fact when the source and target
space are model spaces in models with corners. The general fact is proved in
`times_cont_mdiff_on.continuous_on_tangent_map_within`-/
lemma times_cont_mdiff_on.continuous_on_tangent_map_within_aux
  {f : H → H'} {s : set H}
  (hf : times_cont_mdiff_on I I' n f s) (hn : 1 ≤ n) (hs : unique_mdiff_on I s) :
  continuous_on (tangent_map_within I I' f s) ((tangent_bundle.proj I H) ⁻¹' s) :=
begin
  suffices h : continuous_on (λ (p : H × E), (f p.fst,
    (fderiv_within 𝕜 (written_in_ext_chart_at I I' p.fst f) (I.symm ⁻¹' s ∩ range I)
      ((ext_chart_at I p.fst) p.fst) : E →L[𝕜] E') p.snd)) (prod.fst ⁻¹' s),
  { have A := (tangent_bundle_model_space_homeomorph H I).continuous,
    rw continuous_iff_continuous_on_univ at A,
    have B := ((tangent_bundle_model_space_homeomorph H' I').symm.continuous.comp_continuous_on h)
      .comp' A,
    have : (univ ∩ ⇑(tangent_bundle_model_space_homeomorph H I) ⁻¹' (prod.fst ⁻¹' s)) =
      tangent_bundle.proj I H ⁻¹' s,
      by { ext ⟨x, v⟩, simp only with mfld_simps },
    rw this at B,
    apply B.congr,
    rintros ⟨x, v⟩ hx,
    dsimp [tangent_map_within],
    ext, { refl },
    simp only with mfld_simps,
    apply congr_fun,
    apply congr_arg,
    rw mdifferentiable_within_at.mfderiv_within (hf.mdifferentiable_on hn x hx),
    refl },
  suffices h : continuous_on (λ (p : H × E), (fderiv_within 𝕜 (I' ∘ f ∘ I.symm)
    (I.symm ⁻¹' s ∩ range I) (I p.fst) : E →L[𝕜] E') p.snd) (prod.fst ⁻¹' s),
  { dsimp [written_in_ext_chart_at, ext_chart_at],
    apply continuous_on.prod
      (continuous_on.comp hf.continuous_on continuous_fst.continuous_on (subset.refl _)),
    apply h.congr,
    assume p hp,
    refl },
  suffices h : continuous_on (fderiv_within 𝕜 (I' ∘ f ∘ I.symm)
                     (I.symm ⁻¹' s ∩ range I)) (I '' s),
  { have C := continuous_on.comp h I.continuous_to_fun.continuous_on (subset.refl _),
    have A : continuous (λq : (E →L[𝕜] E') × E, q.1 q.2) :=
<<<<<<< HEAD
      (continuous_linear_map.id 𝕜 (E →L[𝕜] E')).continuous_bilinear,
=======
      is_bounded_bilinear_map_apply.continuous,
>>>>>>> aa78feba
    have B : continuous_on (λp : H × E,
      (fderiv_within 𝕜 (I' ∘ f ∘ I.symm) (I.symm ⁻¹' s ∩ range I)
                       (I p.1), p.2)) (prod.fst ⁻¹' s),
    { apply continuous_on.prod _ continuous_snd.continuous_on,
      refine (continuous_on.comp C continuous_fst.continuous_on _ : _),
      exact preimage_mono (subset_preimage_image _ _) },
    exact A.comp_continuous_on B },
  rw times_cont_mdiff_on_iff at hf,
  let x : H := I.symm (0 : E),
  let y : H' := I'.symm (0 : E'),
  have A := hf.2 x y,
  simp only [I.image_eq, inter_comm] with mfld_simps at A ⊢,
  apply A.continuous_on_fderiv_within _ hn,
  convert hs.unique_diff_on_target_inter x using 1,
  simp only [inter_comm] with mfld_simps
end

/-- If a function is `C^n` on a domain with unique derivatives, then its bundled derivative is
`C^m` when `m+1 ≤ n`. In this auxiliary lemma, we prove this fact when the source and target space
are model spaces in models with corners. The general fact is proved in
`times_cont_mdiff_on.times_cont_mdiff_on_tangent_map_within` -/
lemma times_cont_mdiff_on.times_cont_mdiff_on_tangent_map_within_aux
  {f : H → H'} {s : set H}
  (hf : times_cont_mdiff_on I I' n f s) (hmn : m + 1 ≤ n) (hs : unique_mdiff_on I s) :
  times_cont_mdiff_on I.tangent I'.tangent m (tangent_map_within I I' f s)
    ((tangent_bundle.proj I H) ⁻¹' s) :=
begin
  have m_le_n : m ≤ n,
  { apply le_trans _ hmn,
    have : m + 0 ≤ m + 1 := add_le_add_left (zero_le _) _,
    simpa only [add_zero] using this },
  have one_le_n : 1 ≤ n,
  { apply le_trans _ hmn,
    change 0 + 1 ≤ m + 1,
    exact add_le_add_right (zero_le _) _ },
  have U': unique_diff_on 𝕜 (range I ∩ I.symm ⁻¹' s),
  { assume y hy,
    simpa only [unique_mdiff_on, unique_mdiff_within_at, hy.1, inter_comm] with mfld_simps
      using hs (I.symm y) hy.2 },
  have U : unique_diff_on 𝕜 (set.prod (range I ∩ I.symm ⁻¹' s) (univ : set E)) :=
    U'.prod unique_diff_on_univ,
  rw times_cont_mdiff_on_iff,
  refine ⟨hf.continuous_on_tangent_map_within_aux one_le_n hs, λp q, _⟩,
  have A : (range I).prod univ ∩
      ((equiv.sigma_equiv_prod H E).symm ∘ λ (p : E × E), ((I.symm) p.fst, p.snd)) ⁻¹'
        (tangent_bundle.proj I H ⁻¹' s)
      = set.prod (range I ∩ I.symm ⁻¹' s) univ,
    by { ext ⟨x, v⟩, simp only with mfld_simps },
  suffices h : times_cont_diff_on 𝕜 m (((λ (p : H' × E'), (I' p.fst, p.snd)) ∘
      (equiv.sigma_equiv_prod H' E')) ∘ tangent_map_within I I' f s ∘
      ((equiv.sigma_equiv_prod H E).symm) ∘ λ (p : E × E), (I.symm p.fst, p.snd))
    ((range ⇑I ∩ ⇑(I.symm) ⁻¹' s).prod univ),
    by simpa [A] using h,
  change times_cont_diff_on 𝕜 m (λ (p : E × E),
    ((I' (f (I.symm p.fst)), ((mfderiv_within I I' f s (I.symm p.fst)) : E → E') p.snd) : E' × E'))
    (set.prod (range I ∩ I.symm ⁻¹' s) univ),
  -- check that all bits in this formula are `C^n`
  have hf' := times_cont_mdiff_on_iff.1 hf,
  have A : times_cont_diff_on 𝕜 m (I' ∘ f ∘ I.symm) (range I ∩ I.symm ⁻¹' s) :=
    by simpa only with mfld_simps using (hf'.2 (I.symm 0) (I'.symm 0)).of_le m_le_n,
  have B : times_cont_diff_on 𝕜 m ((I' ∘ f ∘ I.symm) ∘ prod.fst)
           (set.prod (range I ∩ I.symm ⁻¹' s) (univ : set E)) :=
    A.comp (times_cont_diff_fst.times_cont_diff_on) (prod_subset_preimage_fst _ _),
  suffices C : times_cont_diff_on 𝕜 m (λ (p : E × E),
    ((fderiv_within 𝕜 (I' ∘ f ∘ I.symm) (I.symm ⁻¹' s ∩ range I) p.1 : _) p.2))
    (set.prod (range I ∩ I.symm ⁻¹' s) univ),
  { apply times_cont_diff_on.prod B _,
    apply C.congr (λp hp, _),
    simp only with mfld_simps at hp,
    simp only [mfderiv_within, hf.mdifferentiable_on one_le_n _ hp.2, hp.1, dif_pos]
      with mfld_simps },
  have D : times_cont_diff_on 𝕜 m (λ x,
    (fderiv_within 𝕜 (I' ∘ f ∘ I.symm) (I.symm ⁻¹' s ∩ range I) x))
    (range I ∩ I.symm ⁻¹' s),
  { have : times_cont_diff_on 𝕜 n (I' ∘ f ∘ I.symm) (range I ∩ I.symm ⁻¹' s) :=
      by simpa only with mfld_simps using (hf'.2 (I.symm 0) (I'.symm 0)),
    simpa only [inter_comm] using this.fderiv_within U' hmn },
  have := D.comp (times_cont_diff_fst.times_cont_diff_on) (prod_subset_preimage_fst _ _),
  exact (continuous_linear_map.id 𝕜 (_ →L[𝕜] _)).times_cont_diff_bilinear.comp_times_cont_diff_on
    (this.prod (times_cont_diff_snd.times_cont_diff_on))
end

include Is I's

/-- If a function is `C^n` on a domain with unique derivatives, then its bundled derivative
is `C^m` when `m+1 ≤ n`. -/
theorem times_cont_mdiff_on.times_cont_mdiff_on_tangent_map_within
  (hf : times_cont_mdiff_on I I' n f s) (hmn : m + 1 ≤ n) (hs : unique_mdiff_on I s) :
  times_cont_mdiff_on I.tangent I'.tangent m (tangent_map_within I I' f s)
  ((tangent_bundle.proj I M) ⁻¹' s) :=
begin
  /- The strategy of the proof is to avoid unfolding the definitions, and reduce by functoriality
  to the case of functions on the model spaces, where we have already proved the result.
  Let `l` and `r` be the charts to the left and to the right, so that we have
  ```
     l^{-1}      f       r
  H --------> M ---> M' ---> H'
  ```
  Then the tangent map `T(r ∘ f ∘ l)` is smooth by a previous result. Consider the composition
  ```
      Tl        T(r ∘ f ∘ l^{-1})         Tr^{-1}
  TM -----> TH -------------------> TH' ---------> TM'
  ```
  where `Tr^{-1}` and `Tl` are the tangent maps of `r^{-1}` and `l`. Writing `Tl` and `Tr^{-1}` as
  composition of charts (called `Dl` and `il` for `l` and `Dr` and `ir` in the proof below), it
  follows that they are smooth. The composition of all these maps is `Tf`, and is therefore smooth
  as a composition of smooth maps.
  -/
  have m_le_n : m ≤ n,
  { apply le_trans _ hmn,
    have : m + 0 ≤ m + 1 := add_le_add_left (zero_le _) _,
    simpa only [add_zero] },
  have one_le_n : 1 ≤ n,
  { apply le_trans _ hmn,
    change 0 + 1 ≤ m + 1,
    exact add_le_add_right (zero_le _) _ },
  /- First step: local reduction on the space, to a set `s'` which is contained in chart domains. -/
  refine times_cont_mdiff_on_of_locally_times_cont_mdiff_on (λp hp, _),
  have hf' := times_cont_mdiff_on_iff.1 hf,
  simp [tangent_bundle.proj] at hp,
  let l  := chart_at H p.1,
  set Dl := chart_at (model_prod H E) p with hDl,
  let r  := chart_at H' (f p.1),
  let Dr := chart_at (model_prod H' E') (tangent_map_within I I' f s p),
  let il := chart_at (model_prod H E) (tangent_map I I l p),
  let ir := chart_at (model_prod H' E') (tangent_map I I' (r ∘ f) p),
  let s' := f ⁻¹' r.source ∩ s ∩ l.source,
  let s'_lift := (tangent_bundle.proj I M)⁻¹' s',
  let s'l := l.target ∩ l.symm ⁻¹' s',
  let s'l_lift := (tangent_bundle.proj I H) ⁻¹' s'l,
  rcases continuous_on_iff'.1 hf'.1 r.source r.open_source with ⟨o, o_open, ho⟩,
  suffices h : times_cont_mdiff_on I.tangent I'.tangent m (tangent_map_within I I' f s) s'_lift,
  { refine ⟨(tangent_bundle.proj I M)⁻¹' (o ∩ l.source), _, _, _⟩,
    show is_open ((tangent_bundle.proj I M)⁻¹' (o ∩ l.source)), from
      (is_open.inter o_open l.open_source).preimage (tangent_bundle_proj_continuous _ _) ,
    show p ∈ tangent_bundle.proj I M ⁻¹' (o ∩ l.source),
    { simp [tangent_bundle.proj] at ⊢,
      have : p.1 ∈ f ⁻¹' r.source ∩ s, by simp [hp],
      rw ho at this,
      exact this.1 },
    { have : tangent_bundle.proj I M ⁻¹' s ∩ tangent_bundle.proj I M ⁻¹' (o ∩ l.source) = s'_lift,
      { dsimp only [s'_lift, s'], rw [ho], mfld_set_tac },
      rw this,
      exact h } },
  /- Second step: check that all functions are smooth, and use the chain rule to write the bundled
  derivative as a composition of a function between model spaces and of charts.
  Convention: statements about the differentiability of `a ∘ b ∘ c` are named `diff_abc`. Statements
  about differentiability in the bundle have a `_lift` suffix. -/
  have U' : unique_mdiff_on I s',
  { apply unique_mdiff_on.inter _ l.open_source,
    rw [ho, inter_comm],
    exact hs.inter o_open },
  have U'l : unique_mdiff_on I s'l :=
    U'.unique_mdiff_on_preimage (mdifferentiable_chart _ _),
  have diff_f : times_cont_mdiff_on I I' n f s' :=
    hf.mono (by mfld_set_tac),
  have diff_r : times_cont_mdiff_on I' I' n r r.source :=
    times_cont_mdiff_on_chart,
  have diff_rf : times_cont_mdiff_on I I' n (r ∘ f) s',
  { apply times_cont_mdiff_on.comp diff_r diff_f (λx hx, _),
    simp only [s'] with mfld_simps at hx, simp only [hx] with mfld_simps },
  have diff_l : times_cont_mdiff_on I I n l.symm s'l,
  { have A : times_cont_mdiff_on I I n l.symm l.target :=
      times_cont_mdiff_on_chart_symm,
    exact A.mono (by mfld_set_tac) },
  have diff_rfl : times_cont_mdiff_on I I' n (r ∘ f ∘ l.symm) s'l,
  { apply times_cont_mdiff_on.comp diff_rf diff_l,
    mfld_set_tac },
  have diff_rfl_lift : times_cont_mdiff_on I.tangent I'.tangent m
      (tangent_map_within I I' (r ∘ f ∘ l.symm) s'l) s'l_lift :=
    diff_rfl.times_cont_mdiff_on_tangent_map_within_aux hmn U'l,
  have diff_irrfl_lift : times_cont_mdiff_on I.tangent I'.tangent m
      (ir ∘ (tangent_map_within I I' (r ∘ f ∘ l.symm) s'l)) s'l_lift,
  { have A : times_cont_mdiff_on I'.tangent I'.tangent m ir ir.source := times_cont_mdiff_on_chart,
    exact times_cont_mdiff_on.comp A diff_rfl_lift (λp hp, by simp only [ir] with mfld_simps) },
  have diff_Drirrfl_lift : times_cont_mdiff_on I.tangent I'.tangent m
    (Dr.symm ∘ (ir ∘ (tangent_map_within I I' (r ∘ f ∘ l.symm) s'l))) s'l_lift,
  { have A : times_cont_mdiff_on I'.tangent I'.tangent m Dr.symm Dr.target :=
      times_cont_mdiff_on_chart_symm,
    apply times_cont_mdiff_on.comp A diff_irrfl_lift (λp hp, _),
    simp only [s'l_lift, tangent_bundle.proj] with mfld_simps at hp,
    simp only [ir, @local_equiv.refl_coe (model_prod H' E'), hp] with mfld_simps },
  -- conclusion of this step: the composition of all the maps above is smooth
  have diff_DrirrflilDl : times_cont_mdiff_on I.tangent I'.tangent m
    (Dr.symm ∘ (ir ∘ (tangent_map_within I I' (r ∘ f ∘ l.symm) s'l)) ∘
      (il.symm ∘ Dl)) s'_lift,
  { have A : times_cont_mdiff_on I.tangent I.tangent m Dl Dl.source := times_cont_mdiff_on_chart,
    have A' : times_cont_mdiff_on I.tangent I.tangent m Dl s'_lift,
    { apply A.mono (λp hp, _),
      simp only [s'_lift, tangent_bundle.proj] with mfld_simps at hp,
      simp only [Dl, hp] with mfld_simps },
    have B : times_cont_mdiff_on I.tangent I.tangent m il.symm il.target :=
      times_cont_mdiff_on_chart_symm,
    have C : times_cont_mdiff_on I.tangent I.tangent m (il.symm ∘ Dl) s'_lift :=
      times_cont_mdiff_on.comp B A' (λp hp, by simp only [il] with mfld_simps),
    apply times_cont_mdiff_on.comp diff_Drirrfl_lift C (λp hp, _),
    simp only [s'_lift, tangent_bundle.proj] with mfld_simps at hp,
    simp only [il, s'l_lift, hp, tangent_bundle.proj] with mfld_simps },
  /- Third step: check that the composition of all the maps indeed coincides with the derivative we
  are looking for -/
  have eq_comp : ∀q ∈ s'_lift, tangent_map_within I I' f s q =
      (Dr.symm ∘ ir ∘ (tangent_map_within I I' (r ∘ f ∘ l.symm) s'l) ∘
      (il.symm ∘ Dl)) q,
  { assume q hq,
    simp only [s'_lift, tangent_bundle.proj] with mfld_simps at hq,
    have U'q : unique_mdiff_within_at I s' q.1,
      by { apply U', simp only [hq, s'] with mfld_simps },
    have U'lq : unique_mdiff_within_at I s'l (Dl q).1,
      by { apply U'l, simp only [hq, s'l] with mfld_simps },
    have A : tangent_map_within I I' ((r ∘ f) ∘ l.symm) s'l (il.symm (Dl q)) =
      tangent_map_within I I' (r ∘ f) s' (tangent_map_within I I l.symm s'l (il.symm (Dl q))),
    { refine tangent_map_within_comp_at (il.symm (Dl q)) _ _ (λp hp, _) U'lq,
      { apply diff_rf.mdifferentiable_on one_le_n,
        simp only [hq] with mfld_simps },
      { apply diff_l.mdifferentiable_on one_le_n,
        simp only [s'l, hq] with mfld_simps },
      { simp only with mfld_simps at hp, simp only [hp] with mfld_simps } },
    have B : tangent_map_within I I l.symm s'l (il.symm (Dl q)) = q,
    { have : tangent_map_within I I l.symm s'l (il.symm (Dl q))
        = tangent_map I I l.symm (il.symm (Dl q)),
      { refine tangent_map_within_eq_tangent_map U'lq _,
        refine mdifferentiable_at_atlas_symm _ (chart_mem_atlas _ _) _,
        simp only [hq] with mfld_simps },
      rw [this, tangent_map_chart_symm, hDl],
      { simp only [hq] with mfld_simps,
        have : q ∈ (chart_at (model_prod H E) p).source, by simp only [hq] with mfld_simps,
        exact (chart_at (model_prod H E) p).left_inv this },
      { simp only [hq] with mfld_simps } },
    have C : tangent_map_within I I' (r ∘ f) s' q
      = tangent_map_within I' I' r r.source (tangent_map_within I I' f s' q),
    { refine tangent_map_within_comp_at q _ _ (λr hr, _) U'q,
      { apply diff_r.mdifferentiable_on one_le_n,
        simp only [hq] with mfld_simps },
      { apply diff_f.mdifferentiable_on one_le_n,
        simp only [hq] with mfld_simps },
      { simp only [s'] with mfld_simps at hr,
        simp only [hr] with mfld_simps } },
    have D : Dr.symm (ir (tangent_map_within I' I' r r.source (tangent_map_within I I' f s' q)))
      = tangent_map_within I I' f s' q,
    { have A : tangent_map_within I' I' r r.source (tangent_map_within I I' f s' q) =
             tangent_map I' I' r (tangent_map_within I I' f s' q),
      { apply tangent_map_within_eq_tangent_map,
        { apply is_open.unique_mdiff_within_at _ r.open_source, simp [hq] },
        { refine mdifferentiable_at_atlas _ (chart_mem_atlas _ _) _,
          simp only [hq] with mfld_simps } },
      have : f p.1 = (tangent_map_within I I' f s p).1 := rfl,
      rw [A],
      dsimp [r, Dr],
      rw [this, tangent_map_chart],
      { simp only [hq] with mfld_simps,
        have : tangent_map_within I I' f s' q ∈
          (chart_at (model_prod H' E') (tangent_map_within I I' f s p)).source,
            by simp only [hq] with mfld_simps,
        exact (chart_at (model_prod H' E') (tangent_map_within I I' f s p)).left_inv this },
      { simp only [hq] with mfld_simps } },
    have E : tangent_map_within I I' f s' q = tangent_map_within I I' f s q,
    { refine tangent_map_within_subset (by mfld_set_tac) U'q _,
      apply hf.mdifferentiable_on one_le_n,
      simp only [hq] with mfld_simps },
    simp only [(∘), A, B, C, D, E.symm] },
  exact diff_DrirrflilDl.congr eq_comp,
end

/-- If a function is `C^n` on a domain with unique derivatives, with `1 ≤ n`, then its bundled
derivative is continuous there. -/
theorem times_cont_mdiff_on.continuous_on_tangent_map_within
  (hf : times_cont_mdiff_on I I' n f s) (hmn : 1 ≤ n) (hs : unique_mdiff_on I s) :
  continuous_on (tangent_map_within I I' f s) ((tangent_bundle.proj I M) ⁻¹' s) :=
begin
  have : times_cont_mdiff_on I.tangent I'.tangent 0 (tangent_map_within I I' f s)
         ((tangent_bundle.proj I M) ⁻¹' s) :=
    hf.times_cont_mdiff_on_tangent_map_within hmn hs,
  exact this.continuous_on
end

/-- If a function is `C^n`, then its bundled derivative is `C^m` when `m+1 ≤ n`. -/
theorem times_cont_mdiff.times_cont_mdiff_tangent_map
  (hf : times_cont_mdiff I I' n f) (hmn : m + 1 ≤ n) :
  times_cont_mdiff I.tangent I'.tangent m (tangent_map I I' f) :=
begin
  rw ← times_cont_mdiff_on_univ at hf ⊢,
  convert hf.times_cont_mdiff_on_tangent_map_within hmn unique_mdiff_on_univ,
  rw tangent_map_within_univ
end

/-- If a function is `C^n`, with `1 ≤ n`, then its bundled derivative is continuous. -/
theorem times_cont_mdiff.continuous_tangent_map
  (hf : times_cont_mdiff I I' n f) (hmn : 1 ≤ n) :
  continuous (tangent_map I I' f) :=
begin
  rw ← times_cont_mdiff_on_univ at hf,
  rw continuous_iff_continuous_on_univ,
  convert hf.continuous_on_tangent_map_within hmn unique_mdiff_on_univ,
  rw tangent_map_within_univ
end

end tangent_map

/-! ### Smoothness of the projection in a basic smooth bundle -/

namespace basic_smooth_bundle_core

variables (Z : basic_smooth_bundle_core I M E')

lemma times_cont_mdiff_proj :
  times_cont_mdiff ((I.prod 𝓘(𝕜, E'))) I n
    Z.to_topological_fiber_bundle_core.proj :=
begin
  assume x,
  rw [times_cont_mdiff_at, times_cont_mdiff_within_at_iff],
  refine ⟨Z.to_topological_fiber_bundle_core.continuous_proj.continuous_at.continuous_within_at, _⟩,
  simp only [(∘), chart_at, chart] with mfld_simps,
  apply times_cont_diff_within_at_fst.congr,
  { rintros ⟨a, b⟩ hab,
    simp only with mfld_simps at hab,
    simp only [hab] with mfld_simps },
  { simp only with mfld_simps }
end

lemma smooth_proj :
  smooth ((I.prod 𝓘(𝕜, E'))) I Z.to_topological_fiber_bundle_core.proj :=
times_cont_mdiff_proj Z

lemma times_cont_mdiff_on_proj {s : set (Z.to_topological_fiber_bundle_core.total_space)} :
  times_cont_mdiff_on ((I.prod 𝓘(𝕜, E'))) I n
    Z.to_topological_fiber_bundle_core.proj s :=
Z.times_cont_mdiff_proj.times_cont_mdiff_on

lemma smooth_on_proj {s : set (Z.to_topological_fiber_bundle_core.total_space)} :
  smooth_on ((I.prod 𝓘(𝕜, E'))) I Z.to_topological_fiber_bundle_core.proj s :=
times_cont_mdiff_on_proj Z

lemma times_cont_mdiff_at_proj {p : Z.to_topological_fiber_bundle_core.total_space} :
  times_cont_mdiff_at ((I.prod 𝓘(𝕜, E'))) I n
    Z.to_topological_fiber_bundle_core.proj p :=
Z.times_cont_mdiff_proj.times_cont_mdiff_at

lemma smooth_at_proj {p : Z.to_topological_fiber_bundle_core.total_space} :
  smooth_at ((I.prod 𝓘(𝕜, E'))) I Z.to_topological_fiber_bundle_core.proj p :=
Z.times_cont_mdiff_at_proj

lemma times_cont_mdiff_within_at_proj
  {s : set (Z.to_topological_fiber_bundle_core.total_space)}
  {p : Z.to_topological_fiber_bundle_core.total_space} :
  times_cont_mdiff_within_at ((I.prod 𝓘(𝕜, E'))) I n
    Z.to_topological_fiber_bundle_core.proj s p :=
Z.times_cont_mdiff_at_proj.times_cont_mdiff_within_at

lemma smooth_within_at_proj
  {s : set (Z.to_topological_fiber_bundle_core.total_space)}
  {p : Z.to_topological_fiber_bundle_core.total_space} :
  smooth_within_at ((I.prod 𝓘(𝕜, E'))) I
    Z.to_topological_fiber_bundle_core.proj s p :=
Z.times_cont_mdiff_within_at_proj

/-- If an element of `E'` is invariant under all coordinate changes, then one can define a
corresponding section of the fiber bundle, which is smooth. This applies in particular to the
zero section of a vector bundle. Another example (not yet defined) would be the identity
section of the endomorphism bundle of a vector bundle. -/
lemma smooth_const_section (v : E')
  (h : ∀ (i j : atlas H M), ∀ x ∈ i.1.source ∩ j.1.source, Z.coord_change i j (i.1 x) v = v) :
  smooth I ((I.prod 𝓘(𝕜, E')))
    (show M → Z.to_topological_fiber_bundle_core.total_space, from λ x, ⟨x, v⟩) :=
begin
  assume x,
  rw [times_cont_mdiff_at, times_cont_mdiff_within_at_iff],
  split,
  { apply continuous.continuous_within_at,
    apply topological_fiber_bundle_core.continuous_const_section,
    assume i j y hy,
    exact h _ _ _ hy },
  { have : times_cont_diff 𝕜 ⊤ (λ (y : E), (y, v)) := times_cont_diff_id.prod times_cont_diff_const,
    apply this.times_cont_diff_within_at.congr,
    { assume y hy,
      simp only with mfld_simps at hy,
      simp only [chart, hy, chart_at, prod.mk.inj_iff, to_topological_fiber_bundle_core]
        with mfld_simps,
      apply h,
      simp only [hy] with mfld_simps },
    { simp only [chart, chart_at, prod.mk.inj_iff, to_topological_fiber_bundle_core]
        with mfld_simps,
      apply h,
      simp only with mfld_simps } }
end

end basic_smooth_bundle_core

/-! ### Smoothness of the tangent bundle projection -/

namespace tangent_bundle

include Is

lemma times_cont_mdiff_proj :
  times_cont_mdiff I.tangent I n (proj I M) :=
basic_smooth_bundle_core.times_cont_mdiff_proj _

lemma smooth_proj : smooth I.tangent I (proj I M) :=
basic_smooth_bundle_core.smooth_proj _

lemma times_cont_mdiff_on_proj {s : set (tangent_bundle I M)} :
  times_cont_mdiff_on I.tangent I n (proj I M) s :=
basic_smooth_bundle_core.times_cont_mdiff_on_proj _

lemma smooth_on_proj {s : set (tangent_bundle I M)} :
  smooth_on I.tangent I (proj I M) s :=
basic_smooth_bundle_core.smooth_on_proj _

lemma times_cont_mdiff_at_proj {p : tangent_bundle I M} :
  times_cont_mdiff_at I.tangent I n
    (proj I M) p :=
basic_smooth_bundle_core.times_cont_mdiff_at_proj _

lemma smooth_at_proj {p : tangent_bundle I M} :
  smooth_at I.tangent I (proj I M) p :=
basic_smooth_bundle_core.smooth_at_proj _

lemma times_cont_mdiff_within_at_proj
  {s : set (tangent_bundle I M)} {p : tangent_bundle I M} :
  times_cont_mdiff_within_at I.tangent I n
    (proj I M) s p :=
basic_smooth_bundle_core.times_cont_mdiff_within_at_proj _

lemma smooth_within_at_proj
  {s : set (tangent_bundle I M)} {p : tangent_bundle I M} :
  smooth_within_at I.tangent I
    (proj I M) s p :=
basic_smooth_bundle_core.smooth_within_at_proj _

variables (I M)
/-- The zero section of the tangent bundle -/
def zero_section : M → tangent_bundle I M := λ x, ⟨x, 0⟩
variables {I M}

lemma smooth_zero_section : smooth I I.tangent (zero_section I M) :=
begin
  apply basic_smooth_bundle_core.smooth_const_section (tangent_bundle_core I M) 0,
  assume i j x hx,
  simp only [tangent_bundle_core, continuous_linear_map.map_zero] with mfld_simps
end

/-- The derivative of the zero section of the tangent bundle maps `⟨x, v⟩` to `⟨⟨x, 0⟩, ⟨v, 0⟩⟩`.

Note that, as currently framed, this is a statement in coordinates, thus reliant on the choice
of the coordinate system we use on the tangent bundle.

However, the result itself is coordinate-dependent only to the extent that the coordinates
determine a splitting of the tangent bundle.  Moreover, there is a canonical splitting at each
point of the zero section (since there is a canonical horizontal space there, the tangent space
to the zero section, in addition to the canonical vertical space which is the kernel of the
derivative of the projection), and this canonical splitting is also the one that comes from the
coordinates on the tangent bundle in our definitions. So this statement is not as crazy as it
may seem.

TODO define splittings of vector bundles; state this result invariantly. -/
lemma tangent_map_tangent_bundle_pure (p : tangent_bundle I M) :
  tangent_map I I.tangent (tangent_bundle.zero_section I M) p = ⟨⟨p.1, 0⟩, ⟨p.2, 0⟩⟩ :=
begin
  rcases p with ⟨x, v⟩,
  have N : I.symm ⁻¹' (chart_at H x).target ∈ 𝓝 (I ((chart_at H x) x)),
  { apply is_open.mem_nhds,
    apply (local_homeomorph.open_target _).preimage I.continuous_inv_fun,
    simp only with mfld_simps },
  have A : mdifferentiable_at I I.tangent (λ (x : M), (⟨x, 0⟩ : tangent_bundle I M)) x :=
    tangent_bundle.smooth_zero_section.mdifferentiable_at,
  have B : fderiv_within 𝕜 (λ (x_1 : E), (x_1, (0 : E))) (set.range ⇑I) (I ((chart_at H x) x)) v
    = (v, 0),
  { rw [fderiv_within_eq_fderiv, differentiable_at.fderiv_prod],
    { simp },
    { exact differentiable_at_id' },
    { exact differentiable_at_const _ },
    { exact model_with_corners.unique_diff_at_image I },
    { exact differentiable_at_id'.prod (differentiable_at_const _) } },
  simp only [tangent_bundle.zero_section, tangent_map, mfderiv,
    A, dif_pos, chart_at, basic_smooth_bundle_core.chart,
    basic_smooth_bundle_core.to_topological_fiber_bundle_core, tangent_bundle_core,
    function.comp, continuous_linear_map.map_zero] with mfld_simps,
  rw ← fderiv_within_inter N (I.unique_diff (I ((chart_at H x) x)) (set.mem_range_self _)) at B,
  rw [← fderiv_within_inter N (I.unique_diff (I ((chart_at H x) x)) (set.mem_range_self _)), ← B],
  congr' 1,
  apply fderiv_within_congr _ (λ y hy, _),
  { simp only with mfld_simps, },
  { apply unique_diff_within_at.inter (I.unique_diff _ _) N,
    simp only with mfld_simps },
  { simp only with mfld_simps at hy,
    simp only [hy] with mfld_simps },
end

end tangent_bundle

/-! ### Smoothness of standard maps associated to the product of manifolds -/

section prod_mk

lemma times_cont_mdiff_within_at.prod_mk {f : M → M'} {g : M → N'}
  (hf : times_cont_mdiff_within_at I I' n f s x) (hg : times_cont_mdiff_within_at I J' n g s x) :
  times_cont_mdiff_within_at I (I'.prod J') n (λ x, (f x, g x)) s x :=
begin
  rw times_cont_mdiff_within_at_iff'' at *,
  exact ⟨hf.1.prod hg.1, hf.2.prod hg.2⟩,
end

lemma times_cont_mdiff_within_at.prod_mk_space {f : M → E'} {g : M → F'}
  (hf : times_cont_mdiff_within_at I 𝓘(𝕜, E') n f s x)
  (hg : times_cont_mdiff_within_at I 𝓘(𝕜, F') n g s x) :
  times_cont_mdiff_within_at I 𝓘(𝕜, E' × F') n (λ x, (f x, g x)) s x :=
begin
  rw times_cont_mdiff_within_at_iff'' at *,
  exact ⟨hf.1.prod hg.1, hf.2.prod hg.2⟩,
end

lemma times_cont_mdiff_at.prod_mk {f : M → M'} {g : M → N'}
  (hf : times_cont_mdiff_at I I' n f x) (hg : times_cont_mdiff_at I J' n g x) :
  times_cont_mdiff_at I (I'.prod J') n (λ x, (f x, g x)) x :=
hf.prod_mk hg

lemma times_cont_mdiff_at.prod_mk_space {f : M → E'} {g : M → F'}
  (hf : times_cont_mdiff_at I 𝓘(𝕜, E') n f x) (hg : times_cont_mdiff_at I 𝓘(𝕜, F') n g x) :
  times_cont_mdiff_at I 𝓘(𝕜, E' × F') n (λ x, (f x, g x)) x :=
hf.prod_mk_space hg

lemma times_cont_mdiff_on.prod_mk {f : M → M'} {g : M → N'}
  (hf : times_cont_mdiff_on I I' n f s) (hg : times_cont_mdiff_on I J' n g s) :
  times_cont_mdiff_on I (I'.prod J') n (λ x, (f x, g x)) s :=
λ x hx, (hf x hx).prod_mk (hg x hx)

lemma times_cont_mdiff_on.prod_mk_space {f : M → E'} {g : M → F'}
  (hf : times_cont_mdiff_on I 𝓘(𝕜, E') n f s) (hg : times_cont_mdiff_on I 𝓘(𝕜, F') n g s) :
  times_cont_mdiff_on I 𝓘(𝕜, E' × F') n (λ x, (f x, g x)) s :=
λ x hx, (hf x hx).prod_mk_space (hg x hx)

lemma times_cont_mdiff.prod_mk {f : M → M'} {g : M → N'}
  (hf : times_cont_mdiff I I' n f) (hg : times_cont_mdiff I J' n g) :
  times_cont_mdiff I (I'.prod J') n (λ x, (f x, g x)) :=
λ x, (hf x).prod_mk (hg x)

lemma times_cont_mdiff.prod_mk_space {f : M → E'} {g : M → F'}
  (hf : times_cont_mdiff I 𝓘(𝕜, E') n f) (hg : times_cont_mdiff I 𝓘(𝕜, F') n g) :
  times_cont_mdiff I 𝓘(𝕜, E' × F') n (λ x, (f x, g x)) :=
λ x, (hf x).prod_mk_space (hg x)

lemma smooth_within_at.prod_mk {f : M → M'} {g : M → N'}
  (hf : smooth_within_at I I' f s x) (hg : smooth_within_at I J' g s x) :
  smooth_within_at I (I'.prod J') (λ x, (f x, g x)) s x :=
hf.prod_mk hg

lemma smooth_within_at.prod_mk_space {f : M → E'} {g : M → F'}
  (hf : smooth_within_at I 𝓘(𝕜, E') f s x) (hg : smooth_within_at I 𝓘(𝕜, F') g s x) :
  smooth_within_at I 𝓘(𝕜, E' × F') (λ x, (f x, g x)) s x :=
hf.prod_mk_space hg

lemma smooth_at.prod_mk {f : M → M'} {g : M → N'}
  (hf : smooth_at I I' f x) (hg : smooth_at I J' g x) :
  smooth_at I (I'.prod J') (λ x, (f x, g x)) x :=
hf.prod_mk hg

lemma smooth_at.prod_mk_space {f : M → E'} {g : M → F'}
  (hf : smooth_at I 𝓘(𝕜, E') f x) (hg : smooth_at I 𝓘(𝕜, F') g x) :
  smooth_at I 𝓘(𝕜, E' × F') (λ x, (f x, g x)) x :=
hf.prod_mk_space hg

lemma smooth_on.prod_mk {f : M → M'} {g : M → N'}
  (hf : smooth_on I I' f s) (hg : smooth_on I J' g s) :
  smooth_on I (I'.prod J') (λ x, (f x, g x)) s :=
hf.prod_mk hg

lemma smooth_on.prod_mk_space {f : M → E'} {g : M → F'}
  (hf : smooth_on I 𝓘(𝕜, E') f s) (hg : smooth_on I 𝓘(𝕜, F') g s) :
  smooth_on I 𝓘(𝕜, E' × F') (λ x, (f x, g x)) s :=
hf.prod_mk_space hg

lemma smooth.prod_mk {f : M → M'} {g : M → N'}
  (hf : smooth I I' f) (hg : smooth I J' g) :
  smooth I (I'.prod J') (λ x, (f x, g x)) :=
hf.prod_mk hg

lemma smooth.prod_mk_space {f : M → E'} {g : M → F'}
  (hf : smooth I 𝓘(𝕜, E') f) (hg : smooth I 𝓘(𝕜, F') g) :
  smooth I 𝓘(𝕜, E' × F') (λ x, (f x, g x)) :=
hf.prod_mk_space hg

end prod_mk

section projections

lemma times_cont_mdiff_within_at_fst {s : set (M × N)} {p : M × N} :
  times_cont_mdiff_within_at (I.prod J) I n prod.fst s p :=
begin
  rw times_cont_mdiff_within_at_iff,
  refine ⟨continuous_within_at_fst, _⟩,
  refine times_cont_diff_within_at_fst.congr (λ y hy, _) _,
  { simp only with mfld_simps at hy,
    simp only [hy] with mfld_simps },
  { simp only with mfld_simps }
end

lemma times_cont_mdiff_at_fst {p : M × N} :
  times_cont_mdiff_at (I.prod J) I n prod.fst p :=
times_cont_mdiff_within_at_fst

lemma times_cont_mdiff_on_fst {s : set (M × N)} :
  times_cont_mdiff_on (I.prod J) I n prod.fst s :=
λ x hx, times_cont_mdiff_within_at_fst

lemma times_cont_mdiff_fst :
  times_cont_mdiff (I.prod J) I n (@prod.fst M N) :=
λ x, times_cont_mdiff_at_fst

lemma smooth_within_at_fst {s : set (M × N)} {p : M × N} :
  smooth_within_at (I.prod J) I prod.fst s p :=
times_cont_mdiff_within_at_fst

lemma smooth_at_fst {p : M × N} :
  smooth_at (I.prod J) I prod.fst p :=
times_cont_mdiff_at_fst

lemma smooth_on_fst {s : set (M × N)} :
  smooth_on (I.prod J) I prod.fst s :=
times_cont_mdiff_on_fst

lemma smooth_fst :
  smooth (I.prod J) I (@prod.fst M N) :=
times_cont_mdiff_fst

lemma times_cont_mdiff_within_at_snd {s : set (M × N)} {p : M × N} :
  times_cont_mdiff_within_at (I.prod J) J n prod.snd s p :=
begin
  rw times_cont_mdiff_within_at_iff,
  refine ⟨continuous_within_at_snd, _⟩,
  refine times_cont_diff_within_at_snd.congr (λ y hy, _) _,
  { simp only with mfld_simps at hy,
    simp only [hy] with mfld_simps },
  { simp only with mfld_simps }
end

lemma times_cont_mdiff_at_snd {p : M × N} :
  times_cont_mdiff_at (I.prod J) J n prod.snd p :=
times_cont_mdiff_within_at_snd

lemma times_cont_mdiff_on_snd {s : set (M × N)} :
  times_cont_mdiff_on (I.prod J) J n prod.snd s :=
λ x hx, times_cont_mdiff_within_at_snd

lemma times_cont_mdiff_snd :
  times_cont_mdiff (I.prod J) J n (@prod.snd M N) :=
λ x, times_cont_mdiff_at_snd

lemma smooth_within_at_snd {s : set (M × N)} {p : M × N} :
  smooth_within_at (I.prod J) J prod.snd s p :=
times_cont_mdiff_within_at_snd

lemma smooth_at_snd {p : M × N} :
  smooth_at (I.prod J) J prod.snd p :=
times_cont_mdiff_at_snd

lemma smooth_on_snd {s : set (M × N)} :
  smooth_on (I.prod J) J prod.snd s :=
times_cont_mdiff_on_snd

lemma smooth_snd :
  smooth (I.prod J) J (@prod.snd M N) :=
times_cont_mdiff_snd

lemma smooth_iff_proj_smooth {f : M → M' × N'} :
  (smooth I (I'.prod J') f) ↔ (smooth I I' (prod.fst ∘ f)) ∧ (smooth I J' (prod.snd ∘ f)) :=
begin
  split,
  { intro h, exact ⟨smooth_fst.comp h, smooth_snd.comp h⟩ },
  { rintro ⟨h_fst, h_snd⟩, simpa only [prod.mk.eta] using h_fst.prod_mk h_snd, }
end

end projections

section prod_map

variables {g : N → N'} {r : set N} {y : N}

/-- The product map of two `C^n` functions within a set at a point is `C^n`
within the product set at the product point. -/
lemma times_cont_mdiff_within_at.prod_map' {p : M × N}
  (hf : times_cont_mdiff_within_at I I' n f s p.1)
  (hg : times_cont_mdiff_within_at J J' n g r p.2) :
  times_cont_mdiff_within_at (I.prod J) (I'.prod J') n (prod.map f g) (s.prod r) p :=
(hf.comp p times_cont_mdiff_within_at_fst (prod_subset_preimage_fst _ _)).prod_mk $
hg.comp p times_cont_mdiff_within_at_snd (prod_subset_preimage_snd _ _)

lemma times_cont_mdiff_within_at.prod_map
  (hf : times_cont_mdiff_within_at I I' n f s x) (hg : times_cont_mdiff_within_at J J' n g r y) :
  times_cont_mdiff_within_at (I.prod J) (I'.prod J') n (prod.map f g) (s.prod r) (x, y) :=
times_cont_mdiff_within_at.prod_map' hf hg

lemma times_cont_mdiff_at.prod_map
  (hf : times_cont_mdiff_at I I' n f x) (hg : times_cont_mdiff_at J J' n g y) :
  times_cont_mdiff_at (I.prod J) (I'.prod J') n (prod.map f g) (x, y) :=
begin
  rw ← times_cont_mdiff_within_at_univ at *,
  convert hf.prod_map hg,
  exact univ_prod_univ.symm
end

lemma times_cont_mdiff_at.prod_map' {p : M × N}
  (hf : times_cont_mdiff_at I I' n f p.1) (hg : times_cont_mdiff_at J J' n g p.2) :
  times_cont_mdiff_at (I.prod J) (I'.prod J') n (prod.map f g) p :=
begin
  rcases p,
  exact hf.prod_map hg
end

lemma times_cont_mdiff_on.prod_map
  (hf : times_cont_mdiff_on I I' n f s) (hg : times_cont_mdiff_on J J' n g r) :
  times_cont_mdiff_on (I.prod J) (I'.prod J') n (prod.map f g) (s.prod r) :=
(hf.comp times_cont_mdiff_on_fst (prod_subset_preimage_fst _ _)).prod_mk $
hg.comp (times_cont_mdiff_on_snd) (prod_subset_preimage_snd _ _)

lemma times_cont_mdiff.prod_map
  (hf : times_cont_mdiff I I' n f) (hg : times_cont_mdiff J J' n g) :
  times_cont_mdiff (I.prod J) (I'.prod J') n (prod.map f g) :=
begin
  assume p,
  exact (hf p.1).prod_map' (hg p.2)
end

lemma smooth_within_at.prod_map
  (hf : smooth_within_at I I' f s x) (hg : smooth_within_at J J' g r y) :
  smooth_within_at (I.prod J) (I'.prod J') (prod.map f g) (s.prod r) (x, y) :=
hf.prod_map hg

lemma smooth_at.prod_map
  (hf : smooth_at I I' f x) (hg : smooth_at J J' g y) :
  smooth_at (I.prod J) (I'.prod J') (prod.map f g) (x, y) :=
hf.prod_map hg

lemma smooth_on.prod_map
  (hf : smooth_on I I' f s) (hg : smooth_on J J' g r) :
  smooth_on (I.prod J) (I'.prod J') (prod.map f g) (s.prod r) :=
hf.prod_map hg

lemma smooth.prod_map
  (hf : smooth I I' f) (hg : smooth J J' g) :
  smooth (I.prod J) (I'.prod J') (prod.map f g) :=
hf.prod_map hg

end prod_map

section pi_space

/-!
### Smoothness of functions with codomain `Π i, F i`

We have no `model_with_corners.pi` yet, so we prove lemmas about functions `f : M → Π i, F i` and
use `𝓘(𝕜, Π i, F i)` as the model space.
-/

variables {ι : Type*} [fintype ι] {Fi : ι → Type*} [Π i, normed_group (Fi i)]
  [Π i, normed_space 𝕜 (Fi i)] {φ : M → Π i, Fi i}

lemma times_cont_mdiff_within_at_pi_space :
  times_cont_mdiff_within_at I (𝓘(𝕜, Π i, Fi i)) n φ s x ↔
    ∀ i, times_cont_mdiff_within_at I (𝓘(𝕜, Fi i)) n (λ x, φ x i) s x :=
by simp only [times_cont_mdiff_within_at_iff'', continuous_within_at_pi,
  times_cont_diff_within_at_pi, forall_and_distrib, written_in_ext_chart_at,
  ext_chart_model_space_eq_id, (∘), local_equiv.refl_coe, id]

lemma times_cont_mdiff_on_pi_space :
  times_cont_mdiff_on I (𝓘(𝕜, Π i, Fi i)) n φ s ↔
    ∀ i, times_cont_mdiff_on I (𝓘(𝕜, Fi i)) n (λ x, φ x i) s :=
⟨λ h i x hx, times_cont_mdiff_within_at_pi_space.1 (h x hx) i,
  λ h x hx, times_cont_mdiff_within_at_pi_space.2 (λ i, h i x hx)⟩

lemma times_cont_mdiff_at_pi_space :
  times_cont_mdiff_at I (𝓘(𝕜, Π i, Fi i)) n φ x ↔
    ∀ i, times_cont_mdiff_at I (𝓘(𝕜, Fi i)) n (λ x, φ x i) x :=
times_cont_mdiff_within_at_pi_space

lemma times_cont_mdiff_pi_space :
  times_cont_mdiff I (𝓘(𝕜, Π i, Fi i)) n φ ↔
    ∀ i, times_cont_mdiff I (𝓘(𝕜, Fi i)) n (λ x, φ x i) :=
⟨λ h i x, times_cont_mdiff_at_pi_space.1 (h x) i,
  λ h x, times_cont_mdiff_at_pi_space.2 (λ i, h i x)⟩

lemma smooth_within_at_pi_space :
  smooth_within_at I (𝓘(𝕜, Π i, Fi i)) φ s x ↔
    ∀ i, smooth_within_at I (𝓘(𝕜, Fi i)) (λ x, φ x i) s x :=
times_cont_mdiff_within_at_pi_space

lemma smooth_on_pi_space :
  smooth_on I (𝓘(𝕜, Π i, Fi i)) φ s ↔ ∀ i, smooth_on I (𝓘(𝕜, Fi i)) (λ x, φ x i) s :=
times_cont_mdiff_on_pi_space

lemma smooth_at_pi_space :
  smooth_at I (𝓘(𝕜, Π i, Fi i)) φ x ↔ ∀ i, smooth_at I (𝓘(𝕜, Fi i)) (λ x, φ x i) x :=
times_cont_mdiff_at_pi_space

lemma smooth_pi_space :
  smooth I (𝓘(𝕜, Π i, Fi i)) φ ↔ ∀ i, smooth I (𝓘(𝕜, Fi i)) (λ x, φ x i) :=
times_cont_mdiff_pi_space

end pi_space

/-! ### Linear maps between normed spaces are smooth -/

lemma continuous_linear_map.times_cont_mdiff (L : E →L[𝕜] F) :
  times_cont_mdiff 𝓘(𝕜, E) 𝓘(𝕜, F) n L :=
L.times_cont_diff.times_cont_mdiff

/-! ### Smoothness of standard operations -/

variables {V : Type*} [normed_group V] [normed_space 𝕜 V]

/-- On any vector space, multiplication by a scalar is a smooth operation. -/
lemma smooth_smul : smooth (𝓘(𝕜).prod 𝓘(𝕜, V)) 𝓘(𝕜, V) (λp : 𝕜 × V, p.1 • p.2) :=
smooth_iff.2 ⟨continuous_smul, λ x y, times_cont_diff_smul.times_cont_diff_on⟩

lemma smooth.smul {N : Type*} [topological_space N] [charted_space H N]
  {f : N → 𝕜} {g : N → V} (hf : smooth I 𝓘(𝕜) f) (hg : smooth I 𝓘(𝕜, V) g) :
  smooth I 𝓘(𝕜, V) (λ p, f p • g p) :=
smooth_smul.comp (hf.prod_mk hg)

lemma smooth_on.smul {N : Type*} [topological_space N] [charted_space H N]
  {f : N → 𝕜} {g : N → V} {s : set N} (hf : smooth_on I 𝓘(𝕜) f s) (hg : smooth_on I 𝓘(𝕜, V) g s) :
  smooth_on I 𝓘(𝕜, V) (λ p, f p • g p) s :=
smooth_smul.comp_smooth_on (hf.prod_mk hg)

lemma smooth_at.smul {N : Type*} [topological_space N] [charted_space H N]
  {f : N → 𝕜} {g : N → V} {x : N} (hf : smooth_at I 𝓘(𝕜) f x) (hg : smooth_at I 𝓘(𝕜, V) g x) :
  smooth_at I 𝓘(𝕜, V) (λ p, f p • g p) x :=
smooth_smul.smooth_at.comp _ (hf.prod_mk hg)<|MERGE_RESOLUTION|>--- conflicted
+++ resolved
@@ -1046,11 +1046,7 @@
                      (I.symm ⁻¹' s ∩ range I)) (I '' s),
   { have C := continuous_on.comp h I.continuous_to_fun.continuous_on (subset.refl _),
     have A : continuous (λq : (E →L[𝕜] E') × E, q.1 q.2) :=
-<<<<<<< HEAD
       (continuous_linear_map.id 𝕜 (E →L[𝕜] E')).continuous_bilinear,
-=======
-      is_bounded_bilinear_map_apply.continuous,
->>>>>>> aa78feba
     have B : continuous_on (λp : H × E,
       (fderiv_within 𝕜 (I' ∘ f ∘ I.symm) (I.symm ⁻¹' s ∩ range I)
                        (I p.1), p.2)) (prod.fst ⁻¹' s),
