--- conflicted
+++ resolved
@@ -113,13 +113,8 @@
 
 variables [preserves_colimits_of_shape J G] [has_colimits_of_shape J D] [has_colimits_of_shape J C]
 
-<<<<<<< HEAD
-/-- If `C, D` has all limits of shape `J`, and `G` preserves them, then `preserves_limit_iso` is
-functorial wrt `F`. -/
-=======
 /-- If `C, D` has all colimits of shape `J`, and `G` preserves them, then `preserves_colimit_iso`
 is functorial wrt `F`. -/
->>>>>>> 50e318ec
 @[simps] def preserves_colimit_nat_iso : colim ⋙ G ≅ (whiskering_right J C D).obj G ⋙ colim :=
 nat_iso.of_components (λ F, preserves_colimit_iso G F)
 begin
