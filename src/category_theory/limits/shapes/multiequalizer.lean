/-
Copyright (c) 2021 Adam Topaz. All rights reserved.
Released under Apache 2.0 license as described in the file LICENSE.
Authors: Adam Topaz
-/
import category_theory.limits.shapes.products
import category_theory.limits.shapes.equalizers
import category_theory.limits.cone_category
import category_theory.adjunction

/-!

# Multi-(co)equalizers

A *multiequalizer* is an equalizer of two morphisms between two products.
Since both products and equalizers are limits, such an object is again a limit.
This file provides the diagram whose limit is indeed such an object.
In fact, it is well-known that any limit can be obtained as a multiequalizer.
The dual construction (multicoequalizers) is also provided.

## Projects

Prove that a multiequalizer can be identified with
an equalizer between products (and analogously for multicoequalizers).

Prove that the limit of any diagram is a multiequalizer (and similarly for colimits).

-/

namespace category_theory.limits

open category_theory

universes v u

/-- The type underlying the multiequalizer diagram. -/
@[nolint unused_arguments]
inductive walking_multicospan {L R : Type v} (fst snd : R → L) : Type v
| left : L → walking_multicospan
| right : R → walking_multicospan

/-- The type underlying the multiecoqualizer diagram. -/
@[nolint unused_arguments]
inductive walking_multispan {L R : Type v} (fst snd : L → R) : Type v
| left : L → walking_multispan
| right : R → walking_multispan

namespace walking_multicospan

variables {L R : Type v} {fst snd : R → L}

instance [inhabited L] : inhabited (walking_multicospan fst snd) :=
⟨left (default _)⟩

/-- Morphisms for `walking_multicospan`. -/
inductive hom : Π (a b : walking_multicospan fst snd), Type v
| id (A)  : hom A A
| fst (b) : hom (left (fst b)) (right b)
| snd (b) : hom (left (snd b)) (right b)

instance {a : walking_multicospan fst snd} : inhabited (hom a a) :=
⟨hom.id _⟩

/-- Composition of morphisms for `walking_multicospan`. -/
def hom.comp : Π {A B C : walking_multicospan fst snd} (f : hom A B) (g : hom B C),
  hom A C
| _ _ _ (hom.id X) f := f
| _ _ _ (hom.fst b) (hom.id X) := hom.fst b
| _ _ _ (hom.snd b) (hom.id X) := hom.snd b

instance : small_category (walking_multicospan fst snd) :=
{ hom := hom,
  id := hom.id,
  comp := λ X Y Z, hom.comp,
  id_comp' := by { rintro (_|_) (_|_) (_|_|_), tidy },
  comp_id' := by { rintro (_|_) (_|_) (_|_|_), tidy },
  assoc' := by { rintro (_|_) (_|_) (_|_) (_|_) (_|_|_) (_|_|_) (_|_|_), tidy } }

end walking_multicospan

namespace walking_multispan

variables {L R : Type v} {fst snd : L → R}

instance [inhabited L] : inhabited (walking_multispan fst snd) :=
⟨left (default _)⟩

/-- Morphisms for `walking_multispan`. -/
inductive hom : Π (a b : walking_multispan fst snd), Type v
| id (A)  : hom A A
| fst (a) : hom (left a) (right (fst a))
| snd (a) : hom (left a) (right (snd a))

instance {a : walking_multispan fst snd} : inhabited (hom a a) :=
⟨hom.id _⟩

/-- Composition of morphisms for `walking_multispan`. -/
def hom.comp : Π {A B C : walking_multispan fst snd} (f : hom A B) (g : hom B C),
  hom A C
| _ _ _ (hom.id X) f := f
| _ _ _ (hom.fst a) (hom.id X) := hom.fst a
| _ _ _ (hom.snd a) (hom.id X) := hom.snd a

instance : small_category (walking_multispan fst snd) :=
{ hom := hom,
  id := hom.id,
  comp := λ X Y Z, hom.comp,
  id_comp' := by { rintro (_|_) (_|_) (_|_|_), tidy },
  comp_id' := by { rintro (_|_) (_|_) (_|_|_), tidy },
  assoc' := by { rintro (_|_) (_|_) (_|_) (_|_) (_|_|_) (_|_|_) (_|_|_), tidy } }

end walking_multispan

/-- This is a structure encapsulating the data necessary to define a `multicospan`. -/
@[nolint has_inhabited_instance]
structure multicospan_index (C : Type u) [category.{v} C] :=
(L R : Type v)
(fst_to snd_to : R → L)
(left : L → C)
(right : R → C)
(fst : Π b, left (fst_to b) ⟶ right b)
(snd : Π b, left (snd_to b) ⟶ right b)

/-- This is a structure encapsulating the data necessary to define a `multispan`. -/
@[nolint has_inhabited_instance]
structure multispan_index (C : Type u) [category.{v} C] :=
(L R : Type v)
(fst_from snd_from : L → R)
(left : L → C)
(right : R → C)
(fst : Π a, left a ⟶ right (fst_from a))
(snd : Π a, left a ⟶ right (snd_from a))

namespace multicospan_index

variables {C : Type u} [category.{v} C] (I : multicospan_index C)

/-- The multicospan associated to `I : multicospan_index`. -/
def multicospan : walking_multicospan I.fst_to I.snd_to ⥤ C :=
{ obj := λ x,
  match x with
  | walking_multicospan.left a := I.left a
  | walking_multicospan.right b := I.right b
  end,
  map := λ x y f,
  match x, y, f with
  | _, _, walking_multicospan.hom.id x := 𝟙 _
  | _, _, walking_multicospan.hom.fst b := I.fst _
  | _, _, walking_multicospan.hom.snd b := I.snd _
  end,
  map_id' := by { rintros (_|_), tidy },
  map_comp' := by { rintros (_|_) (_|_) (_|_) (_|_|_) (_|_|_), tidy } }

@[simp] lemma multicospan_obj_left (a) :
  I.multicospan.obj (walking_multicospan.left a) = I.left a := rfl

@[simp] lemma multicospan_obj_right (b) :
  I.multicospan.obj (walking_multicospan.right b) = I.right b := rfl

@[simp] lemma multicospan_map_fst (b) :
  I.multicospan.map (walking_multicospan.hom.fst b) = I.fst b := rfl

@[simp] lemma multicospan_map_snd (b) :
  I.multicospan.map (walking_multicospan.hom.snd b) = I.snd b := rfl

variables [has_product I.left] [has_product I.right]

/-- The induced map `∏ I.left ⟶ ∏ I.right` via `I.fst`. -/
noncomputable
def fst_pi_map : ∏ I.left ⟶ ∏ I.right := pi.lift (λ b, pi.π I.left (I.fst_to b) ≫ I.fst b)

/-- The induced map `∏ I.left ⟶ ∏ I.right` via `I.snd`. -/
noncomputable
def snd_pi_map : ∏ I.left ⟶ ∏ I.right := pi.lift (λ b, pi.π I.left (I.snd_to b) ≫ I.snd b)

@[simp, reassoc]
lemma fst_pi_map_π (b) : I.fst_pi_map ≫ pi.π I.right b = pi.π I.left _ ≫ I.fst b :=
by simp [fst_pi_map]

@[simp, reassoc]
lemma snd_pi_map_π (b) : I.snd_pi_map ≫ pi.π I.right b = pi.π I.left _ ≫ I.snd b :=
by simp [snd_pi_map]

/--
<<<<<<< HEAD
Taking the multiequalizer over the multicospan index is equivlant to taking the equalizer over
=======
Taking the multiequalizer over the multicospan index is equivalent to taking the equalizer over
>>>>>>> b14f22e9
the two morphsims `∏ I.left ⇉ ∏ I.right`. This is the diagram of the latter.
-/
@[simps] protected noncomputable
def parallel_pair_diagram := parallel_pair I.fst_pi_map I.snd_pi_map

end multicospan_index

namespace multispan_index

variables {C : Type u} [category.{v} C] (I : multispan_index C)

/-- The multispan associated to `I : multispan_index`. -/
def multispan : walking_multispan I.fst_from I.snd_from ⥤ C :=
{ obj := λ x,
  match x with
  | walking_multispan.left a := I.left a
  | walking_multispan.right b := I.right b
  end,
  map := λ x y f,
  match x, y, f with
  | _, _, walking_multispan.hom.id x := 𝟙 _
  | _, _, walking_multispan.hom.fst b := I.fst _
  | _, _, walking_multispan.hom.snd b := I.snd _
  end,
  map_id' := by { rintros (_|_), tidy },
  map_comp' := by { rintros (_|_) (_|_) (_|_) (_|_|_) (_|_|_), tidy } }

@[simp] lemma multispan_obj_left (a) :
  I.multispan.obj (walking_multispan.left a) = I.left a := rfl

@[simp] lemma multispan_obj_right (b) :
  I.multispan.obj (walking_multispan.right b) = I.right b := rfl

@[simp] lemma multispan_map_fst (a) :
  I.multispan.map (walking_multispan.hom.fst a) = I.fst a := rfl

@[simp] lemma multispan_map_snd (a) :
  I.multispan.map (walking_multispan.hom.snd a) = I.snd a := rfl

variables [has_coproduct I.left] [has_coproduct I.right]

/-- The induced map `∐ I.left ⟶ ∐ I.right` via `I.fst`. -/
noncomputable
def fst_sigma_map : ∐ I.left ⟶ ∐ I.right := sigma.desc (λ b, I.fst b ≫ sigma.ι _ (I.fst_from b))

/-- The induced map `∐ I.left ⟶ ∐ I.right` via `I.snd`. -/
noncomputable
def snd_sigma_map : ∐ I.left ⟶ ∐ I.right := sigma.desc (λ b, I.snd b ≫ sigma.ι _ (I.snd_from b))

@[simp, reassoc]
lemma ι_fst_sigma_map (b) : sigma.ι I.left b ≫ I.fst_sigma_map = I.fst b ≫ sigma.ι I.right _ :=
by simp [fst_sigma_map]

@[simp, reassoc]
lemma ι_snd_sigma_map (b) : sigma.ι I.left b ≫ I.snd_sigma_map = I.snd b ≫ sigma.ι I.right _ :=
by simp [snd_sigma_map]

/--
<<<<<<< HEAD
Taking the multicoequalizer over the multispan index is equivlant to taking the coequalizer over
=======
Taking the multicoequalizer over the multispan index is equivalent to taking the coequalizer over
>>>>>>> b14f22e9
the two morphsims `∐ I.left ⇉ ∐ I.right`. This is the diagram of the latter.
-/
protected noncomputable
abbreviation parallel_pair_diagram := parallel_pair I.fst_sigma_map I.snd_sigma_map

end multispan_index

variables {C : Type u} [category.{v} C]

/-- A multifork is a cone over a multicospan. -/
@[nolint has_inhabited_instance]
abbreviation multifork (I : multicospan_index C) := cone I.multicospan

/-- A multicofork is a cocone over a multispan. -/
@[nolint has_inhabited_instance]
abbreviation multicofork (I : multispan_index C) := cocone I.multispan

namespace multifork

variables {I : multicospan_index C} (K : multifork I)

/-- The maps from the cone point of a multifork to the objects on the left. -/
def ι (a : I.L) : K.X ⟶ I.left a :=
K.π.app (walking_multicospan.left _)

@[simp] lemma ι_eq_app_left (a) : K.ι a = K.π.app (walking_multicospan.left _) := rfl

@[simp] lemma app_left_fst (b) :
  K.π.app (walking_multicospan.left (I.fst_to b)) ≫ I.fst b =
    K.π.app (walking_multicospan.right b) :=
by { rw ← K.w (walking_multicospan.hom.fst b), refl }

@[simp] lemma app_left_snd (b) :
  K.π.app (walking_multicospan.left (I.snd_to b)) ≫ I.snd b =
    K.π.app (walking_multicospan.right b) :=
by { rw ← K.w (walking_multicospan.hom.snd b), refl }

/-- Construct a multifork using a collection `ι` of morphisms. -/
@[simps]
def of_ι (I : multicospan_index C) (P : C) (ι : Π a, P ⟶ I.left a)
  (w : ∀ b, ι (I.fst_to b) ≫ I.fst b = ι (I.snd_to b) ≫ I.snd b) :
  multifork I :=
{ X := P,
  π :=
  { app := λ x,
    match x with
    | walking_multicospan.left a := ι _
    | walking_multicospan.right b := ι (I.fst_to b) ≫ I.fst b
    end,
    naturality' := begin
      rintros (_|_) (_|_) (_|_|_),
      any_goals { symmetry, dsimp, rw category.id_comp, apply category.comp_id },
      { dsimp, rw category.id_comp, refl },
      { dsimp, rw category.id_comp, apply w }
    end } }

@[reassoc]
lemma condition (b) :
  K.ι (I.fst_to b) ≫ I.fst b = K.ι (I.snd_to b) ≫ I.snd b := by simp

/-- This definition provides a convenient way to show that a multifork is a limit. -/
@[simps]
def is_limit.mk
  (lift : Π (E : multifork I), E.X ⟶ K.X)
  (fac : ∀ (E : multifork I) (i : I.L), lift E ≫ K.ι i = E.ι i)
  (uniq : ∀ (E : multifork I) (m : E.X ⟶ K.X),
    (∀ i : I.L, m ≫ K.ι i = E.ι i) → m = lift E) : is_limit K :=
{ lift := lift,
  fac' := begin
    rintros E (a|b),
    { apply fac },
    { rw [← E.w (walking_multicospan.hom.fst b), ← K.w (walking_multicospan.hom.fst b),
        ← category.assoc],
      congr' 1,
      apply fac }
  end,
  uniq' := begin
    rintros E m hm,
    apply uniq,
    intros i,
    apply hm,
  end }


variables [has_product I.left] [has_product I.right]

@[simp, reassoc]
lemma pi_condition :
  pi.lift K.ι ≫ I.fst_pi_map = pi.lift K.ι ≫ I.snd_pi_map := by { ext, simp }

/-- Given a multifork, we may obtain a fork over `∏ I.left ⇉ ∏ I.right`. -/
@[simps X] noncomputable
def to_pi_fork (K : multifork I) : fork I.fst_pi_map I.snd_pi_map :=
{ X := K.X,
  π :=
  { app := λ x,
    match x with
    | walking_parallel_pair.zero := pi.lift K.ι
    | walking_parallel_pair.one := pi.lift K.ι ≫ I.fst_pi_map
    end,
    naturality' :=
    begin
      rintros (_|_) (_|_) (_|_|_),
      any_goals { symmetry, dsimp, rw category.id_comp, apply category.comp_id },
      all_goals { change 𝟙 _ ≫ _ ≫ _ = pi.lift _ ≫ _, simp }
    end } }

@[simp] lemma to_pi_fork_π_app_zero :
  K.to_pi_fork.π.app walking_parallel_pair.zero = pi.lift K.ι := rfl

@[simp] lemma to_pi_fork_π_app_one :
  K.to_pi_fork.π.app walking_parallel_pair.one = pi.lift K.ι ≫ I.fst_pi_map := rfl

variable (I)

/-- Given a fork over `∏ I.left ⇉ ∏ I.right`, we may obtain a multifork. -/
@[simps X] noncomputable
def of_pi_fork (c : fork I.fst_pi_map I.snd_pi_map) : multifork I :=
{ X := c.X,
  π :=
  { app := λ x,
    match x with
    | walking_multicospan.left a := c.ι ≫ pi.π _ _
    | walking_multicospan.right b := c.ι ≫ I.fst_pi_map ≫ pi.π _ _
    end,
    naturality' :=
    begin
      rintros (_|_) (_|_) (_|_|_),
      any_goals { symmetry, dsimp, rw category.id_comp, apply category.comp_id },
      { change 𝟙 _ ≫ _ ≫ _ = (_ ≫ _) ≫ _, simp },
      { change 𝟙 _ ≫ _ ≫ _ = (_ ≫ _) ≫ _, rw c.condition_assoc, simp }
    end } }

@[simp] lemma of_pi_fork_π_app_left (c : fork I.fst_pi_map I.snd_pi_map) (a) :
  (of_pi_fork I c).π.app (walking_multicospan.left a) = c.ι ≫ pi.π _ _ := rfl

@[simp] lemma of_pi_fork_π_app_right (c : fork I.fst_pi_map I.snd_pi_map) (a) :
  (of_pi_fork I c).π.app (walking_multicospan.right a) = c.ι ≫ I.fst_pi_map ≫ pi.π _ _ := rfl

end multifork

namespace multicospan_index

variables (I : multicospan_index C) [has_product I.left] [has_product I.right]

local attribute [tidy] tactic.case_bash

/-- `multifork.to_pi_fork` is functorial. -/
@[simps] noncomputable
def to_pi_fork_functor : multifork I ⥤ fork I.fst_pi_map I.snd_pi_map :=
{ obj := multifork.to_pi_fork, map := λ K₁ K₂ f, { hom := f.hom } }

/-- `multifork.of_pi_fork` is functorial. -/
@[simps] noncomputable
def of_pi_fork_functor : fork I.fst_pi_map I.snd_pi_map ⥤ multifork I :=
{ obj := multifork.of_pi_fork I, map := λ K₁ K₂ f, { hom := f.hom, w' := by rintros (_|_); simp } }

/--
The category of multiforks is equivalent to the category of forks over `∏ I.left ⇉ ∏ I.right`.
It then follows from `category_theory.is_limit_of_preserves_cone_terminal` (or `reflects`) that it
preserves and reflects limit cones.
-/
@[simps] noncomputable
def multifork_equiv_pi_fork : multifork I ≌ fork I.fst_pi_map I.snd_pi_map :=
{ functor := to_pi_fork_functor I,
  inverse := of_pi_fork_functor I,
  unit_iso := nat_iso.of_components (λ K, cones.ext (iso.refl _) (by rintros (_|_); dsimp; simp))
    (λ K₁ K₂ f, by { ext, simp }),
  counit_iso := nat_iso.of_components (λ K, fork.ext (iso.refl _) (by { ext, dsimp, simp }))
    (λ K₁ K₂ f, by { ext, simp }) }

end multicospan_index

namespace multicofork

variables {I : multispan_index C} (K : multicofork I)

/-- The maps to the cocone point of a multicofork from the objects on the right. -/
def π (b : I.R) : I.right b ⟶ K.X :=
K.ι.app (walking_multispan.right _)

@[simp] lemma π_eq_app_right (b) : K.π b = K.ι.app (walking_multispan.right _) := rfl

@[simp] lemma fst_app_right (a) :
  I.fst a ≫ K.ι.app (walking_multispan.right (I.fst_from a)) =
    K.ι.app (walking_multispan.left a) :=
by { rw ← K.w (walking_multispan.hom.fst a), refl }

@[simp] lemma snd_app_right (a) :
  I.snd a ≫ K.ι.app (walking_multispan.right (I.snd_from a)) =
    K.ι.app (walking_multispan.left a) :=
by { rw ← K.w (walking_multispan.hom.snd a), refl }

/-- Construct a multicofork using a collection `π` of morphisms. -/
@[simps]
def of_π (I : multispan_index C) (P : C) (π : Π b, I.right b ⟶ P)
  (w : ∀ a, I.fst a ≫ π (I.fst_from a) = I.snd a ≫ π (I.snd_from a)) :
  multicofork I :=
{ X := P,
  ι :=
  { app := λ x,
    match x with
    | walking_multispan.left a := I.fst a ≫ π _
    | walking_multispan.right b := π _
    end,
    naturality' := begin
      rintros (_|_) (_|_) (_|_|_),
      any_goals { dsimp, rw category.comp_id, apply category.id_comp },
      { dsimp, rw category.comp_id, refl },
      { dsimp, rw category.comp_id, apply (w _).symm }
    end } }

@[reassoc]
lemma condition (a) :
  I.fst a ≫ K.π (I.fst_from a) = I.snd a ≫ K.π (I.snd_from a) := by simp

/-- This definition provides a convenient way to show that a multicofork is a colimit. -/
@[simps]
def is_colimit.mk
  (desc : Π (E : multicofork I), K.X ⟶ E.X)
  (fac : ∀ (E : multicofork I) (i : I.R), K.π i ≫ desc E = E.π i)
  (uniq : ∀ (E : multicofork I) (m : K.X ⟶ E.X),
    (∀ i : I.R, K.π i ≫ m = E.π i) → m = desc E) : is_colimit K :=
{ desc := desc,
  fac' := begin
    rintros S (a|b),
    { rw [← K.w (walking_multispan.hom.fst a), ← S.w (walking_multispan.hom.fst a),
        category.assoc],
      congr' 1,
      apply fac },
    { apply fac },
  end,
  uniq' := begin
    intros S m hm,
    apply uniq,
    intros i,
    apply hm
  end }

variables [has_coproduct I.left] [has_coproduct I.right]

@[simp, reassoc]
lemma sigma_condition :
  I.fst_sigma_map ≫ sigma.desc K.π = I.snd_sigma_map ≫ sigma.desc K.π := by { ext, simp }

/-- Given a multicofork, we may obtain a cofork over `∐ I.left ⇉ ∐ I.right`. -/
@[simps X] noncomputable
def to_sigma_cofork (K : multicofork I) : cofork I.fst_sigma_map I.snd_sigma_map :=
{ X := K.X,
  ι :=
  { app := λ x,
    match x with
    | walking_parallel_pair.zero := I.fst_sigma_map ≫ sigma.desc K.π
    | walking_parallel_pair.one := sigma.desc K.π
    end,
    naturality' :=
    begin
      rintros (_|_) (_|_) (_|_|_),
      any_goals { dsimp, rw category.comp_id, apply category.id_comp },
      all_goals { change _ ≫ sigma.desc _ = (_ ≫ _) ≫ 𝟙 _, simp }
    end } }

@[simp] lemma to_sigma_cofork_ι_app_zero :
  K.to_sigma_cofork.ι.app walking_parallel_pair.zero = I.fst_sigma_map ≫ sigma.desc K.π := rfl

@[simp] lemma to_sigma_cofork_ι_app_one :
  K.to_sigma_cofork.ι.app walking_parallel_pair.one = sigma.desc K.π := rfl

variable (I)

/-- Given a cofork over `∐ I.left ⇉ ∐ I.right`, we may obtain a multicofork. -/
@[simps X] noncomputable
def of_sigma_cofork (c : cofork I.fst_sigma_map I.snd_sigma_map) : multicofork I :=
{ X := c.X,
  ι :=
  { app := λ x,
    match x with
    | walking_multispan.left a := (sigma.ι I.left a : _) ≫ I.fst_sigma_map ≫ c.π
    | walking_multispan.right b := (sigma.ι I.right b : _) ≫ c.π
    end,
    naturality' :=
    begin
      rintros (_|_) (_|_) (_|_|_),
      any_goals { dsimp, rw category.comp_id, apply category.id_comp },
      { change _ ≫ _ ≫ _ = (_ ≫ _) ≫ _,
        dsimp, simp [←cofork.left_app_one, -cofork.left_app_one] },
      { change _ ≫ _ ≫ _ = (_ ≫ _) ≫ 𝟙 _,
        rw c.condition,
        dsimp, simp [←cofork.right_app_one, -cofork.right_app_one] }
    end } }

@[simp] lemma of_sigma_cofork_ι_app_left (c : cofork I.fst_sigma_map I.snd_sigma_map) (a) :
  (of_sigma_cofork I c).ι.app (walking_multispan.left a) =
    (sigma.ι I.left a : _) ≫ I.fst_sigma_map ≫ c.π := rfl

@[simp] lemma of_sigma_cofork_ι_app_right (c : cofork I.fst_sigma_map I.snd_sigma_map) (b) :
  (of_sigma_cofork I c).ι.app (walking_multispan.right b) = (sigma.ι I.right b : _) ≫ c.π := rfl

end multicofork

namespace multispan_index

variables (I : multispan_index C) [has_coproduct I.left] [has_coproduct I.right]

local attribute [tidy] tactic.case_bash

/-- `multicofork.to_sigma_cofork` is functorial. -/
@[simps] noncomputable
def to_sigma_cofork_functor : multicofork I ⥤ cofork I.fst_sigma_map I.snd_sigma_map :=
{ obj := multicofork.to_sigma_cofork, map := λ K₁ K₂ f, { hom := f.hom } }

/-- `multicofork.of_sigma_cofork` is functorial. -/
@[simps] noncomputable
def of_sigma_cofork_functor : cofork I.fst_sigma_map I.snd_sigma_map ⥤ multicofork I :=
{ obj := multicofork.of_sigma_cofork I,
  map := λ K₁ K₂ f, { hom := f.hom, w' := by rintros (_|_); simp } }

/--
The category of multicoforks is equivalent to the category of coforks over `∐ I.left ⇉ ∐ I.right`.
It then follows from `category_theory.is_colimit_of_preserves_cocone_initial` (or `reflects`) that
it preserves and reflects colimit cocones.
-/
@[simps] noncomputable
def multicofork_equiv_sigma_cofork : multicofork I ≌ cofork I.fst_sigma_map I.snd_sigma_map :=
{ functor := to_sigma_cofork_functor I,
  inverse := of_sigma_cofork_functor I,
  unit_iso := nat_iso.of_components (λ K, cocones.ext (iso.refl _) (by rintros (_|_); dsimp; simp))
    (λ K₁ K₂ f, by { ext, simp }),
  counit_iso := nat_iso.of_components (λ K, cofork.ext (iso.refl _) (by { ext, dsimp, simp }))
    (λ K₁ K₂ f, by { ext, dsimp, simp, }) }

end multispan_index

/-- For `I : multicospan_index C`, we say that it has a multiequalizer if the associated
  multicospan has a limit. -/
abbreviation has_multiequalizer (I : multicospan_index C) :=
  has_limit I.multicospan

noncomputable theory

/-- The multiequalizer of `I : multicospan_index C`. -/
abbreviation multiequalizer (I : multicospan_index C) [has_multiequalizer I] : C :=
  limit I.multicospan

/-- For `I : multispan_index C`, we say that it has a multicoequalizer if
  the associated multicospan has a limit. -/
abbreviation has_multicoequalizer (I : multispan_index C) :=
  has_colimit I.multispan

/-- The multiecoqualizer of `I : multispan_index C`. -/
abbreviation multicoequalizer (I : multispan_index C) [has_multicoequalizer I] : C :=
  colimit I.multispan

namespace multiequalizer

variables (I : multicospan_index C) [has_multiequalizer I]

/-- The canonical map from the multiequalizer to the objects on the left. -/
abbreviation ι (a : I.L) : multiequalizer I ⟶ I.left a :=
limit.π _ (walking_multicospan.left a)

/-- The multifork associated to the multiequalizer. -/
abbreviation multifork : multifork I :=
limit.cone _

@[simp]
lemma multifork_ι (a) :
  (multiequalizer.multifork I).ι a = multiequalizer.ι I a := rfl

@[simp]
lemma multifork_π_app_left (a) :
  (multiequalizer.multifork I).π.app (walking_multicospan.left a) =
  multiequalizer.ι I a := rfl

@[reassoc]
lemma condition (b) :
  multiequalizer.ι I (I.fst_to b) ≫ I.fst b =
  multiequalizer.ι I (I.snd_to b) ≫ I.snd b :=
multifork.condition _ _

/-- Construct a morphism to the multiequalizer from its universal property. -/
abbreviation lift (W : C) (k : Π a, W ⟶ I.left a)
  (h : ∀ b, k (I.fst_to b) ≫ I.fst b = k (I.snd_to b) ≫ I.snd b) :
  W ⟶ multiequalizer I :=
limit.lift _ (multifork.of_ι I _ k h)

@[simp, reassoc]
lemma lift_ι (W : C) (k : Π a, W ⟶ I.left a)
  (h : ∀ b, k (I.fst_to b) ≫ I.fst b = k (I.snd_to b) ≫ I.snd b) (a) :
  multiequalizer.lift I _ k h ≫ multiequalizer.ι I a = k _ :=
limit.lift_π _ _

@[ext]
lemma hom_ext {W : C} (i j : W ⟶ multiequalizer I)
  (h : ∀ a, i ≫ multiequalizer.ι I a =
  j ≫ multiequalizer.ι I a) :
  i = j :=
limit.hom_ext
begin
  rintro (a|b),
  { apply h },
  simp_rw [← limit.w I.multicospan (walking_multicospan.hom.fst b),
    ← category.assoc, h],
end

variables [has_product I.left] [has_product I.right] [has_equalizer I.fst_pi_map I.snd_pi_map]

/-- The multiequalizer is isomorphic to the equalizer of `∏ I.left ⇉ ∏ I.right`. -/
def iso_equalizer : multiequalizer I ≅ equalizer I.fst_pi_map I.snd_pi_map :=
limit.iso_limit_cone ⟨_, is_limit.of_preserves_cone_terminal
  I.multifork_equiv_pi_fork.inverse (limit.is_limit _)⟩

/-- The canonical injection `multiequalizer I ⟶ ∏ I.left`. -/
def ι_pi : multiequalizer I ⟶ ∏ I.left :=
  (iso_equalizer I).hom ≫ equalizer.ι I.fst_pi_map I.snd_pi_map

@[simp, reassoc]
lemma ι_pi_π (a) : ι_pi I ≫ pi.π I.left a = ι I a :=
by { rw [ι_pi, category.assoc, ← iso.eq_inv_comp, iso_equalizer], simpa }

instance : mono (ι_pi I) := @@mono_comp _ _ _ _ equalizer.ι_mono

end multiequalizer

namespace multicoequalizer

variables (I : multispan_index C) [has_multicoequalizer I]

/-- The canonical map from the multiequalizer to the objects on the left. -/
abbreviation π (b : I.R) : I.right b ⟶ multicoequalizer I :=
colimit.ι I.multispan (walking_multispan.right _)

/-- The multicofork associated to the multicoequalizer. -/
abbreviation multicofork : multicofork I :=
colimit.cocone _

@[simp]
lemma multicofork_π (b) :
  (multicoequalizer.multicofork I).π b = multicoequalizer.π I b := rfl

@[simp]
lemma multicofork_ι_app_right (b) :
  (multicoequalizer.multicofork I).ι.app (walking_multispan.right b) =
  multicoequalizer.π I b := rfl

@[reassoc]
lemma condition (a) :
  I.fst a ≫ multicoequalizer.π I (I.fst_from a) =
  I.snd a ≫ multicoequalizer.π I (I.snd_from a) :=
multicofork.condition _ _

/-- Construct a morphism from the multicoequalizer from its universal property. -/
abbreviation desc (W : C) (k : Π b, I.right b ⟶ W)
  (h : ∀ a, I.fst a ≫  k (I.fst_from a) = I.snd a ≫ k (I.snd_from a)) :
  multicoequalizer I ⟶ W :=
colimit.desc _ (multicofork.of_π I _ k h)

@[simp, reassoc]
lemma π_desc (W : C) (k : Π b, I.right b ⟶ W)
  (h : ∀ a, I.fst a ≫  k (I.fst_from a) = I.snd a ≫ k (I.snd_from a)) (b) :
  multicoequalizer.π I b ≫ multicoequalizer.desc I _ k h = k _ :=
colimit.ι_desc _ _

@[ext]
lemma hom_ext {W : C} (i j : multicoequalizer I ⟶ W)
  (h : ∀ b, multicoequalizer.π I b ≫ i = multicoequalizer.π I b ≫ j) :
  i = j :=
colimit.hom_ext
begin
  rintro (a|b),
  { simp_rw [← colimit.w I.multispan (walking_multispan.hom.fst a),
    category.assoc, h] },
  { apply h },
end

variables [has_coproduct I.left] [has_coproduct I.right]
variables [has_coequalizer I.fst_sigma_map I.snd_sigma_map]

/-- The multicoequalizer is isomorphic to the coequalizer of `∐ I.left ⇉ ∐ I.right`. -/
def iso_coequalizer : multicoequalizer I ≅ coequalizer I.fst_sigma_map I.snd_sigma_map :=
colimit.iso_colimit_cocone ⟨_, is_colimit.of_preserves_cocone_initial
  I.multicofork_equiv_sigma_cofork.inverse (colimit.is_colimit _)⟩

/-- The canonical projection `∐ I.right ⟶ multicoequalizer I`. -/
def sigma_π : ∐ I.right ⟶ multicoequalizer I :=
  coequalizer.π I.fst_sigma_map I.snd_sigma_map ≫ (iso_coequalizer I).inv

@[simp, reassoc]
lemma ι_sigma_π (b) : sigma.ι I.right b ≫ sigma_π I = π I b :=
by { rw [sigma_π, ← category.assoc, iso.comp_inv_eq, iso_coequalizer], simpa }

instance : epi (sigma_π I) := @@epi_comp _ _ coequalizer.π_epi _ _

end multicoequalizer

end category_theory.limits<|MERGE_RESOLUTION|>--- conflicted
+++ resolved
@@ -182,11 +182,7 @@
 by simp [snd_pi_map]
 
 /--
-<<<<<<< HEAD
-Taking the multiequalizer over the multicospan index is equivlant to taking the equalizer over
-=======
 Taking the multiequalizer over the multicospan index is equivalent to taking the equalizer over
->>>>>>> b14f22e9
 the two morphsims `∏ I.left ⇉ ∏ I.right`. This is the diagram of the latter.
 -/
 @[simps] protected noncomputable
@@ -245,11 +241,7 @@
 by simp [snd_sigma_map]
 
 /--
-<<<<<<< HEAD
-Taking the multicoequalizer over the multispan index is equivlant to taking the coequalizer over
-=======
 Taking the multicoequalizer over the multispan index is equivalent to taking the coequalizer over
->>>>>>> b14f22e9
 the two morphsims `∐ I.left ⇉ ∐ I.right`. This is the diagram of the latter.
 -/
 protected noncomputable
