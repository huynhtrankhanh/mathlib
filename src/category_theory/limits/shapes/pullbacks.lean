--- conflicted
+++ resolved
@@ -608,19 +608,11 @@
 /--
 Given such a diagram, then there is a natural morphism `W ×ₛ X ⟶ Y ×ₜ Z`.
 
-<<<<<<< HEAD
-  W  ⟶  Y
-    ↘      ↘
-      S  ⟶  T
-    ↗      ↗
-  X  ⟶  Z
-=======
     W  ⟶  Y
       ↘      ↘
         S  ⟶  T
       ↗      ↗
     X  ⟶  Z
->>>>>>> 2f634d8c
 
 -/
 abbreviation pullback.map {W X Y Z S T : C} (f₁ : W ⟶ S) (f₂ : X ⟶ S) [has_pullback f₁ f₂]
@@ -633,19 +625,11 @@
 /--
 Given such a diagram, then there is a natural morphism `W ⨿ₛ X ⟶ Y ⨿ₜ Z`.
 
-<<<<<<< HEAD
-      W  ⟶  Y
-    ↗      ↗
-  S  ⟶  T
-    ↘      ↘
-      X  ⟶  Z
-=======
         W  ⟶  Y
       ↗      ↗
     S  ⟶  T
       ↘      ↘
         X  ⟶  Z
->>>>>>> 2f634d8c
 
 -/
 abbreviation pushout.map {W X Y Z S T : C} (f₁ : S ⟶ W) (f₂ : S ⟶ X) [has_pushout f₁ f₂]
