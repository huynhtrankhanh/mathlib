/-
Copyright (c) 2020 Kevin Buzzard. All rights reserved.
Released under Apache 2.0 license as described in the file LICENSE.
Authors: Kevin Buzzard, Calle Sönne
-/

import topology.category.CompHaus
import topology.connected
import topology.subset_properties
import category_theory.adjunction.reflective
import category_theory.monad.limits
import category_theory.Fintype

/-!
# The category of Profinite Types

We construct the category of profinite topological spaces,
often called profinite sets -- perhaps they could be called
profinite types in Lean.

The type of profinite topological spaces is called `Profinite`. It has a category
instance and is a fully faithful subcategory of `Top`. The fully faithful functor
is called `Profinite_to_Top`.

## Implementation notes

A profinite type is defined to be a topological space which is
compact, Hausdorff and totally disconnected.

## TODO

0. Link to category of projective limits of finite discrete sets.
1. finite coproducts
2. Clausen/Scholze topology on the category `Profinite`.

## Tags

profinite

-/

open category_theory

/-- The type of profinite topological spaces. -/
structure Profinite :=
(to_Top : Top)
[is_compact : compact_space to_Top]
[is_t2 : t2_space to_Top]
[is_totally_disconnected : totally_disconnected_space to_Top]

namespace Profinite

/--
Construct a term of `Profinite` from a type endowed with the structure of a
compact, Hausdorff and totally disconnected topological space.
-/
def of (X : Type*) [topological_space X] [compact_space X] [t2_space X]
  [totally_disconnected_space X] : Profinite := ⟨⟨X⟩⟩

instance : inhabited Profinite := ⟨Profinite.of pempty⟩

instance category : category Profinite := induced_category.category to_Top
instance concrete_category : concrete_category Profinite := induced_category.concrete_category _
instance has_forget₂ : has_forget₂ Profinite Top := induced_category.has_forget₂ _

instance : has_coe_to_sort Profinite := ⟨Type*, λ X, X.to_Top⟩
instance {X : Profinite} : compact_space X := X.is_compact
instance {X : Profinite} : t2_space X := X.is_t2
instance {X : Profinite} : totally_disconnected_space X := X.is_totally_disconnected

@[simp]
lemma coe_to_Top {X : Profinite} : (X.to_Top : Type*) = X :=
rfl

@[simp] lemma coe_id (X : Profinite) : (𝟙 X : X → X) = id := rfl

@[simp] lemma coe_comp {X Y Z : Profinite} (f : X ⟶ Y) (g : Y ⟶ Z) : (f ≫ g : X → Z) = g ∘ f := rfl

end Profinite

/-- The fully faithful embedding of `Profinite` in `Top`. -/
@[simps, derive [full, faithful]]
def Profinite_to_Top : Profinite ⥤ Top := forget₂ _ _

/-- The fully faithful embedding of `Profinite` in `CompHaus`. -/
@[simps] def Profinite.to_CompHaus : Profinite ⥤ CompHaus :=
{ obj := λ X, { to_Top := X.to_Top },
  map := λ _ _ f, f }

instance : full Profinite.to_CompHaus := { preimage := λ _ _ f, f }
instance : faithful Profinite.to_CompHaus := {}

@[simp] lemma Profinite.to_CompHaus_to_Top :
  Profinite.to_CompHaus ⋙ CompHaus_to_Top = Profinite_to_Top :=
rfl

section Profinite
local attribute [instance] connected_component_setoid

universes u

/--
(Implementation) The object part of the connected_components functor from compact Hausdorff spaces
to Profinite spaces, given by quotienting a space by its connected components.
See: https://stacks.math.columbia.edu/tag/0900
-/
-- Without explicit universe annotations here, Lean introduces two universe variables and
-- unhelpfully defines a function `CompHaus.{max u₁ u₂} → Profinite.{max u₁ u₂}`.
def CompHaus.to_Profinite_obj (X : CompHaus.{u}) : Profinite.{u} :=
{ to_Top := { α := connected_components X.to_Top.α },
  is_compact := quotient.compact_space,
  is_t2 := connected_components.t2,
  is_totally_disconnected := connected_components.totally_disconnected_space }

/--
(Implementation) The bijection of homsets to establish the reflective adjunction of Profinite
spaces in compact Hausdorff spaces.
-/
def Profinite.to_CompHaus_equivalence (X : CompHaus.{u}) (Y : Profinite.{u}) :
  (CompHaus.to_Profinite_obj X ⟶ Y) ≃ (X ⟶ Profinite.to_CompHaus.obj Y) :=
{ to_fun := λ f,
  { to_fun := f.1 ∘ quotient.mk,
    continuous_to_fun := continuous.comp f.2 (continuous_quotient_mk) },
  inv_fun := λ g,
    { to_fun := continuous.connected_components_lift g.2,
      continuous_to_fun := continuous.connected_components_lift_continuous g.2},
  left_inv := λ f, continuous_map.ext $ λ x, quotient.induction_on x $ λ a, rfl,
  right_inv := λ f, continuous_map.ext $ λ x, rfl }

/--
The connected_components functor from compact Hausdorff spaces to profinite spaces,
left adjoint to the inclusion functor.
-/
def CompHaus.to_Profinite : CompHaus ⥤ Profinite :=
adjunction.left_adjoint_of_equiv Profinite.to_CompHaus_equivalence (λ _ _ _ _ _, rfl)

lemma CompHaus.to_Profinite_obj' (X : CompHaus) :
  ↥(CompHaus.to_Profinite.obj X) = connected_components X.to_Top.α := rfl

<<<<<<< HEAD
/--
An explicit limit cone for a functor `F : J ⥤ Profinite`, defined in terms of
`Top.limit_cone`.
-/
def limit_cone {J : Type u} [small_category J] (F : J ⥤ Profinite.{u}) :
  limits.cone F :=
{ X :=
  { to_Top := CompHaus_to_Top.obj (CompHaus.limit_cone (F ⋙ Profinite.to_CompHaus)).X,
    is_compact := by { dsimp [CompHaus_to_Top], apply_instance },
    is_t2 := by { dsimp [CompHaus_to_Top], apply_instance },
    is_totally_disconnected := by {
      dsimp [CompHaus_to_Top, CompHaus.limit_cone, Profinite.to_CompHaus, Top.limit_cone],
      apply_instance } },
  π := { app := λ j, (CompHaus.limit_cone (F ⋙ Profinite.to_CompHaus)).π.app j } }

/-- The limit cone `Profinite.limit_cone F` is indeed a limit cone. -/
def limit_cone_is_limit {J : Type u} [small_category J] (F : J ⥤ Profinite.{u}) :
  limits.is_limit (limit_cone F) :=
{ lift := λ S, (CompHaus.limit_cone_is_limit (F ⋙ Profinite.to_CompHaus)).lift
    (Profinite.to_CompHaus.map_cone S),
  uniq' := λ S m h,
    (CompHaus.limit_cone_is_limit _).uniq (Profinite.to_CompHaus.map_cone S) _ h }
=======
 /-- Finite types are given the discrete topology. -/
def Fintype.discrete_topology (A : Fintype) : topological_space A := ⊥

section discrete_topology

local attribute [instance] Fintype.discrete_topology

/--
The natural functor from `Fintype` to `Profinite`, endowing a finite type with the
discrete topology.
-/
@[simps]
def Fintype.to_Profinite : Fintype ⥤ Profinite :=
{ obj := λ A, Profinite.of A,
  map := λ _ _ f, ⟨f⟩ }

end discrete_topology
>>>>>>> 7040c50c

end Profinite

namespace Profinite

/--
The adjunction between CompHaus.to_Profinite and Profinite.to_CompHaus
-/
def to_Profinite_adj_to_CompHaus : CompHaus.to_Profinite ⊣ Profinite.to_CompHaus :=
adjunction.adjunction_of_equiv_left _ _

/-- The category of profinite sets is reflective in the category of compact hausdroff spaces -/
instance to_CompHaus.reflective : reflective Profinite.to_CompHaus :=
{ to_is_right_adjoint := ⟨CompHaus.to_Profinite, Profinite.to_Profinite_adj_to_CompHaus⟩ }

noncomputable
instance to_CompHaus.creates_limits : creates_limits Profinite.to_CompHaus :=
monadic_creates_limits _

noncomputable
instance to_Top.reflective : reflective (Profinite_to_Top : Profinite ⥤ Top) :=
reflective.comp Profinite.to_CompHaus CompHaus_to_Top

noncomputable
instance to_Top.creates_limits : creates_limits Profinite_to_Top :=
monadic_creates_limits _

instance has_limits : limits.has_limits Profinite :=
has_limits_of_has_limits_creates_limits Profinite_to_Top

instance has_colimits : limits.has_colimits Profinite :=
has_colimits_of_reflective to_CompHaus

/-- Any morphism of profinite spaces is a closed map. -/
lemma is_closed_map {X Y : Profinite} (f : X ⟶ Y) : is_closed_map f :=
show is_closed_map (Profinite.to_CompHaus.map f), from CompHaus.is_closed_map _

/-- Any continuous bijection of profinite spaces induces an isomorphism. -/
lemma is_iso_of_bijective {X Y : Profinite} (f : X ⟶ Y)
  (bij : function.bijective f) : is_iso f :=
begin
  haveI := CompHaus.is_iso_of_bijective (Profinite.to_CompHaus.map f) bij,
  exact is_iso_of_fully_faithful Profinite.to_CompHaus _
end

/-- Any continuous bijection of profinite spaces induces an isomorphism. -/
noncomputable def iso_of_bijective {X Y : Profinite} (f : X ⟶ Y)
  (bij : function.bijective f) : X ≅ Y :=
by letI := Profinite.is_iso_of_bijective f bij; exact as_iso f

instance forget_reflects_isomorphisms : reflects_isomorphisms (forget Profinite) :=
⟨by introsI A B f hf; exact Profinite.is_iso_of_bijective _ ((is_iso_iff_bijective ⇑f).mp hf)⟩

end Profinite<|MERGE_RESOLUTION|>--- conflicted
+++ resolved
@@ -137,7 +137,28 @@
 lemma CompHaus.to_Profinite_obj' (X : CompHaus) :
   ↥(CompHaus.to_Profinite.obj X) = connected_components X.to_Top.α := rfl
 
-<<<<<<< HEAD
+/-- Finite types are given the discrete topology. -/
+def Fintype.discrete_topology (A : Fintype) : topological_space A := ⊥
+
+section discrete_topology
+
+local attribute [instance] Fintype.discrete_topology
+
+/--
+The natural functor from `Fintype` to `Profinite`, endowing a finite type with the
+discrete topology.
+-/
+@[simps]
+def Fintype.to_Profinite : Fintype ⥤ Profinite :=
+{ obj := λ A, Profinite.of A,
+  map := λ _ _ f, ⟨f⟩ }
+
+end discrete_topology
+
+end Profinite
+
+namespace Profinite
+
 /--
 An explicit limit cone for a functor `F : J ⥤ Profinite`, defined in terms of
 `Top.limit_cone`.
@@ -160,29 +181,6 @@
     (Profinite.to_CompHaus.map_cone S),
   uniq' := λ S m h,
     (CompHaus.limit_cone_is_limit _).uniq (Profinite.to_CompHaus.map_cone S) _ h }
-=======
- /-- Finite types are given the discrete topology. -/
-def Fintype.discrete_topology (A : Fintype) : topological_space A := ⊥
-
-section discrete_topology
-
-local attribute [instance] Fintype.discrete_topology
-
-/--
-The natural functor from `Fintype` to `Profinite`, endowing a finite type with the
-discrete topology.
--/
-@[simps]
-def Fintype.to_Profinite : Fintype ⥤ Profinite :=
-{ obj := λ A, Profinite.of A,
-  map := λ _ _ f, ⟨f⟩ }
-
-end discrete_topology
->>>>>>> 7040c50c
-
-end Profinite
-
-namespace Profinite
 
 /--
 The adjunction between CompHaus.to_Profinite and Profinite.to_CompHaus
