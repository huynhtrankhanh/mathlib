--- conflicted
+++ resolved
@@ -447,8 +447,6 @@
   { simp [hx₂] },
 end
 
-<<<<<<< HEAD
-=======
 lemma pullback_fst_range {X Y S : Top} (f : X ⟶ S) (g : Y ⟶ S) :
   set.range (pullback.fst : pullback f g ⟶ _) = { x : X | ∃ y : Y, f x = g y} :=
 begin
@@ -475,7 +473,6 @@
     simp },
 end
 
->>>>>>> ce28998b
 /--
 If there is a diagram where the morphisms `W ⟶ Y` and `X ⟶ Z` are embeddings,
 then the induced morphism `W ×ₛ X ⟶ Y ×ₜ Z` is also an embedding.
@@ -592,8 +589,6 @@
   exact (limit.w _ walking_cospan.hom.inr).symm
 end
 
-<<<<<<< HEAD
-=======
 lemma fst_iso_of_right_embedding_range_subset {X Y S : Top} (f : X ⟶ S) {g : Y ⟶ S}
   (hg : embedding g) (H : set.range f ⊆ set.range g) : is_iso (pullback.fst : pullback f g ⟶ X) :=
 begin
@@ -624,7 +619,6 @@
   refl
 end
 
->>>>>>> ce28998b
 end pullback
 
 lemma coinduced_of_is_colimit {F : J ⥤ Top.{u}} (c : cocone F) (hc : is_colimit c) :
