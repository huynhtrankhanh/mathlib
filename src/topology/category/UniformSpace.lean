--- conflicted
+++ resolved
@@ -30,10 +30,7 @@
 
 instance (x : UniformSpace) : uniform_space x := x.str
 
-<<<<<<< HEAD
-=======
 /-- Construct a bundled `UniformSpace` from the underlying type and the typeclass. -/
->>>>>>> 32b32ad9
 def of (α : Type u) [uniform_space α] : UniformSpace := ⟨α⟩
 
 /-- The category instance on `UniformSpace`. -/
@@ -49,21 +46,12 @@
 @[simp] lemma coe_mk {X Y : UniformSpace} (f : X → Y) (hf : uniform_continuous f) :
   ((⟨f, hf⟩ : X ⟶ Y) : X → Y) = f := rfl
 
-<<<<<<< HEAD
-def hom_ext {X Y : UniformSpace} {f g : X ⟶ Y} : (f : X → Y) = g → f = g := subtype.eq
-=======
 lemma hom_ext {X Y : UniformSpace} {f g : X ⟶ Y} : (f : X → Y) = g → f = g := subtype.eq
->>>>>>> 32b32ad9
 
 -- TODO: define and use `unbundled_hom.mk_has_forget`
 /-- The forgetful functor from uniform spaces to topological spaces. -/
-<<<<<<< HEAD
-instance has_forget_to_Top : has_forget UniformSpace.{u} Top.{u} :=
-unbundled_hom.mk_has_forget
-=======
 instance has_forget_to_Top : has_forget₂ UniformSpace.{u} Top.{u} :=
 unbundled_hom.mk_has_forget₂
->>>>>>> 32b32ad9
   @uniform_space.to_topological_space
   @uniform_continuous.continuous
 
@@ -89,23 +77,15 @@
 instance (X : CpltSepUniformSpace) : complete_space ((to_UniformSpace X).α) := CpltSepUniformSpace.is_complete_space X
 instance (X : CpltSepUniformSpace) : separated ((to_UniformSpace X).α) := CpltSepUniformSpace.is_separated X
 
-<<<<<<< HEAD
-=======
 /-- Construct a bundled `UniformSpace` from the underlying type and the appropriate typeclasses. -/
->>>>>>> 32b32ad9
 def of (X : Type u) [uniform_space X] [complete_space X] [separated X] : CpltSepUniformSpace := ⟨X⟩
 
 /-- The category instance on `CpltSepUniformSpace`. -/
 instance concrete_category : concrete_category CpltSepUniformSpace :=
 induced_category.concrete_category to_UniformSpace
 
-<<<<<<< HEAD
-instance has_forget_to_UniformSpace : has_forget CpltSepUniformSpace UniformSpace :=
-induced_category.has_forget to_UniformSpace
-=======
 instance has_forget_to_UniformSpace : has_forget₂ CpltSepUniformSpace UniformSpace :=
 induced_category.has_forget₂ to_UniformSpace
->>>>>>> 32b32ad9
 
 end CpltSepUniformSpace
 
@@ -120,11 +100,7 @@
   map := λ X Y f, ⟨completion.map f.1, completion.uniform_continuous_map⟩,
   map_comp' := λ X Y Z f g,
   begin
-<<<<<<< HEAD
-  apply subtype.ext.2,
-=======
   apply subtype.eq,
->>>>>>> 32b32ad9
   dsimp,
   rw ←completion.map_comp,
   refl,
@@ -155,17 +131,10 @@
 @[simp] lemma extension_comp_coe {X : UniformSpace} {Y : CpltSepUniformSpace}
 (f : to_UniformSpace (CpltSepUniformSpace.of (completion X)) ⟶ to_UniformSpace Y) :
 extension_hom (completion_hom X ≫ f) = f :=
-<<<<<<< HEAD
-by { apply subtype.ext.2, funext x, exact congr_fun (completion.extension_comp_coe f.property) x }
-
-/-- The completion functor is left adjoint to the forgetful functor. -/
-noncomputable def adj : completion_functor ⊣ (forget₂ CpltSepUniformSpace UniformSpace) :=
-=======
 by { apply subtype.eq, funext x, exact congr_fun (completion.extension_comp_coe f.property) x }
 
 /-- The completion functor is left adjoint to the forgetful functor. -/
 noncomputable def adj : completion_functor ⊣ forget₂ CpltSepUniformSpace UniformSpace :=
->>>>>>> 32b32ad9
 adjunction.mk_of_hom_equiv
 { hom_equiv := λ X Y,
   { to_fun := λ f, completion_hom X ≫ f,
@@ -173,11 +142,7 @@
     left_inv := λ f, by { dsimp, erw extension_comp_coe },
     right_inv := λ f,
     begin
-<<<<<<< HEAD
-      apply subtype.ext.2, funext x, cases f,
-=======
       apply subtype.eq, funext x, cases f,
->>>>>>> 32b32ad9
       change completion.extension f_val _ = f_val x,
       erw completion.extension_coe, assumption
     end },
