/-
Copyright (c) 2015, 2017 Jeremy Avigad. All rights reserved.
Released under Apache 2.0 license as described in the file LICENSE.
Authors: Jeremy Avigad, Robert Y. Lewis, Johannes Hölzl, Mario Carneiro, Sébastien Gouëzel
-/

import topology.metric_space.emetric_space
import topology.shrinking_lemma
import topology.algebra.ordered.basic
import data.fintype.intervals

/-!
# Metric spaces

This file defines metric spaces. Many definitions and theorems expected
on metric spaces are already introduced on uniform spaces and topological spaces.
For example: open and closed sets, compactness, completeness, continuity and uniform continuity

## Main definitions

* `has_dist α`: Endows a space `α` with a function `dist a b`.
* `pseudo_metric_space α`: A space endowed with a distance function, which can
  be zero even if the two elements are non-equal.
* `metric.ball x ε`: The set of all points `y` with `dist y x < ε`.
* `metric.bounded s`: Whether a subset of a `pseudo_metric_space` is bounded.
* `metric_space α`: A `pseudo_metric_space` with the guarantee `dist x y = 0 → x = y`.

Additional useful definitions:

* `nndist a b`: `dist` as a function to the non-negative reals.
* `metric.closed_ball x ε`: The set of all points `y` with `dist y x ≤ ε`.
* `metric.sphere x ε`: The set of all points `y` with `dist y x = ε`.
* `proper_space α`: A `pseudo_metric_space` where all closed balls are compact.
* `metric.diam s` : The `supr` of the distances of members of `s`.
  Defined in terms of `emetric.diam`, for better handling of the case when it should be infinite.

TODO (anyone): Add "Main results" section.

## Implementation notes

Since a lot of elementary properties don't require `eq_of_dist_eq_zero` we start setting up the
theory of `pseudo_metric_space`, where we don't require `dist x y = 0 → x = y` and we specialize
to `metric_space` at the end.

## Tags

metric, pseudo_metric, dist
-/

open set filter topological_space
noncomputable theory

open_locale uniformity topological_space big_operators filter nnreal ennreal

universes u v w
variables {α : Type u} {β : Type v}

/-- Construct a uniform structure from a distance function and metric space axioms -/
def uniform_space_of_dist
  (dist : α → α → ℝ)
  (dist_self : ∀ x : α, dist x x = 0)
  (dist_comm : ∀ x y : α, dist x y = dist y x)
  (dist_triangle : ∀ x y z : α, dist x z ≤ dist x y + dist y z) : uniform_space α :=
uniform_space.of_core {
  uniformity := (⨅ ε>0, 𝓟 {p:α×α | dist p.1 p.2 < ε}),
  refl       := le_infi $ assume ε, le_infi $
    by simp [set.subset_def, id_rel, dist_self, (>)] {contextual := tt},
  comp       := le_infi $ assume ε, le_infi $ assume h, lift'_le
    (mem_infi_sets (ε / 2) $ mem_infi_sets (div_pos h zero_lt_two) (subset.refl _)) $
    have ∀ (a b c : α), dist a c < ε / 2 → dist c b < ε / 2 → dist a b < ε,
      from assume a b c hac hcb,
      calc dist a b ≤ dist a c + dist c b : dist_triangle _ _ _
        ... < ε / 2 + ε / 2 : add_lt_add hac hcb
        ... = ε : by rw [div_add_div_same, add_self_div_two],
    by simpa [comp_rel],
  symm       := tendsto_infi.2 $ assume ε, tendsto_infi.2 $ assume h,
    tendsto_infi' ε $ tendsto_infi' h $ tendsto_principal_principal.2 $ by simp [dist_comm] }

/-- The distance function (given an ambient metric space on `α`), which returns
  a nonnegative real number `dist x y` given `x y : α`. -/
class has_dist (α : Type*) := (dist : α → α → ℝ)

export has_dist (dist)

-- the uniform structure and the emetric space structure are embedded in the metric space structure
-- to avoid instance diamond issues. See Note [forgetful inheritance].

/-- Metric space

Each metric space induces a canonical `uniform_space` and hence a canonical `topological_space`.
This is enforced in the type class definition, by extending the `uniform_space` structure. When
instantiating a `metric_space` structure, the uniformity fields are not necessary, they will be
filled in by default. In the same way, each metric space induces an emetric space structure.
It is included in the structure, but filled in by default.
-/
class pseudo_metric_space (α : Type u) extends has_dist α : Type u :=
(dist_self : ∀ x : α, dist x x = 0)
(dist_comm : ∀ x y : α, dist x y = dist y x)
(dist_triangle : ∀ x y z : α, dist x z ≤ dist x y + dist y z)
(edist : α → α → ℝ≥0∞ := λx y, ennreal.of_real (dist x y))
(edist_dist : ∀ x y : α, edist x y = ennreal.of_real (dist x y) . control_laws_tac)
(to_uniform_space : uniform_space α := uniform_space_of_dist dist dist_self dist_comm dist_triangle)
(uniformity_dist : 𝓤 α = ⨅ ε>0, 𝓟 {p:α×α | dist p.1 p.2 < ε} . control_laws_tac)

variables [pseudo_metric_space α]

@[priority 100] -- see Note [lower instance priority]
instance metric_space.to_uniform_space' : uniform_space α :=
pseudo_metric_space.to_uniform_space

@[priority 200] -- see Note [lower instance priority]
instance pseudo_metric_space.to_has_edist : has_edist α := ⟨pseudo_metric_space.edist⟩

@[simp] theorem dist_self (x : α) : dist x x = 0 := pseudo_metric_space.dist_self x

theorem dist_comm (x y : α) : dist x y = dist y x := pseudo_metric_space.dist_comm x y

theorem edist_dist (x y : α) : edist x y = ennreal.of_real (dist x y) :=
pseudo_metric_space.edist_dist x y

theorem dist_triangle (x y z : α) : dist x z ≤ dist x y + dist y z :=
pseudo_metric_space.dist_triangle x y z

theorem dist_triangle_left (x y z : α) : dist x y ≤ dist z x + dist z y :=
by rw dist_comm z; apply dist_triangle

theorem dist_triangle_right (x y z : α) : dist x y ≤ dist x z + dist y z :=
by rw dist_comm y; apply dist_triangle

lemma dist_triangle4 (x y z w : α) :
  dist x w ≤ dist x y + dist y z + dist z w :=
calc dist x w ≤ dist x z + dist z w : dist_triangle x z w
          ... ≤ (dist x y + dist y z) + dist z w : add_le_add_right (dist_triangle x y z) _

lemma dist_triangle4_left (x₁ y₁ x₂ y₂ : α) :
  dist x₂ y₂ ≤ dist x₁ y₁ + (dist x₁ x₂ + dist y₁ y₂) :=
by { rw [add_left_comm, dist_comm x₁, ← add_assoc], apply dist_triangle4 }

lemma dist_triangle4_right (x₁ y₁ x₂ y₂ : α) :
  dist x₁ y₁ ≤ dist x₁ x₂ + dist y₁ y₂ + dist x₂ y₂ :=
by { rw [add_right_comm, dist_comm y₁], apply dist_triangle4 }

/-- The triangle (polygon) inequality for sequences of points; `finset.Ico` version. -/
lemma dist_le_Ico_sum_dist (f : ℕ → α) {m n} (h : m ≤ n) :
  dist (f m) (f n) ≤ ∑ i in finset.Ico m n, dist (f i) (f (i + 1)) :=
begin
  revert n,
  apply nat.le_induction,
  { simp only [finset.sum_empty, finset.Ico.self_eq_empty, dist_self] },
  { assume n hn hrec,
    calc dist (f m) (f (n+1)) ≤ dist (f m) (f n) + dist _ _ : dist_triangle _ _ _
      ... ≤ ∑ i in finset.Ico m n, _ + _ : add_le_add hrec (le_refl _)
      ... = ∑ i in finset.Ico m (n+1), _ :
        by rw [finset.Ico.succ_top hn, finset.sum_insert, add_comm]; simp }
end

/-- The triangle (polygon) inequality for sequences of points; `finset.range` version. -/
lemma dist_le_range_sum_dist (f : ℕ → α) (n : ℕ) :
  dist (f 0) (f n) ≤ ∑ i in finset.range n, dist (f i) (f (i + 1)) :=
finset.Ico.zero_bot n ▸ dist_le_Ico_sum_dist f (nat.zero_le n)

/-- A version of `dist_le_Ico_sum_dist` with each intermediate distance replaced
with an upper estimate. -/
lemma dist_le_Ico_sum_of_dist_le {f : ℕ → α} {m n} (hmn : m ≤ n)
  {d : ℕ → ℝ} (hd : ∀ {k}, m ≤ k → k < n → dist (f k) (f (k + 1)) ≤ d k) :
  dist (f m) (f n) ≤ ∑ i in finset.Ico m n, d i :=
le_trans (dist_le_Ico_sum_dist f hmn) $
finset.sum_le_sum $ λ k hk, hd (finset.Ico.mem.1 hk).1 (finset.Ico.mem.1 hk).2

/-- A version of `dist_le_range_sum_dist` with each intermediate distance replaced
with an upper estimate. -/
lemma dist_le_range_sum_of_dist_le {f : ℕ → α} (n : ℕ)
  {d : ℕ → ℝ} (hd : ∀ {k}, k < n → dist (f k) (f (k + 1)) ≤ d k) :
  dist (f 0) (f n) ≤ ∑ i in finset.range n, d i :=
finset.Ico.zero_bot n ▸ dist_le_Ico_sum_of_dist_le (zero_le n) (λ _ _, hd)

theorem swap_dist : function.swap (@dist α _) = dist :=
by funext x y; exact dist_comm _ _

theorem abs_dist_sub_le (x y z : α) : abs (dist x z - dist y z) ≤ dist x y :=
abs_sub_le_iff.2
 ⟨sub_le_iff_le_add.2 (dist_triangle _ _ _),
  sub_le_iff_le_add.2 (dist_triangle_left _ _ _)⟩

theorem dist_nonneg {x y : α} : 0 ≤ dist x y :=
have 2 * dist x y ≥ 0,
  from calc 2 * dist x y = dist x y + dist y x : by rw [dist_comm x y, two_mul]
    ... ≥ 0 : by rw ← dist_self x; apply dist_triangle,
nonneg_of_mul_nonneg_left this zero_lt_two

@[simp] theorem abs_dist {a b : α} : abs (dist a b) = dist a b :=
abs_of_nonneg dist_nonneg

/-- A version of `has_dist` that takes value in `ℝ≥0`. -/
class has_nndist (α : Type*) := (nndist : α → α → ℝ≥0)

export has_nndist (nndist)


/-- Distance as a nonnegative real number. -/
@[priority 100] -- see Note [lower instance priority]
instance pseudo_metric_space.to_has_nndist : has_nndist α := ⟨λ a b, ⟨dist a b, dist_nonneg⟩⟩

/--Express `nndist` in terms of `edist`-/
lemma nndist_edist (x y : α) : nndist x y = (edist x y).to_nnreal :=
by simp [nndist, edist_dist, real.to_nnreal, max_eq_left dist_nonneg, ennreal.of_real]

/--Express `edist` in terms of `nndist`-/
lemma edist_nndist (x y : α) : edist x y = ↑(nndist x y) :=
by { simpa only [edist_dist, ennreal.of_real_eq_coe_nnreal dist_nonneg] }

@[simp, norm_cast] lemma coe_nnreal_ennreal_nndist (x y : α) : ↑(nndist x y) = edist x y :=
(edist_nndist x y).symm

@[simp, norm_cast] lemma edist_lt_coe {x y : α} {c : ℝ≥0} :
  edist x y < c ↔ nndist x y < c :=
by rw [edist_nndist, ennreal.coe_lt_coe]

@[simp, norm_cast] lemma edist_le_coe {x y : α} {c : ℝ≥0} :
  edist x y ≤ c ↔ nndist x y ≤ c :=
by rw [edist_nndist, ennreal.coe_le_coe]

/--In a pseudometric space, the extended distance is always finite-/
lemma edist_ne_top (x y : α) : edist x y ≠ ⊤ :=
by rw [edist_dist x y]; apply ennreal.coe_ne_top

/--In a pseudometric space, the extended distance is always finite-/
lemma edist_lt_top {α : Type*} [pseudo_metric_space α] (x y : α) : edist x y < ⊤ :=
ennreal.lt_top_iff_ne_top.2 (edist_ne_top x y)

/--`nndist x x` vanishes-/
@[simp] lemma nndist_self (a : α) : nndist a a = 0 := (nnreal.coe_eq_zero _).1 (dist_self a)

/--Express `dist` in terms of `nndist`-/
lemma dist_nndist (x y : α) : dist x y = ↑(nndist x y) := rfl

@[simp, norm_cast] lemma coe_nndist (x y : α) : ↑(nndist x y) = dist x y :=
(dist_nndist x y).symm

@[simp, norm_cast] lemma dist_lt_coe {x y : α} {c : ℝ≥0} :
  dist x y < c ↔ nndist x y < c :=
iff.rfl

@[simp, norm_cast] lemma dist_le_coe {x y : α} {c : ℝ≥0} :
  dist x y ≤ c ↔ nndist x y ≤ c :=
iff.rfl

/--Express `nndist` in terms of `dist`-/
lemma nndist_dist (x y : α) : nndist x y = real.to_nnreal (dist x y) :=
by rw [dist_nndist, real.to_nnreal_coe]

theorem nndist_comm (x y : α) : nndist x y = nndist y x :=
by simpa only [dist_nndist, nnreal.coe_eq] using dist_comm x y

/--Triangle inequality for the nonnegative distance-/
theorem nndist_triangle (x y z : α) : nndist x z ≤ nndist x y + nndist y z :=
dist_triangle _ _ _

theorem nndist_triangle_left (x y z : α) : nndist x y ≤ nndist z x + nndist z y :=
dist_triangle_left _ _ _

theorem nndist_triangle_right (x y z : α) : nndist x y ≤ nndist x z + nndist y z :=
dist_triangle_right _ _ _

/--Express `dist` in terms of `edist`-/
lemma dist_edist (x y : α) : dist x y = (edist x y).to_real :=
by rw [edist_dist, ennreal.to_real_of_real (dist_nonneg)]

namespace metric

/- instantiate pseudometric space as a topology -/
variables {x y z : α} {ε ε₁ ε₂ : ℝ} {s : set α}

/-- `ball x ε` is the set of all points `y` with `dist y x < ε` -/
def ball (x : α) (ε : ℝ) : set α := {y | dist y x < ε}

@[simp] theorem mem_ball : y ∈ ball x ε ↔ dist y x < ε := iff.rfl

theorem mem_ball' : y ∈ ball x ε ↔ dist x y < ε := by rw dist_comm; refl

@[simp] lemma nonempty_ball (h : 0 < ε) : (ball x ε).nonempty :=
⟨x, by simp [h]⟩

lemma ball_eq_ball (ε : ℝ) (x : α) :
  uniform_space.ball x {p | dist p.2 p.1 < ε} = metric.ball x ε := rfl

lemma ball_eq_ball' (ε : ℝ) (x : α) :
  uniform_space.ball x {p | dist p.1 p.2 < ε} = metric.ball x ε :=
by { ext, simp [dist_comm, uniform_space.ball] }

/-- `closed_ball x ε` is the set of all points `y` with `dist y x ≤ ε` -/
def closed_ball (x : α) (ε : ℝ) := {y | dist y x ≤ ε}

@[simp] theorem mem_closed_ball : y ∈ closed_ball x ε ↔ dist y x ≤ ε := iff.rfl

/-- `sphere x ε` is the set of all points `y` with `dist y x = ε` -/
def sphere (x : α) (ε : ℝ) := {y | dist y x = ε}

@[simp] theorem mem_sphere : y ∈ sphere x ε ↔ dist y x = ε := iff.rfl

theorem mem_closed_ball' : y ∈ closed_ball x ε ↔ dist x y ≤ ε :=
by { rw dist_comm, refl }

lemma nonempty_closed_ball (h : 0 ≤ ε) : (closed_ball x ε).nonempty :=
⟨x, by simp [h]⟩

theorem ball_subset_closed_ball : ball x ε ⊆ closed_ball x ε :=
assume y (hy : _ < _), le_of_lt hy

theorem sphere_subset_closed_ball : sphere x ε ⊆ closed_ball x ε :=
λ y, le_of_eq

theorem sphere_disjoint_ball : disjoint (sphere x ε) (ball x ε) :=
λ y ⟨hy₁, hy₂⟩, absurd hy₁ $ ne_of_lt hy₂

@[simp] theorem ball_union_sphere : ball x ε ∪ sphere x ε = closed_ball x ε :=
set.ext $ λ y, (@le_iff_lt_or_eq ℝ _ _ _).symm

@[simp] theorem sphere_union_ball : sphere x ε ∪ ball x ε = closed_ball x ε :=
by rw [union_comm, ball_union_sphere]

@[simp] theorem closed_ball_diff_sphere : closed_ball x ε \ sphere x ε = ball x ε :=
by rw [← ball_union_sphere, set.union_diff_cancel_right sphere_disjoint_ball.symm]

@[simp] theorem closed_ball_diff_ball : closed_ball x ε \ ball x ε = sphere x ε :=
by rw [← ball_union_sphere, set.union_diff_cancel_left sphere_disjoint_ball.symm]

theorem pos_of_mem_ball (hy : y ∈ ball x ε) : 0 < ε :=
lt_of_le_of_lt dist_nonneg hy

theorem mem_ball_self (h : 0 < ε) : x ∈ ball x ε :=
show dist x x < ε, by rw dist_self; assumption

theorem mem_closed_ball_self (h : 0 ≤ ε) : x ∈ closed_ball x ε :=
show dist x x ≤ ε, by rw dist_self; assumption

theorem mem_ball_comm : x ∈ ball y ε ↔ y ∈ ball x ε :=
by simp [dist_comm]

theorem ball_subset_ball (h : ε₁ ≤ ε₂) : ball x ε₁ ⊆ ball x ε₂ :=
λ y (yx : _ < ε₁), lt_of_lt_of_le yx h

theorem closed_ball_subset_closed_ball (h : ε₁ ≤ ε₂) :
  closed_ball x ε₁ ⊆ closed_ball x ε₂ :=
λ y (yx : _ ≤ ε₁), le_trans yx h

theorem closed_ball_subset_ball (h : ε₁ < ε₂) :
  closed_ball x ε₁ ⊆ ball x ε₂ :=
λ y (yh : dist y x ≤ ε₁), lt_of_le_of_lt yh h

theorem ball_disjoint (h : ε₁ + ε₂ ≤ dist x y) : ball x ε₁ ∩ ball y ε₂ = ∅ :=
eq_empty_iff_forall_not_mem.2 $ λ z ⟨h₁, h₂⟩,
not_lt_of_le (dist_triangle_left x y z)
  (lt_of_lt_of_le (add_lt_add h₁ h₂) h)

theorem ball_disjoint_same (h : ε ≤ dist x y / 2) : ball x ε ∩ ball y ε = ∅ :=
ball_disjoint $ by rwa [← two_mul, ← le_div_iff' (@zero_lt_two ℝ _ _)]

theorem ball_subset (h : dist x y ≤ ε₂ - ε₁) : ball x ε₁ ⊆ ball y ε₂ :=
λ z zx, by rw ← add_sub_cancel'_right ε₁ ε₂; exact
lt_of_le_of_lt (dist_triangle z x y) (add_lt_add_of_lt_of_le zx h)

theorem ball_half_subset (y) (h : y ∈ ball x (ε / 2)) : ball y (ε / 2) ⊆ ball x ε :=
ball_subset $ by rw sub_self_div_two; exact le_of_lt h

theorem exists_ball_subset_ball (h : y ∈ ball x ε) : ∃ ε' > 0, ball y ε' ⊆ ball x ε :=
⟨_, sub_pos.2 h, ball_subset $ by rw sub_sub_self⟩

@[simp] theorem ball_eq_empty_iff_nonpos : ball x ε = ∅ ↔ ε ≤ 0 :=
eq_empty_iff_forall_not_mem.trans
⟨λ h, le_of_not_gt $ λ ε0, h _ $ mem_ball_self ε0,
 λ ε0 y h, not_lt_of_le ε0 $ pos_of_mem_ball h⟩

@[simp] theorem closed_ball_eq_empty_iff_neg : closed_ball x ε = ∅ ↔ ε < 0 :=
eq_empty_iff_forall_not_mem.trans
⟨λ h, not_le.1 $ λ ε0, h x $ mem_closed_ball_self ε0,
  λ ε0 y h, not_lt_of_le (mem_closed_ball.1 h) (lt_of_lt_of_le ε0 dist_nonneg)⟩

@[simp] lemma ball_zero : ball x 0 = ∅ :=
by rw [ball_eq_empty_iff_nonpos]

theorem uniformity_basis_dist :
  (𝓤 α).has_basis (λ ε : ℝ, 0 < ε) (λ ε, {p:α×α | dist p.1 p.2 < ε}) :=
begin
  rw ← pseudo_metric_space.uniformity_dist.symm,
  refine has_basis_binfi_principal _ nonempty_Ioi,
  exact λ r (hr : 0 < r) p (hp : 0 < p), ⟨min r p, lt_min hr hp,
     λ x (hx : dist _ _ < _), lt_of_lt_of_le hx (min_le_left r p),
     λ x (hx : dist _ _ < _), lt_of_lt_of_le hx (min_le_right r p)⟩
end

/-- Given `f : β → ℝ`, if `f` sends `{i | p i}` to a set of positive numbers
accumulating to zero, then `f i`-neighborhoods of the diagonal form a basis of `𝓤 α`.

For specific bases see `uniformity_basis_dist`, `uniformity_basis_dist_inv_nat_succ`,
and `uniformity_basis_dist_inv_nat_pos`. -/
protected theorem mk_uniformity_basis {β : Type*} {p : β → Prop} {f : β → ℝ}
  (hf₀ : ∀ i, p i → 0 < f i) (hf : ∀ ⦃ε⦄, 0 < ε → ∃ i (hi : p i), f i ≤ ε) :
  (𝓤 α).has_basis p (λ i, {p:α×α | dist p.1 p.2 < f i}) :=
begin
  refine ⟨λ s, uniformity_basis_dist.mem_iff.trans _⟩,
  split,
  { rintros ⟨ε, ε₀, hε⟩,
    obtain ⟨i, hi, H⟩ : ∃ i (hi : p i), f i ≤ ε, from hf ε₀,
    exact ⟨i, hi, λ x (hx : _ < _), hε $ lt_of_lt_of_le hx H⟩ },
  { exact λ ⟨i, hi, H⟩, ⟨f i, hf₀ i hi, H⟩ }
end

theorem uniformity_basis_dist_inv_nat_succ :
  (𝓤 α).has_basis (λ _, true) (λ n:ℕ, {p:α×α | dist p.1 p.2 < 1 / (↑n+1) }) :=
metric.mk_uniformity_basis (λ n _, div_pos zero_lt_one $ nat.cast_add_one_pos n)
  (λ ε ε0, (exists_nat_one_div_lt ε0).imp $ λ n hn, ⟨trivial, le_of_lt hn⟩)

theorem uniformity_basis_dist_inv_nat_pos :
  (𝓤 α).has_basis (λ n:ℕ, 0<n) (λ n:ℕ, {p:α×α | dist p.1 p.2 < 1 / ↑n }) :=
metric.mk_uniformity_basis (λ n hn, div_pos zero_lt_one $ nat.cast_pos.2 hn)
  (λ ε ε0, let ⟨n, hn⟩ := exists_nat_one_div_lt ε0 in ⟨n+1, nat.succ_pos n, hn.le⟩)

theorem uniformity_basis_dist_pow {r : ℝ} (h0 : 0 < r) (h1 : r < 1) :
  (𝓤 α).has_basis (λ n:ℕ, true) (λ n:ℕ, {p:α×α | dist p.1 p.2 < r ^ n }) :=
metric.mk_uniformity_basis (λ n hn, pow_pos h0 _)
  (λ ε ε0, let ⟨n, hn⟩ := exists_pow_lt_of_lt_one ε0 h1 in ⟨n, trivial, hn.le⟩)

theorem uniformity_basis_dist_lt {R : ℝ} (hR : 0 < R) :
  (𝓤 α).has_basis (λ r : ℝ, 0 < r ∧ r < R) (λ r, {p : α × α | dist p.1 p.2 < r}) :=
metric.mk_uniformity_basis (λ r, and.left) $ λ r hr,
  ⟨min r (R / 2), ⟨lt_min hr (half_pos hR), min_lt_iff.2 $ or.inr (half_lt_self hR)⟩,
    min_le_left _ _⟩

/-- Given `f : β → ℝ`, if `f` sends `{i | p i}` to a set of positive numbers
accumulating to zero, then closed neighborhoods of the diagonal of sizes `{f i | p i}`
form a basis of `𝓤 α`.

Currently we have only one specific basis `uniformity_basis_dist_le` based on this constructor.
More can be easily added if needed in the future. -/
protected theorem mk_uniformity_basis_le {β : Type*} {p : β → Prop} {f : β → ℝ}
  (hf₀ : ∀ x, p x → 0 < f x) (hf : ∀ ε, 0 < ε → ∃ x (hx : p x), f x ≤ ε) :
  (𝓤 α).has_basis p (λ x, {p:α×α | dist p.1 p.2 ≤ f x}) :=
begin
  refine ⟨λ s, uniformity_basis_dist.mem_iff.trans _⟩,
  split,
  { rintros ⟨ε, ε₀, hε⟩,
    rcases exists_between ε₀ with ⟨ε', hε'⟩,
    rcases hf ε' hε'.1 with ⟨i, hi, H⟩,
    exact ⟨i, hi, λ x (hx : _ ≤ _), hε $ lt_of_le_of_lt (le_trans hx H) hε'.2⟩ },
  { exact λ ⟨i, hi, H⟩, ⟨f i, hf₀ i hi, λ x (hx : _ < _), H (le_of_lt hx)⟩ }
end

/-- Contant size closed neighborhoods of the diagonal form a basis
of the uniformity filter. -/
theorem uniformity_basis_dist_le :
  (𝓤 α).has_basis (λ ε : ℝ, 0 < ε) (λ ε, {p:α×α | dist p.1 p.2 ≤ ε}) :=
metric.mk_uniformity_basis_le (λ _, id) (λ ε ε₀, ⟨ε, ε₀, le_refl ε⟩)

theorem uniformity_basis_dist_le_pow {r : ℝ} (h0 : 0 < r) (h1 : r < 1) :
  (𝓤 α).has_basis (λ n:ℕ, true) (λ n:ℕ, {p:α×α | dist p.1 p.2 ≤ r ^ n }) :=
metric.mk_uniformity_basis_le (λ n hn, pow_pos h0 _)
  (λ ε ε0, let ⟨n, hn⟩ := exists_pow_lt_of_lt_one ε0 h1 in ⟨n, trivial, hn.le⟩)

theorem mem_uniformity_dist {s : set (α×α)} :
  s ∈ 𝓤 α ↔ (∃ε>0, ∀{a b:α}, dist a b < ε → (a, b) ∈ s) :=
uniformity_basis_dist.mem_uniformity_iff

/-- A constant size neighborhood of the diagonal is an entourage. -/
theorem dist_mem_uniformity {ε:ℝ} (ε0 : 0 < ε) :
  {p:α×α | dist p.1 p.2 < ε} ∈ 𝓤 α :=
mem_uniformity_dist.2 ⟨ε, ε0, λ a b, id⟩

theorem uniform_continuous_iff [pseudo_metric_space β] {f : α → β} :
  uniform_continuous f ↔ ∀ ε > 0, ∃ δ > 0,
    ∀{a b:α}, dist a b < δ → dist (f a) (f b) < ε :=
uniformity_basis_dist.uniform_continuous_iff uniformity_basis_dist

lemma uniform_continuous_on_iff [pseudo_metric_space β] {f : α → β} {s : set α} :
  uniform_continuous_on f s ↔ ∀ ε > 0, ∃ δ > 0, ∀ x y ∈ s, dist x y < δ → dist (f x) (f y) < ε :=
begin
  dsimp [uniform_continuous_on],
  rw (metric.uniformity_basis_dist.inf_principal (s.prod s)).tendsto_iff
    metric.uniformity_basis_dist,
  simp only [and_imp, exists_prop, prod.forall, mem_inter_eq, gt_iff_lt, mem_set_of_eq, mem_prod],
  finish,
end

theorem uniform_embedding_iff [pseudo_metric_space β] {f : α → β} :
  uniform_embedding f ↔ function.injective f ∧ uniform_continuous f ∧
    ∀ δ > 0, ∃ ε > 0, ∀ {a b : α}, dist (f a) (f b) < ε → dist a b < δ :=
uniform_embedding_def'.trans $ and_congr iff.rfl $ and_congr iff.rfl
⟨λ H δ δ0, let ⟨t, tu, ht⟩ := H _ (dist_mem_uniformity δ0),
               ⟨ε, ε0, hε⟩ := mem_uniformity_dist.1 tu in
  ⟨ε, ε0, λ a b h, ht _ _ (hε h)⟩,
 λ H s su, let ⟨δ, δ0, hδ⟩ := mem_uniformity_dist.1 su, ⟨ε, ε0, hε⟩ := H _ δ0 in
  ⟨_, dist_mem_uniformity ε0, λ a b h, hδ (hε h)⟩⟩

/-- If a map between pseudometric spaces is a uniform embedding then the distance between `f x`
and `f y` is controlled in terms of the distance between `x` and `y`. -/
theorem controlled_of_uniform_embedding [pseudo_metric_space β] {f : α → β} :
  uniform_embedding f →
  (∀ ε > 0, ∃ δ > 0, ∀ {a b : α}, dist a b < δ → dist (f a) (f b) < ε) ∧
  (∀ δ > 0, ∃ ε > 0, ∀ {a b : α}, dist (f a) (f b) < ε → dist a b < δ) :=
begin
  assume h,
  exact ⟨uniform_continuous_iff.1 (uniform_embedding_iff.1 h).2.1, (uniform_embedding_iff.1 h).2.2⟩
end

theorem totally_bounded_iff {s : set α} :
  totally_bounded s ↔ ∀ ε > 0, ∃t : set α, finite t ∧ s ⊆ ⋃y∈t, ball y ε :=
⟨λ H ε ε0, H _ (dist_mem_uniformity ε0),
 λ H r ru, let ⟨ε, ε0, hε⟩ := mem_uniformity_dist.1 ru,
               ⟨t, ft, h⟩ := H ε ε0 in
  ⟨t, ft, subset.trans h $ Union_subset_Union $ λ y, Union_subset_Union $ λ yt z, hε⟩⟩

/-- A pseudometric space space is totally bounded if one can reconstruct up to any ε>0 any element
of the space from finitely many data. -/
lemma totally_bounded_of_finite_discretization {s : set α}
  (H : ∀ε > (0 : ℝ), ∃ (β : Type u) [fintype β] (F : s → β),
    ∀x y, F x = F y → dist (x:α) y < ε) :
  totally_bounded s :=
begin
  cases s.eq_empty_or_nonempty with hs hs,
  { rw hs, exact totally_bounded_empty },
  rcases hs with ⟨x0, hx0⟩,
  haveI : inhabited s := ⟨⟨x0, hx0⟩⟩,
  refine totally_bounded_iff.2 (λ ε ε0, _),
  rcases H ε ε0 with ⟨β, fβ, F, hF⟩,
  resetI,
  let Finv := function.inv_fun F,
  refine ⟨range (subtype.val ∘ Finv), finite_range _, λ x xs, _⟩,
  let x' := Finv (F ⟨x, xs⟩),
  have : F x' = F ⟨x, xs⟩ := function.inv_fun_eq ⟨⟨x, xs⟩, rfl⟩,
  simp only [set.mem_Union, set.mem_range],
  exact ⟨_, ⟨F ⟨x, xs⟩, rfl⟩, hF _ _ this.symm⟩
end

theorem finite_approx_of_totally_bounded {s : set α} (hs : totally_bounded s) :
  ∀ ε > 0, ∃ t ⊆ s, finite t ∧ s ⊆ ⋃y∈t, ball y ε :=
begin
  intros ε ε_pos,
  rw totally_bounded_iff_subset at hs,
  exact hs _ (dist_mem_uniformity ε_pos),
end

/-- Expressing locally uniform convergence on a set using `dist`. -/
lemma tendsto_locally_uniformly_on_iff {ι : Type*} [topological_space β]
  {F : ι → β → α} {f : β → α} {p : filter ι} {s : set β} :
  tendsto_locally_uniformly_on F f p s ↔
  ∀ ε > 0, ∀ x ∈ s, ∃ t ∈ 𝓝[s] x, ∀ᶠ n in p, ∀ y ∈ t, dist (f y) (F n y) < ε :=
begin
  refine ⟨λ H ε hε, H _ (dist_mem_uniformity hε), λ H u hu x hx, _⟩,
  rcases mem_uniformity_dist.1 hu with ⟨ε, εpos, hε⟩,
  rcases H ε εpos x hx with ⟨t, ht, Ht⟩,
  exact ⟨t, ht, Ht.mono (λ n hs x hx, hε (hs x hx))⟩
end

/-- Expressing uniform convergence on a set using `dist`. -/
lemma tendsto_uniformly_on_iff {ι : Type*}
  {F : ι → β → α} {f : β → α} {p : filter ι} {s : set β} :
  tendsto_uniformly_on F f p s ↔ ∀ ε > 0, ∀ᶠ n in p, ∀ x ∈ s, dist (f x) (F n x) < ε :=
begin
  refine ⟨λ H ε hε, H _ (dist_mem_uniformity hε), λ H u hu, _⟩,
  rcases mem_uniformity_dist.1 hu with ⟨ε, εpos, hε⟩,
  exact (H ε εpos).mono (λ n hs x hx, hε (hs x hx))
end

/-- Expressing locally uniform convergence using `dist`. -/
lemma tendsto_locally_uniformly_iff {ι : Type*} [topological_space β]
  {F : ι → β → α} {f : β → α} {p : filter ι} :
  tendsto_locally_uniformly F f p ↔
  ∀ ε > 0, ∀ (x : β), ∃ t ∈ 𝓝 x, ∀ᶠ n in p, ∀ y ∈ t, dist (f y) (F n y) < ε :=
by simp only [← tendsto_locally_uniformly_on_univ, tendsto_locally_uniformly_on_iff,
  nhds_within_univ, mem_univ, forall_const, exists_prop]

/-- Expressing uniform convergence using `dist`. -/
lemma tendsto_uniformly_iff {ι : Type*}
  {F : ι → β → α} {f : β → α} {p : filter ι} :
  tendsto_uniformly F f p ↔ ∀ ε > 0, ∀ᶠ n in p, ∀ x, dist (f x) (F n x) < ε :=
by { rw [← tendsto_uniformly_on_univ, tendsto_uniformly_on_iff], simp }

protected lemma cauchy_iff {f : filter α} :
  cauchy f ↔ ne_bot f ∧ ∀ ε > 0, ∃ t ∈ f, ∀ x y ∈ t, dist x y < ε :=
uniformity_basis_dist.cauchy_iff

theorem nhds_basis_ball : (𝓝 x).has_basis (λ ε:ℝ, 0 < ε) (ball x) :=
nhds_basis_uniformity uniformity_basis_dist

theorem mem_nhds_iff : s ∈ 𝓝 x ↔ ∃ε>0, ball x ε ⊆ s :=
nhds_basis_ball.mem_iff

theorem eventually_nhds_iff {p : α → Prop} :
  (∀ᶠ y in 𝓝 x, p y) ↔ ∃ε>0, ∀ ⦃y⦄, dist y x < ε → p y :=
mem_nhds_iff

lemma eventually_nhds_iff_ball {p : α → Prop} :
  (∀ᶠ y in 𝓝 x, p y) ↔ ∃ ε>0, ∀ y ∈ ball x ε, p y :=
mem_nhds_iff

theorem nhds_basis_closed_ball : (𝓝 x).has_basis (λ ε:ℝ, 0 < ε) (closed_ball x) :=
nhds_basis_uniformity uniformity_basis_dist_le

theorem nhds_basis_ball_inv_nat_succ :
  (𝓝 x).has_basis (λ _, true) (λ n:ℕ, ball x (1 / (↑n+1))) :=
nhds_basis_uniformity uniformity_basis_dist_inv_nat_succ

theorem nhds_basis_ball_inv_nat_pos :
  (𝓝 x).has_basis (λ n, 0<n) (λ n:ℕ, ball x (1 / ↑n)) :=
nhds_basis_uniformity uniformity_basis_dist_inv_nat_pos

theorem nhds_basis_ball_pow {r : ℝ} (h0 : 0 < r) (h1 : r < 1) :
  (𝓝 x).has_basis (λ n, true) (λ n:ℕ, ball x (r ^ n)) :=
nhds_basis_uniformity (uniformity_basis_dist_pow h0 h1)

theorem nhds_basis_closed_ball_pow {r : ℝ} (h0 : 0 < r) (h1 : r < 1) :
  (𝓝 x).has_basis (λ n, true) (λ n:ℕ, closed_ball x (r ^ n)) :=
nhds_basis_uniformity (uniformity_basis_dist_le_pow h0 h1)

theorem is_open_iff : is_open s ↔ ∀x∈s, ∃ε>0, ball x ε ⊆ s :=
by simp only [is_open_iff_mem_nhds, mem_nhds_iff]

theorem is_open_ball : is_open (ball x ε) :=
is_open_iff.2 $ λ y, exists_ball_subset_ball

theorem ball_mem_nhds (x : α) {ε : ℝ} (ε0 : 0 < ε) : ball x ε ∈ 𝓝 x :=
is_open.mem_nhds is_open_ball (mem_ball_self ε0)

theorem closed_ball_mem_nhds (x : α) {ε : ℝ} (ε0 : 0 < ε) : closed_ball x ε ∈ 𝓝 x :=
mem_sets_of_superset (ball_mem_nhds x ε0) ball_subset_closed_ball

theorem nhds_within_basis_ball {s : set α} :
  (𝓝[s] x).has_basis (λ ε:ℝ, 0 < ε) (λ ε, ball x ε ∩ s) :=
nhds_within_has_basis nhds_basis_ball s

theorem mem_nhds_within_iff {t : set α} : s ∈ 𝓝[t] x ↔ ∃ε>0, ball x ε ∩ t ⊆ s :=
nhds_within_basis_ball.mem_iff

theorem tendsto_nhds_within_nhds_within [pseudo_metric_space β] {t : set β} {f : α → β} {a b} :
  tendsto f (𝓝[s] a) (𝓝[t] b) ↔
    ∀ ε > 0, ∃ δ > 0, ∀{x:α}, x ∈ s → dist x a < δ → f x ∈ t ∧ dist (f x) b < ε :=
(nhds_within_basis_ball.tendsto_iff nhds_within_basis_ball).trans $
  by simp only [inter_comm, mem_inter_iff, and_imp, mem_ball]

theorem tendsto_nhds_within_nhds [pseudo_metric_space β] {f : α → β} {a b} :
  tendsto f (𝓝[s] a) (𝓝 b) ↔
    ∀ ε > 0, ∃ δ > 0, ∀{x:α}, x ∈ s → dist x a < δ → dist (f x) b < ε :=
by { rw [← nhds_within_univ b, tendsto_nhds_within_nhds_within],
  simp only [mem_univ, true_and] }

theorem tendsto_nhds_nhds [pseudo_metric_space β] {f : α → β} {a b} :
  tendsto f (𝓝 a) (𝓝 b) ↔
    ∀ ε > 0, ∃ δ > 0, ∀{x:α}, dist x a < δ → dist (f x) b < ε :=
nhds_basis_ball.tendsto_iff nhds_basis_ball

theorem continuous_at_iff [pseudo_metric_space β] {f : α → β} {a : α} :
  continuous_at f a ↔
    ∀ ε > 0, ∃ δ > 0, ∀{x:α}, dist x a < δ → dist (f x) (f a) < ε :=
by rw [continuous_at, tendsto_nhds_nhds]

theorem continuous_within_at_iff [pseudo_metric_space β] {f : α → β} {a : α} {s : set α} :
  continuous_within_at f s a ↔
  ∀ ε > 0, ∃ δ > 0, ∀{x:α}, x ∈ s → dist x a < δ → dist (f x) (f a) < ε :=
by rw [continuous_within_at, tendsto_nhds_within_nhds]

theorem continuous_on_iff [pseudo_metric_space β] {f : α → β} {s : set α} :
  continuous_on f s ↔
  ∀ (b ∈ s) (ε > 0), ∃ δ > 0, ∀a ∈ s, dist a b < δ → dist (f a) (f b) < ε :=
by simp [continuous_on, continuous_within_at_iff]

theorem continuous_iff [pseudo_metric_space β] {f : α → β} :
  continuous f ↔
  ∀b (ε > 0), ∃ δ > 0, ∀a, dist a b < δ → dist (f a) (f b) < ε :=
continuous_iff_continuous_at.trans $ forall_congr $ λ b, tendsto_nhds_nhds

theorem tendsto_nhds {f : filter β} {u : β → α} {a : α} :
  tendsto u f (𝓝 a) ↔ ∀ ε > 0, ∀ᶠ x in f, dist (u x) a < ε :=
nhds_basis_ball.tendsto_right_iff

theorem continuous_at_iff' [topological_space β] {f : β → α} {b : β} :
  continuous_at f b ↔
  ∀ ε > 0, ∀ᶠ x in 𝓝 b, dist (f x) (f b) < ε :=
by rw [continuous_at, tendsto_nhds]

theorem continuous_within_at_iff' [topological_space β] {f : β → α} {b : β} {s : set β} :
  continuous_within_at f s b ↔
  ∀ ε > 0, ∀ᶠ x in 𝓝[s] b, dist (f x) (f b) < ε :=
by rw [continuous_within_at, tendsto_nhds]

theorem continuous_on_iff' [topological_space β] {f : β → α} {s : set β} :
  continuous_on f s ↔
  ∀ (b ∈ s) (ε > 0), ∀ᶠ x in 𝓝[s] b, dist (f x) (f b) < ε  :=
by simp [continuous_on, continuous_within_at_iff']

theorem continuous_iff' [topological_space β] {f : β → α} :
  continuous f ↔ ∀a (ε > 0), ∀ᶠ x in 𝓝 a, dist (f x) (f a) < ε :=
continuous_iff_continuous_at.trans $ forall_congr $ λ b, tendsto_nhds

theorem tendsto_at_top [nonempty β] [semilattice_sup β] {u : β → α} {a : α} :
  tendsto u at_top (𝓝 a) ↔ ∀ε>0, ∃N, ∀n≥N, dist (u n) a < ε :=
(at_top_basis.tendsto_iff nhds_basis_ball).trans $
  by { simp only [exists_prop, true_and], refl }

/--
A variant of `tendsto_at_top` that
uses `∃ N, ∀ n > N, ...` rather than `∃ N, ∀ n ≥ N, ...`
-/
theorem tendsto_at_top' [nonempty β] [semilattice_sup β] [no_top_order β] {u : β → α} {a : α} :
  tendsto u at_top (𝓝 a) ↔ ∀ε>0, ∃N, ∀n>N, dist (u n) a < ε :=
(at_top_basis_Ioi.tendsto_iff nhds_basis_ball).trans $
  by { simp only [exists_prop, true_and], refl }

lemma is_open_singleton_iff {X : Type*} [pseudo_metric_space X] {x : X} :
  is_open ({x} : set X) ↔ ∃ ε > 0, ∀ y, dist y x < ε → y = x :=
by simp [is_open_iff, subset_singleton_iff, mem_ball]

/-- Given a point `x` in a discrete subset `s` of a pseudometric space, there is an open ball
centered at `x` and intersecting `s` only at `x`. -/
lemma exists_ball_inter_eq_singleton_of_mem_discrete [discrete_topology s] {x : α} (hx : x ∈ s) :
  ∃ ε > 0, metric.ball x ε ∩ s = {x} :=
nhds_basis_ball.exists_inter_eq_singleton_of_mem_discrete hx

/-- Given a point `x` in a discrete subset `s` of a pseudometric space, there is a closed ball
of positive radius centered at `x` and intersecting `s` only at `x`. -/
lemma exists_closed_ball_inter_eq_singleton_of_discrete [discrete_topology s] {x : α} (hx : x ∈ s) :
  ∃ ε > 0, metric.closed_ball x ε ∩ s = {x} :=
nhds_basis_closed_ball.exists_inter_eq_singleton_of_mem_discrete hx

end metric

open metric

/-Instantiate a pseudometric space as a pseudoemetric space. Before we can state the instance,
we need to show that the uniform structure coming from the edistance and the
distance coincide. -/

/-- Expressing the uniformity in terms of `edist` -/
protected lemma pseudo_metric.uniformity_basis_edist :
  (𝓤 α).has_basis (λ ε:ℝ≥0∞, 0 < ε) (λ ε, {p | edist p.1 p.2 < ε}) :=
⟨begin
  intro t,
  refine mem_uniformity_dist.trans ⟨_, _⟩; rintro ⟨ε, ε0, Hε⟩,
  { use [ennreal.of_real ε, ennreal.of_real_pos.2 ε0],
    rintros ⟨a, b⟩,
    simp only [edist_dist, ennreal.of_real_lt_of_real_iff ε0],
    exact Hε },
  { rcases ennreal.lt_iff_exists_real_btwn.1 ε0 with ⟨ε', _, ε0', hε⟩,
    rw [ennreal.of_real_pos] at ε0',
    refine ⟨ε', ε0', λ a b h, Hε (lt_trans _ hε)⟩,
    rwa [edist_dist, ennreal.of_real_lt_of_real_iff ε0'] }
end⟩

theorem metric.uniformity_edist : 𝓤 α = (⨅ ε>0, 𝓟 {p:α×α | edist p.1 p.2 < ε}) :=
pseudo_metric.uniformity_basis_edist.eq_binfi

/-- A pseudometric space induces a pseudoemetric space -/
@[priority 100] -- see Note [lower instance priority]
instance pseudo_metric_space.to_pseudo_emetric_space : pseudo_emetric_space α :=
{ edist               := edist,
  edist_self          := by simp [edist_dist],
  edist_comm          := by simp only [edist_dist, dist_comm]; simp,
  edist_triangle      := assume x y z, begin
    simp only [edist_dist, ← ennreal.of_real_add, dist_nonneg],
    rw ennreal.of_real_le_of_real_iff _,
    { exact dist_triangle _ _ _ },
    { simpa using add_le_add (dist_nonneg : 0 ≤ dist x y) dist_nonneg }
  end,
  uniformity_edist    := metric.uniformity_edist,
  ..‹pseudo_metric_space α› }

/-- Balls defined using the distance or the edistance coincide -/
lemma metric.emetric_ball {x : α} {ε : ℝ} : emetric.ball x (ennreal.of_real ε) = ball x ε :=
begin
  ext y,
  simp only [emetric.mem_ball, mem_ball, edist_dist],
  exact ennreal.of_real_lt_of_real_iff_of_nonneg dist_nonneg
end

/-- Balls defined using the distance or the edistance coincide -/
lemma metric.emetric_ball_nnreal {x : α} {ε : ℝ≥0} : emetric.ball x ε = ball x ε :=
by { convert metric.emetric_ball, simp }

/-- Closed balls defined using the distance or the edistance coincide -/
lemma metric.emetric_closed_ball {x : α} {ε : ℝ} (h : 0 ≤ ε) :
  emetric.closed_ball x (ennreal.of_real ε) = closed_ball x ε :=
by ext y; simp [edist_dist]; rw ennreal.of_real_le_of_real_iff h

/-- Closed balls defined using the distance or the edistance coincide -/
lemma metric.emetric_closed_ball_nnreal {x : α} {ε : ℝ≥0} :
  emetric.closed_ball x ε = closed_ball x ε :=
by { convert metric.emetric_closed_ball ε.2, simp }

/-- Build a new pseudometric space from an old one where the bundled uniform structure is provably
(but typically non-definitionaly) equal to some given uniform structure.
See Note [forgetful inheritance].
-/
def pseudo_metric_space.replace_uniformity {α} [U : uniform_space α] (m : pseudo_metric_space α)
  (H : @uniformity _ U = @uniformity _ pseudo_emetric_space.to_uniform_space') :
  pseudo_metric_space α :=
{ dist               := @dist _ m.to_has_dist,
  dist_self          := dist_self,
  dist_comm          := dist_comm,
  dist_triangle      := dist_triangle,
  edist              := edist,
  edist_dist         := edist_dist,
  to_uniform_space   := U,
  uniformity_dist    := H.trans pseudo_metric_space.uniformity_dist }

/-- One gets a pseudometric space from an emetric space if the edistance
is everywhere finite, by pushing the edistance to reals. We set it up so that the edist and the
uniformity are defeq in the pseudometric space and the pseudoemetric space. In this definition, the
distance is given separately, to be able to prescribe some expression which is not defeq to the
push-forward of the edistance to reals. -/
def pseudo_emetric_space.to_pseudo_metric_space_of_dist {α : Type u} [e : pseudo_emetric_space α]
  (dist : α → α → ℝ)
  (edist_ne_top : ∀x y: α, edist x y ≠ ⊤)
  (h : ∀x y, dist x y = ennreal.to_real (edist x y)) :
  pseudo_metric_space α :=
let m : pseudo_metric_space α :=
{ dist := dist,
  dist_self          := λx, by simp [h],
  dist_comm          := λx y, by simp [h, pseudo_emetric_space.edist_comm],
  dist_triangle      := λx y z, begin
    simp only [h],
    rw [← ennreal.to_real_add (edist_ne_top _ _) (edist_ne_top _ _),
        ennreal.to_real_le_to_real (edist_ne_top _ _)],
    { exact edist_triangle _ _ _ },
    { simp [ennreal.add_eq_top, edist_ne_top] }
  end,
  edist := λx y, edist x y,
  edist_dist := λx y, by simp [h, ennreal.of_real_to_real, edist_ne_top] } in
m.replace_uniformity $ by { rw [uniformity_pseudoedist, metric.uniformity_edist], refl }

/-- One gets a pseudometric space from an emetric space if the edistance
is everywhere finite, by pushing the edistance to reals. We set it up so that the edist and the
uniformity are defeq in the pseudometric space and the emetric space. -/
def pseudo_emetric_space.to_pseudo_metric_space {α : Type u} [e : emetric_space α]
  (h : ∀x y: α, edist x y ≠ ⊤) : pseudo_metric_space α :=
pseudo_emetric_space.to_pseudo_metric_space_of_dist
  (λx y, ennreal.to_real (edist x y)) h (λx y, rfl)

/-- A very useful criterion to show that a space is complete is to show that all sequences
which satisfy a bound of the form `dist (u n) (u m) < B N` for all `n m ≥ N` are
converging. This is often applied for `B N = 2^{-N}`, i.e., with a very fast convergence to
`0`, which makes it possible to use arguments of converging series, while this is impossible
to do in general for arbitrary Cauchy sequences. -/
theorem metric.complete_of_convergent_controlled_sequences (B : ℕ → real) (hB : ∀n, 0 < B n)
  (H : ∀u : ℕ → α, (∀N n m : ℕ, N ≤ n → N ≤ m → dist (u n) (u m) < B N) →
    ∃x, tendsto u at_top (𝓝 x)) :
  complete_space α :=
begin
  -- this follows from the same criterion in emetric spaces. We just need to translate
  -- the convergence assumption from `dist` to `edist`
  apply emetric.complete_of_convergent_controlled_sequences (λn, ennreal.of_real (B n)),
  { simp [hB] },
  { assume u Hu,
    apply H,
    assume N n m hn hm,
    rw [← ennreal.of_real_lt_of_real_iff (hB N), ← edist_dist],
    exact Hu N n m hn hm }
end

theorem metric.complete_of_cauchy_seq_tendsto :
  (∀ u : ℕ → α, cauchy_seq u → ∃a, tendsto u at_top (𝓝 a)) → complete_space α :=
emetric.complete_of_cauchy_seq_tendsto

section real

/-- Instantiate the reals as a pseudometric space. -/
instance real.pseudo_metric_space : pseudo_metric_space ℝ :=
{ dist               := λx y, abs (x - y),
  dist_self          := by simp [abs_zero],
  dist_comm          := assume x y, abs_sub_comm _ _,
  dist_triangle      := assume x y z, abs_sub_le _ _ _ }

theorem real.dist_eq (x y : ℝ) : dist x y = abs (x - y) := rfl

theorem real.dist_0_eq_abs (x : ℝ) : dist x 0 = abs x :=
by simp [real.dist_eq]

theorem real.dist_left_le_of_mem_interval {x y z : ℝ} (h : y ∈ interval x z) :
  dist x y ≤ dist x z :=
by simpa only [dist_comm x] using abs_sub_left_of_mem_interval h

theorem real.dist_right_le_of_mem_interval {x y z : ℝ} (h : y ∈ interval x z) :
  dist y z ≤ dist x z :=
by simpa only [dist_comm _ z] using abs_sub_right_of_mem_interval h

theorem real.dist_le_of_mem_interval {x y x' y' : ℝ} (hx : x ∈ interval x' y')
  (hy : y ∈ interval x' y') : dist x y ≤ dist x' y' :=
abs_sub_le_of_subinterval $ interval_subset_interval (by rwa interval_swap) (by rwa interval_swap)

theorem real.dist_le_of_mem_Icc {x y x' y' : ℝ} (hx : x ∈ Icc x' y') (hy : y ∈ Icc x' y') :
  dist x y ≤ dist x' y' :=
real.dist_le_of_mem_interval (Icc_subset_interval hx) (Icc_subset_interval hy)

theorem real.dist_le_of_mem_Icc_01 {x y : ℝ} (hx : x ∈ Icc (0:ℝ) 1) (hy : y ∈ Icc (0:ℝ) 1) :
  dist x y ≤ 1 :=
by simpa [real.dist_eq] using real.dist_le_of_mem_Icc hx hy

instance : order_topology ℝ :=
order_topology_of_nhds_abs $ λ x,
  by simp only [nhds_basis_ball.eq_binfi, ball, real.dist_eq, abs_sub_comm]

lemma closed_ball_Icc {x r : ℝ} : closed_ball x r = Icc (x-r) (x+r) :=
by ext y; rw [mem_closed_ball, dist_comm, real.dist_eq,
  abs_sub_le_iff, mem_Icc, ← sub_le_iff_le_add', sub_le]

section metric_ordered

variables [conditionally_complete_linear_order α] [order_topology α]

lemma totally_bounded_Icc (a b : α) : totally_bounded (Icc a b) :=
is_compact_Icc.totally_bounded

lemma totally_bounded_Ico (a b : α) : totally_bounded (Ico a b) :=
totally_bounded_subset Ico_subset_Icc_self (totally_bounded_Icc a b)

lemma totally_bounded_Ioc (a b : α) : totally_bounded (Ioc a b) :=
totally_bounded_subset Ioc_subset_Icc_self (totally_bounded_Icc a b)

lemma totally_bounded_Ioo (a b : α) : totally_bounded (Ioo a b) :=
totally_bounded_subset Ioo_subset_Icc_self (totally_bounded_Icc a b)

end metric_ordered

/-- Special case of the sandwich theorem; see `tendsto_of_tendsto_of_tendsto_of_le_of_le'` for the
general case. -/
lemma squeeze_zero' {α} {f g : α → ℝ} {t₀ : filter α} (hf : ∀ᶠ t in t₀, 0 ≤ f t)
  (hft : ∀ᶠ t in t₀, f t ≤ g t) (g0 : tendsto g t₀ (nhds 0)) : tendsto f t₀ (𝓝 0) :=
tendsto_of_tendsto_of_tendsto_of_le_of_le' tendsto_const_nhds g0 hf hft

/-- Special case of the sandwich theorem; see `tendsto_of_tendsto_of_tendsto_of_le_of_le`
and  `tendsto_of_tendsto_of_tendsto_of_le_of_le'` for the general case. -/
lemma squeeze_zero {α} {f g : α → ℝ} {t₀ : filter α} (hf : ∀t, 0 ≤ f t) (hft : ∀t, f t ≤ g t)
  (g0 : tendsto g t₀ (𝓝 0)) : tendsto f t₀ (𝓝 0) :=
squeeze_zero' (eventually_of_forall hf) (eventually_of_forall hft) g0

theorem metric.uniformity_eq_comap_nhds_zero :
  𝓤 α = comap (λp:α×α, dist p.1 p.2) (𝓝 (0 : ℝ)) :=
by { ext s,
  simp [mem_uniformity_dist, (nhds_basis_ball.comap _).mem_iff, subset_def, real.dist_0_eq_abs] }

lemma cauchy_seq_iff_tendsto_dist_at_top_0 [nonempty β] [semilattice_sup β] {u : β → α} :
  cauchy_seq u ↔ tendsto (λ (n : β × β), dist (u n.1) (u n.2)) at_top (𝓝 0) :=
by rw [cauchy_seq_iff_tendsto, metric.uniformity_eq_comap_nhds_zero, tendsto_comap_iff,
  prod.map_def]

lemma tendsto_uniformity_iff_dist_tendsto_zero {ι : Type*} {f : ι → α × α} {p : filter ι} :
  tendsto f p (𝓤 α) ↔ tendsto (λ x, dist (f x).1 (f x).2) p (𝓝 0) :=
by rw [metric.uniformity_eq_comap_nhds_zero, tendsto_comap_iff]

lemma filter.tendsto.congr_dist {ι : Type*} {f₁ f₂ : ι → α} {p : filter ι} {a : α}
  (h₁ : tendsto f₁ p (𝓝 a)) (h : tendsto (λ x, dist (f₁ x) (f₂ x)) p (𝓝 0)) :
  tendsto f₂ p (𝓝 a) :=
h₁.congr_uniformity $ tendsto_uniformity_iff_dist_tendsto_zero.2 h

alias filter.tendsto.congr_dist ←  tendsto_of_tendsto_of_dist

lemma tendsto_iff_of_dist {ι : Type*} {f₁ f₂ : ι → α} {p : filter ι} {a : α}
  (h : tendsto (λ x, dist (f₁ x) (f₂ x)) p (𝓝 0)) :
  tendsto f₁ p (𝓝 a) ↔ tendsto f₂ p (𝓝 a) :=
uniform.tendsto_congr $ tendsto_uniformity_iff_dist_tendsto_zero.2 h

end real

section cauchy_seq
variables [nonempty β] [semilattice_sup β]

/-- In a pseudometric space, Cauchy sequences are characterized by the fact that, eventually,
the distance between its elements is arbitrarily small -/
@[nolint ge_or_gt] -- see Note [nolint_ge]
theorem metric.cauchy_seq_iff {u : β → α} :
  cauchy_seq u ↔ ∀ε>0, ∃N, ∀m n≥N, dist (u m) (u n) < ε :=
uniformity_basis_dist.cauchy_seq_iff

/-- A variation around the pseudometric characterization of Cauchy sequences -/
theorem metric.cauchy_seq_iff' {u : β → α} :
  cauchy_seq u ↔ ∀ε>0, ∃N, ∀n≥N, dist (u n) (u N) < ε :=
uniformity_basis_dist.cauchy_seq_iff'

/-- If the distance between `s n` and `s m`, `n, m ≥ N` is bounded above by `b N`
and `b` converges to zero, then `s` is a Cauchy sequence.  -/
lemma cauchy_seq_of_le_tendsto_0 {s : β → α} (b : β → ℝ)
  (h : ∀ n m N : β, N ≤ n → N ≤ m → dist (s n) (s m) ≤ b N) (h₀ : tendsto b at_top (nhds 0)) :
  cauchy_seq s :=
metric.cauchy_seq_iff.2 $ λ ε ε0,
  (metric.tendsto_at_top.1 h₀ ε ε0).imp $ λ N hN m n hm hn,
  calc dist (s m) (s n) ≤ b N : h m n N hm hn
                    ... ≤ abs (b N) : le_abs_self _
                    ... = dist (b N) 0 : by rw real.dist_0_eq_abs; refl
                    ... < ε : (hN _ (le_refl N))

/-- A Cauchy sequence on the natural numbers is bounded. -/
theorem cauchy_seq_bdd {u : ℕ → α} (hu : cauchy_seq u) :
  ∃ R > 0, ∀ m n, dist (u m) (u n) < R :=
begin
  rcases metric.cauchy_seq_iff'.1 hu 1 zero_lt_one with ⟨N, hN⟩,
  suffices : ∃ R > 0, ∀ n, dist (u n) (u N) < R,
  { rcases this with ⟨R, R0, H⟩,
    exact ⟨_, add_pos R0 R0, λ m n,
      lt_of_le_of_lt (dist_triangle_right _ _ _) (add_lt_add (H m) (H n))⟩ },
  let R := finset.sup (finset.range N) (λ n, nndist (u n) (u N)),
  refine ⟨↑R + 1, add_pos_of_nonneg_of_pos R.2 zero_lt_one, λ n, _⟩,
  cases le_or_lt N n,
  { exact lt_of_lt_of_le (hN _ h) (le_add_of_nonneg_left R.2) },
  { have : _ ≤ R := finset.le_sup (finset.mem_range.2 h),
    exact lt_of_le_of_lt this (lt_add_of_pos_right _ zero_lt_one) }
end

/-- Yet another metric characterization of Cauchy sequences on integers. This one is often the
most efficient. -/
lemma cauchy_seq_iff_le_tendsto_0 {s : ℕ → α} : cauchy_seq s ↔ ∃ b : ℕ → ℝ,
  (∀ n, 0 ≤ b n) ∧
  (∀ n m N : ℕ, N ≤ n → N ≤ m → dist (s n) (s m) ≤ b N) ∧
  tendsto b at_top (𝓝 0) :=
⟨λ hs, begin
  /- `s` is a Cauchy sequence. The sequence `b` will be constructed by taking
  the supremum of the distances between `s n` and `s m` for `n m ≥ N`.
  First, we prove that all these distances are bounded, as otherwise the Sup
  would not make sense. -/
  let S := λ N, (λ(p : ℕ × ℕ), dist (s p.1) (s p.2)) '' {p | p.1 ≥ N ∧ p.2 ≥ N},
  have hS : ∀ N, ∃ x, ∀ y ∈ S N, y ≤ x,
  { rcases cauchy_seq_bdd hs with ⟨R, R0, hR⟩,
    refine λ N, ⟨R, _⟩, rintro _ ⟨⟨m, n⟩, _, rfl⟩,
    exact le_of_lt (hR m n) },
  have bdd : bdd_above (range (λ(p : ℕ × ℕ), dist (s p.1) (s p.2))),
  { rcases cauchy_seq_bdd hs with ⟨R, R0, hR⟩,
    use R, rintro _ ⟨⟨m, n⟩, rfl⟩, exact le_of_lt (hR m n) },
  -- Prove that it bounds the distances of points in the Cauchy sequence
  have ub : ∀ m n N, N ≤ m → N ≤ n → dist (s m) (s n) ≤ Sup (S N) :=
    λ m n N hm hn, real.le_Sup _ (hS N) ⟨⟨_, _⟩, ⟨hm, hn⟩, rfl⟩,
  have S0m : ∀ n, (0:ℝ) ∈ S n := λ n, ⟨⟨n, n⟩, ⟨le_refl _, le_refl _⟩, dist_self _⟩,
  have S0 := λ n, real.le_Sup _ (hS n) (S0m n),
  -- Prove that it tends to `0`, by using the Cauchy property of `s`
  refine ⟨λ N, Sup (S N), S0, ub, metric.tendsto_at_top.2 (λ ε ε0, _)⟩,
  refine (metric.cauchy_seq_iff.1 hs (ε/2) (half_pos ε0)).imp (λ N hN n hn, _),
  rw [real.dist_0_eq_abs, abs_of_nonneg (S0 n)],
  refine lt_of_le_of_lt (real.Sup_le_ub _ ⟨_, S0m _⟩ _) (half_lt_self ε0),
  rintro _ ⟨⟨m', n'⟩, ⟨hm', hn'⟩, rfl⟩,
  exact le_of_lt (hN _ _ (le_trans hn hm') (le_trans hn hn'))
  end,
λ ⟨b, _, b_bound, b_lim⟩, cauchy_seq_of_le_tendsto_0 b b_bound b_lim⟩

end cauchy_seq

/-- Pseudometric space structure pulled back by a function. -/
def pseudo_metric_space.induced {α β} (f : α → β)
  (m : pseudo_metric_space β) : pseudo_metric_space α :=
{ dist               := λ x y, dist (f x) (f y),
  dist_self          := λ x, dist_self _,
  dist_comm          := λ x y, dist_comm _ _,
  dist_triangle      := λ x y z, dist_triangle _ _ _,
  edist              := λ x y, edist (f x) (f y),
  edist_dist         := λ x y, edist_dist _ _,
  to_uniform_space   := uniform_space.comap f m.to_uniform_space,
  uniformity_dist    := begin
    apply @uniformity_dist_of_mem_uniformity _ _ _ _ _ (λ x y, dist (f x) (f y)),
    refine λ s, mem_comap_sets.trans _,
    split; intro H,
    { rcases H with ⟨r, ru, rs⟩,
      rcases mem_uniformity_dist.1 ru with ⟨ε, ε0, hε⟩,
      refine ⟨ε, ε0, λ a b h, rs (hε _)⟩, exact h },
    { rcases H with ⟨ε, ε0, hε⟩,
      exact ⟨_, dist_mem_uniformity ε0, λ ⟨a, b⟩, hε⟩ }
  end }

instance subtype.psudo_metric_space {α : Type*} {p : α → Prop} [t : pseudo_metric_space α] :
  pseudo_metric_space (subtype p) :=
pseudo_metric_space.induced coe t

theorem subtype.pseudo_dist_eq {p : α → Prop} (x y : subtype p) : dist x y = dist (x : α) y := rfl

section nnreal

instance : pseudo_metric_space ℝ≥0 := by unfold nnreal; apply_instance

lemma nnreal.dist_eq (a b : ℝ≥0) : dist a b = abs ((a:ℝ) - b) := rfl

lemma nnreal.nndist_eq (a b : ℝ≥0) :
  nndist a b = max (a - b) (b - a) :=
begin
  wlog h : a ≤ b,
  { apply nnreal.coe_eq.1,
    rw [nnreal.sub_eq_zero h, max_eq_right (zero_le $ b - a), ← dist_nndist, nnreal.dist_eq,
      nnreal.coe_sub h, abs, neg_sub],
    apply max_eq_right,
    linarith [nnreal.coe_le_coe.2 h] },
  rwa [nndist_comm, max_comm]
end
end nnreal

section prod

instance prod.pseudo_metric_space_max [pseudo_metric_space β] : pseudo_metric_space (α × β) :=
{ dist := λ x y, max (dist x.1 y.1) (dist x.2 y.2),
  dist_self := λ x, by simp,
  dist_comm := λ x y, by simp [dist_comm],
  dist_triangle := λ x y z, max_le
    (le_trans (dist_triangle _ _ _) (add_le_add (le_max_left _ _) (le_max_left _ _)))
    (le_trans (dist_triangle _ _ _) (add_le_add (le_max_right _ _) (le_max_right _ _))),
  edist := λ x y, max (edist x.1 y.1) (edist x.2 y.2),
  edist_dist := assume x y, begin
    have : monotone ennreal.of_real := assume x y h, ennreal.of_real_le_of_real h,
    rw [edist_dist, edist_dist, ← this.map_max]
  end,
  uniformity_dist := begin
    refine uniformity_prod.trans _,
    simp only [uniformity_basis_dist.eq_binfi, comap_infi],
    rw ← infi_inf_eq, congr, funext,
    rw ← infi_inf_eq, congr, funext,
    simp [inf_principal, ext_iff, max_lt_iff]
  end,
  to_uniform_space := prod.uniform_space }

lemma prod.dist_eq [pseudo_metric_space β] {x y : α × β} :
  dist x y = max (dist x.1 y.1) (dist x.2 y.2) := rfl

theorem ball_prod_same [pseudo_metric_space β] (x : α) (y : β) (r : ℝ) :
  (ball x r).prod (ball y r) = ball (x, y) r :=
ext $ λ z, by simp [prod.dist_eq]

theorem closed_ball_prod_same [pseudo_metric_space β] (x : α) (y : β) (r : ℝ) :
  (closed_ball x r).prod (closed_ball y r) = closed_ball (x, y) r :=
ext $ λ z, by simp [prod.dist_eq]

end prod

theorem uniform_continuous_dist : uniform_continuous (λp:α×α, dist p.1 p.2) :=
metric.uniform_continuous_iff.2 (λ ε ε0, ⟨ε/2, half_pos ε0,
begin
  suffices,
  { intros p q h, cases p with p₁ p₂, cases q with q₁ q₂,
    cases max_lt_iff.1 h with h₁ h₂, clear h,
    dsimp at h₁ h₂ ⊢,
    rw real.dist_eq,
    refine abs_sub_lt_iff.2 ⟨_, _⟩,
    { revert p₁ p₂ q₁ q₂ h₁ h₂, exact this },
    { apply this; rwa dist_comm } },
  intros p₁ p₂ q₁ q₂ h₁ h₂,
  have := add_lt_add
    (abs_sub_lt_iff.1 (lt_of_le_of_lt (abs_dist_sub_le p₁ q₁ p₂) h₁)).1
    (abs_sub_lt_iff.1 (lt_of_le_of_lt (abs_dist_sub_le p₂ q₂ q₁) h₂)).1,
  rwa [add_halves, dist_comm p₂, sub_add_sub_cancel, dist_comm q₂] at this
end⟩)

theorem uniform_continuous.dist [uniform_space β] {f g : β → α}
  (hf : uniform_continuous f) (hg : uniform_continuous g) :
  uniform_continuous (λb, dist (f b) (g b)) :=
uniform_continuous_dist.comp (hf.prod_mk hg)

@[continuity]
theorem continuous_dist : continuous (λp:α×α, dist p.1 p.2) :=
uniform_continuous_dist.continuous

@[continuity]
theorem continuous.dist [topological_space β] {f g : β → α}
  (hf : continuous f) (hg : continuous g) : continuous (λb, dist (f b) (g b)) :=
continuous_dist.comp (hf.prod_mk hg : _)

theorem filter.tendsto.dist {f g : β → α} {x : filter β} {a b : α}
  (hf : tendsto f x (𝓝 a)) (hg : tendsto g x (𝓝 b)) :
  tendsto (λx, dist (f x) (g x)) x (𝓝 (dist a b)) :=
(continuous_dist.tendsto (a, b)).comp (hf.prod_mk_nhds hg)

lemma nhds_comap_dist (a : α) : (𝓝 (0 : ℝ)).comap (λa', dist a' a) = 𝓝 a :=
by simp only [@nhds_eq_comap_uniformity α, metric.uniformity_eq_comap_nhds_zero,
  comap_comap, (∘), dist_comm]

lemma tendsto_iff_dist_tendsto_zero {f : β → α} {x : filter β} {a : α} :
  (tendsto f x (𝓝 a)) ↔ (tendsto (λb, dist (f b) a) x (𝓝 0)) :=
by rw [← nhds_comap_dist a, tendsto_comap_iff]

lemma uniform_continuous_nndist : uniform_continuous (λp:α×α, nndist p.1 p.2) :=
uniform_continuous_subtype_mk uniform_continuous_dist _

lemma uniform_continuous.nndist [uniform_space β] {f g : β → α} (hf : uniform_continuous f)
  (hg : uniform_continuous g) :
  uniform_continuous (λ b, nndist (f b) (g b)) :=
uniform_continuous_nndist.comp (hf.prod_mk hg)

lemma continuous_nndist : continuous (λp:α×α, nndist p.1 p.2) :=
uniform_continuous_nndist.continuous

lemma continuous.nndist [topological_space β] {f g : β → α}
  (hf : continuous f) (hg : continuous g) : continuous (λb, nndist (f b) (g b)) :=
continuous_nndist.comp (hf.prod_mk hg : _)

theorem filter.tendsto.nndist {f g : β → α} {x : filter β} {a b : α}
  (hf : tendsto f x (𝓝 a)) (hg : tendsto g x (𝓝 b)) :
  tendsto (λx, nndist (f x) (g x)) x (𝓝 (nndist a b)) :=
(continuous_nndist.tendsto (a, b)).comp (hf.prod_mk_nhds hg)

namespace metric
variables {x y z : α} {ε ε₁ ε₂ : ℝ} {s : set α}

theorem is_closed_ball : is_closed (closed_ball x ε) :=
is_closed_le (continuous_id.dist continuous_const) continuous_const

lemma is_closed_sphere : is_closed (sphere x ε) :=
is_closed_eq (continuous_id.dist continuous_const) continuous_const

@[simp] theorem closure_closed_ball : closure (closed_ball x ε) = closed_ball x ε :=
is_closed_ball.closure_eq

theorem closure_ball_subset_closed_ball : closure (ball x ε) ⊆ closed_ball x ε :=
closure_minimal ball_subset_closed_ball is_closed_ball

theorem frontier_ball_subset_sphere : frontier (ball x ε) ⊆ sphere x ε :=
frontier_lt_subset_eq (continuous_id.dist continuous_const) continuous_const

theorem frontier_closed_ball_subset_sphere : frontier (closed_ball x ε) ⊆ sphere x ε :=
frontier_le_subset_eq (continuous_id.dist continuous_const) continuous_const

theorem ball_subset_interior_closed_ball : ball x ε ⊆ interior (closed_ball x ε) :=
interior_maximal ball_subset_closed_ball is_open_ball

/-- ε-characterization of the closure in pseudometric spaces-/
theorem mem_closure_iff {α : Type u} [pseudo_metric_space α] {s : set α} {a : α} :
  a ∈ closure s ↔ ∀ε>0, ∃b ∈ s, dist a b < ε :=
(mem_closure_iff_nhds_basis nhds_basis_ball).trans $
  by simp only [mem_ball, dist_comm]

lemma mem_closure_range_iff {α : Type u} [pseudo_metric_space α] {e : β → α} {a : α} :
  a ∈ closure (range e) ↔ ∀ε>0, ∃ k : β, dist a (e k) < ε :=
by simp only [mem_closure_iff, exists_range_iff]

lemma mem_closure_range_iff_nat {α : Type u} [pseudo_metric_space α] {e : β → α} {a : α} :
  a ∈ closure (range e) ↔ ∀n : ℕ, ∃ k : β, dist a (e k) < 1 / ((n : ℝ) + 1) :=
(mem_closure_iff_nhds_basis nhds_basis_ball_inv_nat_succ).trans $
  by simp only [mem_ball, dist_comm, exists_range_iff, forall_const]

theorem mem_of_closed' {α : Type u} [pseudo_metric_space α] {s : set α} (hs : is_closed s)
  {a : α} : a ∈ s ↔ ∀ε>0, ∃b ∈ s, dist a b < ε :=
by simpa only [hs.closure_eq] using @mem_closure_iff _ _ s a

end metric

section pi
open finset
variables {π : β → Type*} [fintype β] [∀b, pseudo_metric_space (π b)]

/-- A finite product of pseudometric spaces is a pseudometric space, with the sup distance. -/
instance pseudo_metric_space_pi : pseudo_metric_space (Πb, π b) :=
begin
  /- we construct the instance from the pseudoemetric space instance to avoid checking again that
  the uniformity is the same as the product uniformity, but we register nevertheless a nice formula
  for the distance -/
  refine pseudo_emetric_space.to_pseudo_metric_space_of_dist
    (λf g, ((sup univ (λb, nndist (f b) (g b)) : ℝ≥0) : ℝ)) _ _,
  show ∀ (x y : Π (b : β), π b), edist x y ≠ ⊤,
  { assume x y,
    rw ← lt_top_iff_ne_top,
    have : (⊥ : ℝ≥0∞) < ⊤ := ennreal.coe_lt_top,
    simp [edist_pi_def, finset.sup_lt_iff this, edist_lt_top] },
  show ∀ (x y : Π (b : β), π b), ↑(sup univ (λ (b : β), nndist (x b) (y b))) =
    ennreal.to_real (sup univ (λ (b : β), edist (x b) (y b))),
  { assume x y,
    simp only [edist_nndist],
    norm_cast }
end

lemma nndist_pi_def (f g : Πb, π b) : nndist f g = sup univ (λb, nndist (f b) (g b)) :=
subtype.eta _ _

lemma dist_pi_def (f g : Πb, π b) :
  dist f g = (sup univ (λb, nndist (f b) (g b)) : ℝ≥0) := rfl

@[simp] lemma dist_pi_const [nonempty β] (a b : α) : dist (λ x : β, a) (λ _, b) = dist a b :=
by simpa only [dist_edist] using congr_arg ennreal.to_real (edist_pi_const a b)

@[simp] lemma nndist_pi_const [nonempty β] (a b : α) :
  nndist (λ x : β, a) (λ _, b) = nndist a b := nnreal.eq $ dist_pi_const a b

lemma dist_pi_lt_iff {f g : Πb, π b} {r : ℝ} (hr : 0 < r) :
  dist f g < r ↔ ∀b, dist (f b) (g b) < r :=
begin
  lift r to ℝ≥0 using hr.le,
  simp [dist_pi_def, finset.sup_lt_iff (show ⊥ < r, from hr)],
end

lemma dist_pi_le_iff {f g : Πb, π b} {r : ℝ} (hr : 0 ≤ r) :
  dist f g ≤ r ↔ ∀b, dist (f b) (g b) ≤ r :=
begin
  lift r to ℝ≥0 using hr,
  simp [nndist_pi_def]
end

lemma nndist_le_pi_nndist (f g : Πb, π b) (b : β) : nndist (f b) (g b) ≤ nndist f g :=
by { rw [nndist_pi_def], exact finset.le_sup (finset.mem_univ b) }

lemma dist_le_pi_dist (f g : Πb, π b) (b : β) : dist (f b) (g b) ≤ dist f g :=
by simp only [dist_nndist, nnreal.coe_le_coe, nndist_le_pi_nndist f g b]

/-- An open ball in a product space is a product of open balls. The assumption `0 < r`
is necessary for the case of the empty product. -/
lemma ball_pi (x : Πb, π b) {r : ℝ} (hr : 0 < r) :
  ball x r = { y | ∀b, y b ∈ ball (x b) r } :=
by { ext p, simp [dist_pi_lt_iff hr] }

/-- A closed ball in a product space is a product of closed balls. The assumption `0 ≤ r`
is necessary for the case of the empty product. -/
lemma closed_ball_pi (x : Πb, π b) {r : ℝ} (hr : 0 ≤ r) :
  closed_ball x r = { y | ∀b, y b ∈ closed_ball (x b) r } :=
by { ext p, simp [dist_pi_le_iff hr] }

end pi

section compact

/-- Any compact set in a pseudometric space can be covered by finitely many balls of a given
positive radius -/
lemma finite_cover_balls_of_compact {α : Type u} [pseudo_metric_space α] {s : set α}
  (hs : is_compact s) {e : ℝ} (he : 0 < e) :
  ∃t ⊆ s, finite t ∧ s ⊆ ⋃x∈t, ball x e :=
begin
  apply hs.elim_finite_subcover_image,
  { simp [is_open_ball] },
  { intros x xs,
    simp,
    exact ⟨x, ⟨xs, by simpa⟩⟩ }
end

alias finite_cover_balls_of_compact ← is_compact.finite_cover_balls

end compact

section proper_space
open metric

/-- A pseudometric space is proper if all closed balls are compact. -/
class proper_space (α : Type u) [pseudo_metric_space α] : Prop :=
(compact_ball : ∀x:α, ∀r, is_compact (closed_ball x r))

/-- In a proper pseudometric space, all spheres are compact. -/
lemma is_compact_sphere {α : Type*} [pseudo_metric_space α] [proper_space α] (x : α) (r : ℝ) :
  is_compact (sphere x r) :=
compact_of_is_closed_subset (proper_space.compact_ball x r) is_closed_sphere
  sphere_subset_closed_ball

/-- In a proper pseudometric space, any sphere is a `compact_space` when considered as a subtype. -/
instance {α : Type*} [pseudo_metric_space α] [proper_space α] (x : α) (r : ℝ) :
  compact_space (sphere x r) :=
is_compact_iff_compact_space.mp (is_compact_sphere _ _)

/-- A proper pseudo metric space is sigma compact, and therefore second countable. -/
@[priority 100] -- see Note [lower instance priority]
instance second_countable_of_proper [proper_space α] :
  second_countable_topology α :=
begin
  -- We already have `sigma_compact_space_of_locally_compact_second_countable`, so we don't
  -- add an instance for `sigma_compact_space`.
  suffices : sigma_compact_space α, by exactI emetric.second_countable_of_sigma_compact α,
  rcases em (nonempty α) with ⟨⟨x⟩⟩|hn,
  { exact ⟨⟨λ n, closed_ball x n, λ n, proper_space.compact_ball _ _,
      Union_eq_univ_iff.2 $ λ y, exists_nat_ge (dist y x)⟩⟩ },
  { exact ⟨⟨λ n, ∅, λ n, is_compact_empty, Union_eq_univ_iff.2 $ λ x, (hn ⟨x⟩).elim⟩⟩ }
end

lemma tendsto_dist_right_cocompact_at_top [proper_space α] (x : α) :
  tendsto (λ y, dist y x) (cocompact α) at_top :=
(has_basis_cocompact.tendsto_iff at_top_basis).2 $ λ r hr,
  ⟨closed_ball x r, proper_space.compact_ball x r, λ y hy, (not_le.1 $ mt mem_closed_ball.2 hy).le⟩

lemma tendsto_dist_left_cocompact_at_top [proper_space α] (x : α) :
  tendsto (dist x) (cocompact α) at_top :=
by simpa only [dist_comm] using tendsto_dist_right_cocompact_at_top x

/-- If all closed balls of large enough radius are compact, then the space is proper. Especially
useful when the lower bound for the radius is 0. -/
lemma proper_space_of_compact_closed_ball_of_le
  (R : ℝ) (h : ∀x:α, ∀r, R ≤ r → is_compact (closed_ball x r)) :
  proper_space α :=
⟨begin
  assume x r,
  by_cases hr : R ≤ r,
  { exact h x r hr },
  { have : closed_ball x r = closed_ball x R ∩ closed_ball x r,
    { symmetry,
      apply inter_eq_self_of_subset_right,
      exact closed_ball_subset_closed_ball (le_of_lt (not_le.1 hr)) },
    rw this,
    exact (h x R (le_refl _)).inter_right is_closed_ball }
end⟩

/- A compact pseudometric space is proper -/
@[priority 100] -- see Note [lower instance priority]
instance proper_of_compact [compact_space α] : proper_space α :=
⟨assume x r, is_closed_ball.is_compact⟩

/-- A proper space is locally compact -/
@[priority 100] -- see Note [lower instance priority]
instance locally_compact_of_proper [proper_space α] :
  locally_compact_space α :=
locally_compact_space_of_has_basis (λ x, nhds_basis_closed_ball) $
  λ x ε ε0, proper_space.compact_ball _ _

/-- A proper space is complete -/
@[priority 100] -- see Note [lower instance priority]
instance complete_of_proper [proper_space α] : complete_space α :=
⟨begin
  intros f hf,
  /- We want to show that the Cauchy filter `f` is converging. It suffices to find a closed
  ball (therefore compact by properness) where it is nontrivial. -/
  obtain ⟨t, t_fset, ht⟩ : ∃ t ∈ f, ∀ x y ∈ t, dist x y < 1 :=
    (metric.cauchy_iff.1 hf).2 1 zero_lt_one,
  rcases hf.1.nonempty_of_mem t_fset with ⟨x, xt⟩,
  have : closed_ball x 1 ∈ f := mem_sets_of_superset t_fset (λ y yt, (ht y x yt xt).le),
  rcases (compact_iff_totally_bounded_complete.1 (proper_space.compact_ball x 1)).2 f hf
    (le_principal_iff.2 this) with ⟨y, -, hy⟩,
  exact ⟨y, hy⟩
end⟩

/-- A finite product of proper spaces is proper. -/
instance pi_proper_space {π : β → Type*} [fintype β] [∀b, pseudo_metric_space (π b)]
  [h : ∀b, proper_space (π b)] : proper_space (Πb, π b) :=
begin
  refine proper_space_of_compact_closed_ball_of_le 0 (λx r hr, _),
  rw closed_ball_pi _ hr,
  apply is_compact_pi_infinite (λb, _),
  apply (h b).compact_ball
end

variables [proper_space α] {x : α} {r : ℝ} {s : set α}

/-- If a nonempty ball in a proper space includes a closed set `s`, then there exists a nonempty
ball with the same center and a strictly smaller radius that includes `s`. -/
lemma exists_pos_lt_subset_ball (hr : 0 < r) (hs : is_closed s) (h : s ⊆ ball x r) :
  ∃ r' ∈ Ioo 0 r, s ⊆ ball x r' :=
begin
  unfreezingI { rcases eq_empty_or_nonempty s with rfl|hne },
  { exact ⟨r / 2, ⟨half_pos hr, half_lt_self hr⟩, empty_subset _⟩ },
  have : is_compact s,
    from compact_of_is_closed_subset (proper_space.compact_ball x r) hs
      (subset.trans h ball_subset_closed_ball),
  obtain ⟨y, hys, hy⟩ : ∃ y ∈ s, s ⊆ closed_ball x (dist y x),
    from this.exists_forall_ge hne (continuous_id.dist continuous_const).continuous_on,
  have hyr : dist y x < r, from h hys,
  rcases exists_between hyr with ⟨r', hyr', hrr'⟩,
  exact ⟨r', ⟨dist_nonneg.trans_lt hyr', hrr'⟩, subset.trans hy $ closed_ball_subset_ball hyr'⟩
end

/-- If a ball in a proper space includes a closed set `s`, then there exists a ball with the same
center and a strictly smaller radius that includes `s`. -/
lemma exists_lt_subset_ball (hs : is_closed s) (h : s ⊆ ball x r) :
  ∃ r' < r, s ⊆ ball x r' :=
begin
  cases le_or_lt r 0 with hr hr,
  { rw [ball_eq_empty_iff_nonpos.2 hr, subset_empty_iff] at h, unfreezingI { subst s },
    exact (no_bot r).imp (λ r' hr', ⟨hr', empty_subset _⟩) },
  { exact (exists_pos_lt_subset_ball hr hs h).imp (λ r' hr', ⟨hr'.fst.2, hr'.snd⟩) }
end

end proper_space

namespace metric
section second_countable
open topological_space

/-- A pseudometric space is second countable if, for every `ε > 0`, there is a countable set which
is `ε`-dense. -/
lemma second_countable_of_almost_dense_set
  (H : ∀ε > (0 : ℝ), ∃ s : set α, countable s ∧ (∀x, ∃y ∈ s, dist x y ≤ ε)) :
  second_countable_topology α :=
begin
  refine emetric.second_countable_of_almost_dense_set (λ ε ε0, _),
  rcases ennreal.lt_iff_exists_nnreal_btwn.1 ε0 with ⟨ε', ε'0, ε'ε⟩,
  choose s hsc y hys hyx using H ε' (by exact_mod_cast ε'0),
  refine ⟨s, hsc, bUnion_eq_univ_iff.2 (λ x, ⟨y x, hys _, le_trans _ ε'ε.le⟩)⟩,
  exact_mod_cast hyx x
end

end second_countable
end metric

lemma lebesgue_number_lemma_of_metric
  {s : set α} {ι} {c : ι → set α} (hs : is_compact s)
  (hc₁ : ∀ i, is_open (c i)) (hc₂ : s ⊆ ⋃ i, c i) :
  ∃ δ > 0, ∀ x ∈ s, ∃ i, ball x δ ⊆ c i :=
let ⟨n, en, hn⟩ := lebesgue_number_lemma hs hc₁ hc₂,
    ⟨δ, δ0, hδ⟩ := mem_uniformity_dist.1 en in
⟨δ, δ0, assume x hx, let ⟨i, hi⟩ := hn x hx in
 ⟨i, assume y hy, hi (hδ (mem_ball'.mp hy))⟩⟩

lemma lebesgue_number_lemma_of_metric_sUnion
  {s : set α} {c : set (set α)} (hs : is_compact s)
  (hc₁ : ∀ t ∈ c, is_open t) (hc₂ : s ⊆ ⋃₀ c) :
  ∃ δ > 0, ∀ x ∈ s, ∃ t ∈ c, ball x δ ⊆ t :=
by rw sUnion_eq_Union at hc₂;
   simpa using lebesgue_number_lemma_of_metric hs (by simpa) hc₂

namespace metric

/-- Boundedness of a subset of a pseudometric space. We formulate the definition to work
even in the empty space. -/
def bounded (s : set α) : Prop :=
∃C, ∀x y ∈ s, dist x y ≤ C

section bounded
variables {x : α} {s t : set α} {r : ℝ}

@[simp] lemma bounded_empty : bounded (∅ : set α) :=
⟨0, by simp⟩

lemma bounded_iff_mem_bounded : bounded s ↔ ∀ x ∈ s, bounded s :=
⟨λ h _ _, h, λ H,
  s.eq_empty_or_nonempty.elim
  (λ hs, hs.symm ▸ bounded_empty)
  (λ ⟨x, hx⟩, H x hx)⟩

/-- Subsets of a bounded set are also bounded -/
lemma bounded.subset (incl : s ⊆ t) : bounded t → bounded s :=
Exists.imp $ λ C hC x y hx hy, hC x y (incl hx) (incl hy)

/-- Closed balls are bounded -/
lemma bounded_closed_ball : bounded (closed_ball x r) :=
⟨r + r, λ y z hy hz, begin
  simp only [mem_closed_ball] at *,
  calc dist y z ≤ dist y x + dist z x : dist_triangle_right _ _ _
            ... ≤ r + r : add_le_add hy hz
end⟩

/-- Open balls are bounded -/
lemma bounded_ball : bounded (ball x r) :=
bounded_closed_ball.subset ball_subset_closed_ball

/-- Given a point, a bounded subset is included in some ball around this point -/
lemma bounded_iff_subset_ball (c : α) : bounded s ↔ ∃r, s ⊆ closed_ball c r :=
begin
  split; rintro ⟨C, hC⟩,
  { cases s.eq_empty_or_nonempty with h h,
    { subst s, exact ⟨0, by simp⟩ },
    { rcases h with ⟨x, hx⟩,
      exact ⟨C + dist x c, λ y hy, calc
        dist y c ≤ dist y x + dist x c : dist_triangle _ _ _
            ... ≤ C + dist x c : add_le_add_right (hC y x hy hx) _⟩ } },
  { exact bounded_closed_ball.subset hC }
end

lemma bounded_closure_of_bounded (h : bounded s) : bounded (closure s) :=
let ⟨C, h⟩ := h in
⟨C, λ a b ha hb, (is_closed_le' C).closure_subset $ map_mem_closure2 continuous_dist ha hb h⟩

alias bounded_closure_of_bounded ← metric.bounded.closure

@[simp] lemma bounded_closure_iff : bounded (closure s) ↔ bounded s :=
⟨λ h, h.subset subset_closure, λ h, h.closure⟩

/-- The union of two bounded sets is bounded iff each of the sets is bounded -/
@[simp] lemma bounded_union :
  bounded (s ∪ t) ↔ bounded s ∧ bounded t :=
⟨λh, ⟨h.subset (by simp), h.subset (by simp)⟩,
begin
  rintro ⟨hs, ht⟩,
  refine bounded_iff_mem_bounded.2 (λ x _, _),
  rw bounded_iff_subset_ball x at hs ht ⊢,
  rcases hs with ⟨Cs, hCs⟩, rcases ht with ⟨Ct, hCt⟩,
  exact ⟨max Cs Ct, union_subset
    (subset.trans hCs $ closed_ball_subset_closed_ball $ le_max_left _ _)
    (subset.trans hCt $ closed_ball_subset_closed_ball $ le_max_right _ _)⟩,
end⟩

/-- A finite union of bounded sets is bounded -/
lemma bounded_bUnion {I : set β} {s : β → set α} (H : finite I) :
  bounded (⋃i∈I, s i) ↔ ∀i ∈ I, bounded (s i) :=
finite.induction_on H (by simp) $ λ x I _ _ IH,
by simp [or_imp_distrib, forall_and_distrib, IH]

/-- A totally bounded set is bounded -/
<<<<<<< HEAD
lemma bounded_of_totally_bounded {s : set α} (h : totally_bounded s) : bounded s :=
=======
lemma _root_.totally_bounded.bounded {s : set α} (h : totally_bounded s) : bounded s :=
>>>>>>> 5ccf2bf2
-- We cover the totally bounded set by finitely many balls of radius 1,
-- and then argue that a finite union of bounded sets is bounded
let ⟨t, fint, subs⟩ := (totally_bounded_iff.mp h) 1 zero_lt_one in
bounded.subset subs $ (bounded_bUnion fint).2 $ λ i hi, bounded_ball

<<<<<<< HEAD
alias bounded_of_totally_bounded ← totally_bounded.bounded

/-- A compact set is bounded -/
lemma bounded_of_compact {s : set α} (h : is_compact s) : bounded s :=
-- A compact set is totally bounded, thus bounded
h.totally_bounded.bounded

alias bounded_of_compact ← is_compact.bounded
=======
/-- A compact set is bounded -/
lemma _root_.is_compact.bounded {s : set α} (h : is_compact s) : bounded s :=
-- A compact set is totally bounded, thus bounded
h.totally_bounded.bounded
>>>>>>> 5ccf2bf2

/-- A finite set is bounded -/
lemma bounded_of_finite {s : set α} (h : finite s) : bounded s :=
h.is_compact.bounded

alias bounded_of_finite ← set.finite.bounded

/-- A singleton is bounded -/
lemma bounded_singleton {x : α} : bounded ({x} : set α) :=
bounded_of_finite $ finite_singleton _

/-- Characterization of the boundedness of the range of a function -/
lemma bounded_range_iff {f : β → α} : bounded (range f) ↔ ∃C, ∀x y, dist (f x) (f y) ≤ C :=
exists_congr $ λ C, ⟨
  λ H x y, H _ _ ⟨x, rfl⟩ ⟨y, rfl⟩,
  by rintro H _ _ ⟨x, rfl⟩ ⟨y, rfl⟩; exact H x y⟩

/-- In a compact space, all sets are bounded -/
lemma bounded_of_compact_space [compact_space α] : bounded s :=
compact_univ.bounded.subset (subset_univ _)

/-- The Heine–Borel theorem:
In a proper space, a set is compact if and only if it is closed and bounded -/
lemma compact_iff_closed_bounded [t2_space α] [proper_space α] :
  is_compact s ↔ is_closed s ∧ bounded s :=
⟨λ h, ⟨h.is_closed, h.bounded⟩, begin
  rintro ⟨hc, hb⟩,
  cases s.eq_empty_or_nonempty with h h, {simp [h, is_compact_empty]},
  rcases h with ⟨x, hx⟩,
  rcases (bounded_iff_subset_ball x).1 hb with ⟨r, hr⟩,
  exact compact_of_is_closed_subset (proper_space.compact_ball x r) hc hr
end⟩

section conditionally_complete_linear_order

variables [conditionally_complete_linear_order α] [order_topology α]

lemma bounded_Icc (a b : α) : bounded (Icc a b) :=
(totally_bounded_Icc a b).bounded

lemma bounded_Ico (a b : α) : bounded (Ico a b) :=
(totally_bounded_Ico a b).bounded

lemma bounded_Ioc (a b : α) : bounded (Ioc a b) :=
(totally_bounded_Ioc a b).bounded

lemma bounded_Ioo (a b : α) : bounded (Ioo a b) :=
(totally_bounded_Ioo a b).bounded

/-- In a pseudo metric space with a conditionally complete linear order such that the order and the
    metric structure give the same topology, any order-bounded set is metric-bounded. -/
lemma bounded_of_bdd_above_of_bdd_below {s : set α} (h₁ : bdd_above s) (h₂ : bdd_below s) :
  bounded s :=
let ⟨u, hu⟩ := h₁, ⟨l, hl⟩ := h₂ in
bounded.subset (λ x hx, mem_Icc.mpr ⟨hl hx, hu hx⟩) (bounded_Icc l u)

end conditionally_complete_linear_order

end bounded

section diam
variables {s : set α} {x y z : α}

/-- The diameter of a set in a metric space. To get controllable behavior even when the diameter
should be infinite, we express it in terms of the emetric.diameter -/
def diam (s : set α) : ℝ := ennreal.to_real (emetric.diam s)

/-- The diameter of a set is always nonnegative -/
lemma diam_nonneg : 0 ≤ diam s := ennreal.to_real_nonneg

lemma diam_subsingleton (hs : s.subsingleton) : diam s = 0 :=
by simp only [diam, emetric.diam_subsingleton hs, ennreal.zero_to_real]

/-- The empty set has zero diameter -/
@[simp] lemma diam_empty : diam (∅ : set α) = 0 :=
diam_subsingleton subsingleton_empty

/-- A singleton has zero diameter -/
@[simp] lemma diam_singleton : diam ({x} : set α) = 0 :=
diam_subsingleton subsingleton_singleton

-- Does not work as a simp-lemma, since {x, y} reduces to (insert y {x})
lemma diam_pair : diam ({x, y} : set α) = dist x y :=
by simp only [diam, emetric.diam_pair, dist_edist]

-- Does not work as a simp-lemma, since {x, y, z} reduces to (insert z (insert y {x}))
lemma diam_triple :
  metric.diam ({x, y, z} : set α) = max (max (dist x y) (dist x z)) (dist y z) :=
begin
  simp only [metric.diam, emetric.diam_triple, dist_edist],
  rw [ennreal.to_real_max, ennreal.to_real_max];
    apply_rules [ne_of_lt, edist_lt_top, max_lt]
end

/-- If the distance between any two points in a set is bounded by some constant `C`,
then `ennreal.of_real C`  bounds the emetric diameter of this set. -/
lemma ediam_le_of_forall_dist_le {C : ℝ} (h : ∀ (x ∈ s) (y ∈ s), dist x y ≤ C) :
  emetric.diam s ≤ ennreal.of_real C :=
emetric.diam_le $
λ x hx y hy, (edist_dist x y).symm ▸ ennreal.of_real_le_of_real (h x hx y hy)

/-- If the distance between any two points in a set is bounded by some non-negative constant,
this constant bounds the diameter. -/
lemma diam_le_of_forall_dist_le {C : ℝ} (h₀ : 0 ≤ C) (h : ∀ (x ∈ s) (y ∈ s), dist x y ≤ C) :
  diam s ≤ C :=
ennreal.to_real_le_of_le_of_real h₀ (ediam_le_of_forall_dist_le h)

/-- If the distance between any two points in a nonempty set is bounded by some constant,
this constant bounds the diameter. -/
lemma diam_le_of_forall_dist_le_of_nonempty (hs : s.nonempty) {C : ℝ}
  (h : ∀ (x ∈ s) (y ∈ s), dist x y ≤ C) : diam s ≤ C :=
have h₀ : 0 ≤ C, from let ⟨x, hx⟩ := hs in le_trans dist_nonneg (h x hx x hx),
diam_le_of_forall_dist_le h₀ h

/-- The distance between two points in a set is controlled by the diameter of the set. -/
lemma dist_le_diam_of_mem' (h : emetric.diam s ≠ ⊤) (hx : x ∈ s) (hy : y ∈ s) :
  dist x y ≤ diam s :=
begin
  rw [diam, dist_edist],
  rw ennreal.to_real_le_to_real (edist_ne_top _ _) h,
  exact emetric.edist_le_diam_of_mem hx hy
end

/-- Characterize the boundedness of a set in terms of the finiteness of its emetric.diameter. -/
lemma bounded_iff_ediam_ne_top : bounded s ↔ emetric.diam s ≠ ⊤ :=
iff.intro
  (λ ⟨C, hC⟩, ne_top_of_le_ne_top ennreal.of_real_ne_top
    (ediam_le_of_forall_dist_le $ λ x hx y hy, hC x y hx hy))
  (λ h, ⟨diam s, λ x y hx hy, dist_le_diam_of_mem' h hx hy⟩)

lemma bounded.ediam_ne_top (h : bounded s) : emetric.diam s ≠ ⊤ :=
bounded_iff_ediam_ne_top.1 h

/-- The distance between two points in a set is controlled by the diameter of the set. -/
lemma dist_le_diam_of_mem (h : bounded s) (hx : x ∈ s) (hy : y ∈ s) : dist x y ≤ diam s :=
dist_le_diam_of_mem' h.ediam_ne_top hx hy

/-- An unbounded set has zero diameter. If you would prefer to get the value ∞, use `emetric.diam`.
This lemma makes it possible to avoid side conditions in some situations -/
lemma diam_eq_zero_of_unbounded (h : ¬(bounded s)) : diam s = 0 :=
begin
  simp only [bounded_iff_ediam_ne_top, not_not, ne.def] at h,
  simp [diam, h]
end

/-- If `s ⊆ t`, then the diameter of `s` is bounded by that of `t`, provided `t` is bounded. -/
lemma diam_mono {s t : set α} (h : s ⊆ t) (ht : bounded t) : diam s ≤ diam t :=
begin
  unfold diam,
  rw ennreal.to_real_le_to_real (bounded.subset h ht).ediam_ne_top ht.ediam_ne_top,
  exact emetric.diam_mono h
end

/-- The diameter of a union is controlled by the sum of the diameters, and the distance between
any two points in each of the sets. This lemma is true without any side condition, since it is
obviously true if `s ∪ t` is unbounded. -/
lemma diam_union {t : set α} (xs : x ∈ s) (yt : y ∈ t) :
  diam (s ∪ t) ≤ diam s + dist x y + diam t :=
begin
  by_cases H : bounded (s ∪ t),
  { have hs : bounded s, from H.subset (subset_union_left _ _),
    have ht : bounded t, from H.subset (subset_union_right _ _),
    rw [bounded_iff_ediam_ne_top] at H hs ht,
    rw [dist_edist, diam, diam, diam, ← ennreal.to_real_add, ← ennreal.to_real_add,
      ennreal.to_real_le_to_real];
      repeat { apply ennreal.add_ne_top.2; split }; try { assumption };
      try { apply edist_ne_top },
    exact emetric.diam_union xs yt },
  { rw [diam_eq_zero_of_unbounded H],
    apply_rules [add_nonneg, diam_nonneg, dist_nonneg] }
end

/-- If two sets intersect, the diameter of the union is bounded by the sum of the diameters. -/
lemma diam_union' {t : set α} (h : (s ∩ t).nonempty) : diam (s ∪ t) ≤ diam s + diam t :=
begin
  rcases h with ⟨x, ⟨xs, xt⟩⟩,
  simpa using diam_union xs xt
end

/-- The diameter of a closed ball of radius `r` is at most `2 r`. -/
lemma diam_closed_ball {r : ℝ} (h : 0 ≤ r) : diam (closed_ball x r) ≤ 2 * r :=
diam_le_of_forall_dist_le (mul_nonneg (le_of_lt zero_lt_two) h) $ λa ha b hb, calc
  dist a b ≤ dist a x + dist b x : dist_triangle_right _ _ _
  ... ≤ r + r : add_le_add ha hb
  ... = 2 * r : by simp [mul_two, mul_comm]

/-- The diameter of a ball of radius `r` is at most `2 r`. -/
lemma diam_ball {r : ℝ} (h : 0 ≤ r) : diam (ball x r) ≤ 2 * r :=
le_trans (diam_mono ball_subset_closed_ball bounded_closed_ball) (diam_closed_ball h)

end diam

end metric

namespace int
open metric

/-- Under the coercion from `ℤ` to `ℝ`, inverse images of compact sets are finite. -/
lemma tendsto_coe_cofinite : tendsto (coe : ℤ → ℝ) cofinite (cocompact ℝ) :=
begin
  simp only [filter.has_basis_cocompact.tendsto_right_iff, eventually_iff_exists_mem],
  intros s hs,
  obtain ⟨r, hr⟩ : ∃ r, s ⊆ closed_ball (0:ℝ) r,
  { rw ← bounded_iff_subset_ball,
    exact hs.bounded },
  refine ⟨(coe ⁻¹' closed_ball (0:ℝ) r)ᶜ, _, _⟩,
  { simp [mem_cofinite, closed_ball_Icc, set.Icc_ℤ_finite] },
  { rw ← compl_subset_compl at hr,
    intros y hy,
    exact hr hy }
end

end int

/-- We now define `metric_space`, extending `pseudo_metric_space`. -/
class metric_space (α : Type u) extends pseudo_metric_space α : Type u :=
(eq_of_dist_eq_zero : ∀ {x y : α}, dist x y = 0 → x = y)

variables {γ : Type w} [metric_space γ]

theorem eq_of_dist_eq_zero {x y : γ} : dist x y = 0 → x = y :=
metric_space.eq_of_dist_eq_zero

@[simp] theorem dist_eq_zero {x y : γ} : dist x y = 0 ↔ x = y :=
iff.intro eq_of_dist_eq_zero (assume : x = y, this ▸ dist_self _)

@[simp] theorem zero_eq_dist {x y : γ} : 0 = dist x y ↔ x = y :=
by rw [eq_comm, dist_eq_zero]

theorem dist_ne_zero {x y : γ} : dist x y ≠ 0 ↔ x ≠ y :=
by simpa only [not_iff_not] using dist_eq_zero

@[simp] theorem dist_le_zero {x y : γ} : dist x y ≤ 0 ↔ x = y :=
by simpa [le_antisymm_iff, dist_nonneg] using @dist_eq_zero _ _ x y

@[simp] theorem dist_pos {x y : γ} : 0 < dist x y ↔ x ≠ y :=
by simpa only [not_le] using not_congr dist_le_zero

theorem eq_of_forall_dist_le {x y : γ} (h : ∀ ε > 0, dist x y ≤ ε) : x = y :=
eq_of_dist_eq_zero (eq_of_le_of_forall_le_of_dense dist_nonneg h)

/--Deduce the equality of points with the vanishing of the nonnegative distance-/
theorem eq_of_nndist_eq_zero {x y : γ} : nndist x y = 0 → x = y :=
by simp only [← nnreal.eq_iff, ← dist_nndist, imp_self, nnreal.coe_zero, dist_eq_zero]

/--Characterize the equality of points with the vanishing of the nonnegative distance-/
@[simp] theorem nndist_eq_zero {x y : γ} : nndist x y = 0 ↔ x = y :=
by simp only [← nnreal.eq_iff, ← dist_nndist, imp_self, nnreal.coe_zero, dist_eq_zero]

@[simp] theorem zero_eq_nndist {x y : γ} : 0 = nndist x y ↔ x = y :=
by simp only [← nnreal.eq_iff, ← dist_nndist, imp_self, nnreal.coe_zero, zero_eq_dist]

namespace metric

variables {x : γ} {s : set γ}

@[simp] lemma closed_ball_zero : closed_ball x 0 = {x} :=
set.ext $ λ y, dist_le_zero

/-- A map between metric spaces is a uniform embedding if and only if the distance between `f x`
and `f y` is controlled in terms of the distance between `x` and `y` and conversely. -/
theorem uniform_embedding_iff' [metric_space β] {f : γ → β} :
  uniform_embedding f ↔
  (∀ ε > 0, ∃ δ > 0, ∀ {a b : γ}, dist a b < δ → dist (f a) (f b) < ε) ∧
  (∀ δ > 0, ∃ ε > 0, ∀ {a b : γ}, dist (f a) (f b) < ε → dist a b < δ) :=
begin
  split,
  { assume h,
    exact ⟨uniform_continuous_iff.1 (uniform_embedding_iff.1 h).2.1,
          (uniform_embedding_iff.1 h).2.2⟩ },
  { rintros ⟨h₁, h₂⟩,
    refine uniform_embedding_iff.2 ⟨_, uniform_continuous_iff.2 h₁, h₂⟩,
    assume x y hxy,
    have : dist x y ≤ 0,
    { refine le_of_forall_lt' (λδ δpos, _),
      rcases h₂ δ δpos with ⟨ε, εpos, hε⟩,
      have : dist (f x) (f y) < ε, by simpa [hxy],
      exact hε this },
    simpa using this }
end

@[priority 100] -- see Note [lower instance priority]
instance metric_space.to_separated : separated_space γ :=
separated_def.2 $ λ x y h, eq_of_forall_dist_le $
  λ ε ε0, le_of_lt (h _ (dist_mem_uniformity ε0))

/-- If a  `pseudo_metric_space` is separated, then it is a `metric_space`. -/
def of_t2_pseudo_metric_space {α : Type*} [pseudo_metric_space α]
  (h : separated_space α) : metric_space α :=
{ eq_of_dist_eq_zero := λ x y hdist,
  begin
    refine separated_def.1 h x y (λ s hs, _),
    obtain ⟨ε, hε, H⟩ := mem_uniformity_dist.1 hs,
    exact H (show dist x y < ε, by rwa [hdist])
  end
  ..‹pseudo_metric_space α› }

/-- A metric space induces an emetric space -/
@[priority 100] -- see Note [lower instance priority]
instance metric_space.to_emetric_space : emetric_space γ :=
{ eq_of_edist_eq_zero := assume x y h, by simpa [edist_dist] using h,
  ..pseudo_metric_space.to_pseudo_emetric_space, }

end metric

/-- Build a new metric space from an old one where the bundled uniform structure is provably
(but typically non-definitionaly) equal to some given uniform structure.
See Note [forgetful inheritance].
-/
def metric_space.replace_uniformity {γ} [U : uniform_space γ] (m : metric_space γ)
  (H : @uniformity _ U = @uniformity _ emetric_space.to_uniform_space') :
  metric_space γ :=
{ eq_of_dist_eq_zero := @eq_of_dist_eq_zero _ _,
  ..pseudo_metric_space.replace_uniformity m.to_pseudo_metric_space H, }

  /-- One gets a metric space from an emetric space if the edistance
is everywhere finite, by pushing the edistance to reals. We set it up so that the edist and the
uniformity are defeq in the metric space and the emetric space. In this definition, the distance
is given separately, to be able to prescribe some expression which is not defeq to the push-forward
of the edistance to reals. -/
def emetric_space.to_metric_space_of_dist {α : Type u} [e : emetric_space α]
  (dist : α → α → ℝ)
  (edist_ne_top : ∀x y: α, edist x y ≠ ⊤)
  (h : ∀x y, dist x y = ennreal.to_real (edist x y)) :
  metric_space α :=
{ dist := dist,
  eq_of_dist_eq_zero := λx y hxy,
    by simpa [h, ennreal.to_real_eq_zero_iff, edist_ne_top x y] using hxy,
  ..pseudo_emetric_space.to_pseudo_metric_space_of_dist dist edist_ne_top h, }

/-- One gets a metric space from an emetric space if the edistance
is everywhere finite, by pushing the edistance to reals. We set it up so that the edist and the
uniformity are defeq in the metric space and the emetric space. -/
def emetric_space.to_metric_space {α : Type u} [e : emetric_space α] (h : ∀x y: α, edist x y ≠ ⊤) :
  metric_space α :=
emetric_space.to_metric_space_of_dist (λx y, ennreal.to_real (edist x y)) h (λx y, rfl)

/-- Metric space structure pulled back by an injective function. Injectivity is necessary to
ensure that `dist x y = 0` only if `x = y`. -/
def metric_space.induced {γ β} (f : γ → β) (hf : function.injective f)
  (m : metric_space β) : metric_space γ :=
{ eq_of_dist_eq_zero := λ x y h, hf (dist_eq_zero.1 h),
  ..pseudo_metric_space.induced f m.to_pseudo_metric_space }

instance subtype.metric_space {α : Type*} {p : α → Prop} [t : metric_space α] :
  metric_space (subtype p) :=
metric_space.induced coe (λ x y, subtype.ext) t

theorem subtype.dist_eq {p : α → Prop} (x y : subtype p) : dist x y = dist (x : α) y := rfl

instance : metric_space empty :=
{ dist := λ _ _, 0,
  dist_self := λ _, rfl,
  dist_comm := λ _ _, rfl,
  eq_of_dist_eq_zero := λ _ _ _, subsingleton.elim _ _,
  dist_triangle := λ _ _ _, show (0:ℝ) ≤ 0 + 0, by rw add_zero, }

instance : metric_space punit :=
{ dist := λ _ _, 0,
  dist_self := λ _, rfl,
  dist_comm := λ _ _, rfl,
  eq_of_dist_eq_zero := λ _ _ _, subsingleton.elim _ _,
  dist_triangle := λ _ _ _, show (0:ℝ) ≤ 0 + 0, by rw add_zero, }

section real

/-- Instantiate the reals as a metric space. -/
instance real.metric_space : metric_space ℝ :=
{ eq_of_dist_eq_zero := λ x y h, by simpa [dist, sub_eq_zero] using h,
  ..real.pseudo_metric_space }

end real

section nnreal

instance : metric_space ℝ≥0 := subtype.metric_space

end nnreal

section prod

instance prod.metric_space_max [metric_space β] : metric_space (γ × β) :=
{ eq_of_dist_eq_zero := λ x y h, begin
    cases max_le_iff.1 (le_of_eq h) with h₁ h₂,
    exact prod.ext_iff.2 ⟨dist_le_zero.1 h₁, dist_le_zero.1 h₂⟩
  end,
  ..prod.pseudo_metric_space_max, }

end prod

section pi
open finset
variables {π : β → Type*} [fintype β] [∀b, metric_space (π b)]

/-- A finite product of metric spaces is a metric space, with the sup distance. -/
instance metric_space_pi : metric_space (Πb, π b) :=
  /- we construct the instance from the emetric space instance to avoid checking again that the
  uniformity is the same as the product uniformity, but we register nevertheless a nice formula
  for the distance -/
{ eq_of_dist_eq_zero := assume f g eq0,
  begin
    have eq1 : edist f g = 0 := by simp only [edist_dist, eq0, ennreal.of_real_zero],
    have eq2 : sup univ (λ (b : β), edist (f b) (g b)) ≤ 0 := le_of_eq eq1,
    simp only [finset.sup_le_iff] at eq2,
    exact (funext $ assume b, edist_le_zero.1 $ eq2 b $ mem_univ b)
  end,
  ..pseudo_metric_space_pi }

end pi

section proper_space

variables {ι : Type*} {c : ι → γ}
variables [proper_space γ] {x : γ} {r : ℝ} {s : set γ}

/-- Shrinking lemma for coverings by open balls in a proper metric space. A point-finite open cover
of a closed subset of a proper metric space by open balls can be shrunk to a new cover by open balls
so that each of the new balls has strictly smaller radius than the old one. This version assumes
that `λ x, ball (c i) (r i)` is a locally finite covering and provides a covering indexed by the
same type. -/
lemma exists_subset_Union_ball_radius_lt {r : ι → ℝ} (hs : is_closed s)
  (uf : ∀ x ∈ s, finite {i | x ∈ ball (c i) (r i)}) (us : s ⊆ ⋃ i, ball (c i) (r i)) :
  ∃ r' : ι → ℝ, s ⊆ (⋃ i, ball (c i) (r' i)) ∧ ∀ i, r' i < r i :=
begin
  rcases exists_subset_Union_closed_subset hs (λ i, @is_open_ball _ _ (c i) (r i)) uf us
    with ⟨v, hsv, hvc, hcv⟩,
  have := λ i, exists_lt_subset_ball (hvc i) (hcv i),
  choose r' hlt hsub,
  exact ⟨r', subset.trans hsv $ Union_subset_Union $ hsub, hlt⟩
end

/-- Shrinking lemma for coverings by open balls in a proper metric space. A point-finite open cover
of a proper metric space by open balls can be shrunk to a new cover by open balls so that each of
the new balls has strictly smaller radius than the old one. -/
lemma exists_Union_ball_eq_radius_lt {r : ι → ℝ} (uf : ∀ x, finite {i | x ∈ ball (c i) (r i)})
  (uU : (⋃ i, ball (c i) (r i)) = univ) :
  ∃ r' : ι → ℝ, (⋃ i, ball (c i) (r' i)) = univ ∧ ∀ i, r' i < r i :=
let ⟨r', hU, hv⟩ := exists_subset_Union_ball_radius_lt is_closed_univ (λ x _, uf x) uU.ge
in ⟨r', univ_subset_iff.1 hU, hv⟩

/-- Shrinking lemma for coverings by open balls in a proper metric space. A point-finite open cover
of a closed subset of a proper metric space by nonempty open balls can be shrunk to a new cover by
nonempty open balls so that each of the new balls has strictly smaller radius than the old one. -/
lemma exists_subset_Union_ball_radius_pos_lt {r : ι → ℝ} (hr : ∀ i, 0 < r i) (hs : is_closed s)
  (uf : ∀ x ∈ s, finite {i | x ∈ ball (c i) (r i)}) (us : s ⊆ ⋃ i, ball (c i) (r i)) :
  ∃ r' : ι → ℝ, s ⊆ (⋃ i, ball (c i) (r' i)) ∧ ∀ i, r' i ∈ Ioo 0 (r i) :=
begin
  rcases exists_subset_Union_closed_subset hs (λ i, @is_open_ball _ _ (c i) (r i)) uf us
    with ⟨v, hsv, hvc, hcv⟩,
  have := λ i, exists_pos_lt_subset_ball (hr i) (hvc i) (hcv i),
  choose r' hlt hsub,
  exact ⟨r', subset.trans hsv $ Union_subset_Union hsub, hlt⟩
end

/-- Shrinking lemma for coverings by open balls in a proper metric space. A point-finite open cover
of a proper metric space by nonempty open balls can be shrunk to a new cover by nonempty open balls
so that each of the new balls has strictly smaller radius than the old one. -/
lemma exists_Union_ball_eq_radius_pos_lt {r : ι → ℝ} (hr : ∀ i, 0 < r i)
  (uf : ∀ x, finite {i | x ∈ ball (c i) (r i)}) (uU : (⋃ i, ball (c i) (r i)) = univ) :
  ∃ r' : ι → ℝ, (⋃ i, ball (c i) (r' i)) = univ ∧ ∀ i, r' i ∈ Ioo 0 (r i) :=
let ⟨r', hU, hv⟩ := exists_subset_Union_ball_radius_pos_lt hr is_closed_univ (λ x _, uf x) uU.ge
in ⟨r', univ_subset_iff.1 hU, hv⟩

/-- Let `R : γ → ℝ` be a (possibly discontinuous) function on a proper metric space.
Let `s` be a closed set in `α` such that `R` is positive on `s`. Then there exists a collection of
pairs of balls `metric.ball (c i) (r i)`, `metric.ball (c i) (r' i)` such that

* all centers belong to `s`;
* for all `i` we have `0 < r i < r' i < R (c i)`;
* the family of balls `metric.ball (c i) (r' i)` is locally finite;
* the balls `metric.ball (c i) (r i)` cover `s`.

This is a simple corollary of `refinement_of_locally_compact_sigma_compact_of_nhds_basis_set`
and `exists_subset_Union_ball_radius_pos_lt`. -/
lemma exists_locally_finite_subset_Union_ball_radius_lt (hs : is_closed s)
  {R : γ → ℝ} (hR : ∀ x ∈ s, 0 < R x) :
  ∃ (ι : Type w) (c : ι → γ) (r r' : ι → ℝ),
    (∀ i, c i ∈ s ∧ 0 < r i ∧ r i < r' i ∧ r' i < R (c i)) ∧
    locally_finite (λ i, ball (c i) (r' i)) ∧ s ⊆ ⋃ i, ball (c i) (r i) :=
begin
  have : ∀ x ∈ s, (𝓝 x).has_basis (λ r : ℝ, 0 < r ∧ r < R x) (λ r, ball x r),
    from λ x hx, nhds_basis_uniformity (uniformity_basis_dist_lt (hR x hx)),
  rcases refinement_of_locally_compact_sigma_compact_of_nhds_basis_set hs this
    with ⟨ι, c, r', hr', hsub', hfin⟩,
  rcases exists_subset_Union_ball_radius_pos_lt (λ i, (hr' i).2.1) hs
    (λ x hx, hfin.point_finite x) hsub' with ⟨r, hsub, hlt⟩,
  exact ⟨ι, c, r, r', λ i, ⟨(hr' i).1, (hlt i).1, (hlt i).2, (hr' i).2.2⟩, hfin, hsub⟩
end

/-- Let `R : γ → ℝ` be a (possibly discontinuous) positive function on a proper metric space. Then
there exists a collection of pairs of balls `metric.ball (c i) (r i)`, `metric.ball (c i) (r' i)`
such that

* for all `i` we have `0 < r i < r' i < R (c i)`;
* the family of balls `metric.ball (c i) (r' i)` is locally finite;
* the balls `metric.ball (c i) (r i)` cover the whole space.

This is a simple corollary of `refinement_of_locally_compact_sigma_compact_of_nhds_basis`
and `exists_Union_ball_eq_radius_pos_lt` or `exists_locally_finite_subset_Union_ball_radius_lt`. -/
lemma exists_locally_finite_Union_eq_ball_radius_lt {R : γ → ℝ} (hR : ∀ x, 0 < R x) :
  ∃ (ι : Type w) (c : ι → γ) (r r' : ι → ℝ), (∀ i, 0 < r i ∧ r i < r' i ∧ r' i < R (c i)) ∧
    locally_finite (λ i, ball (c i) (r' i)) ∧ (⋃ i, ball (c i) (r i)) = univ :=
let ⟨ι, c, r, r', hlt, hfin, hsub⟩ := exists_locally_finite_subset_Union_ball_radius_lt
  is_closed_univ (λ x _, hR x)
in ⟨ι, c, r, r', λ i, (hlt i).2, hfin, univ_subset_iff.1 hsub⟩

end proper_space


namespace metric
section second_countable
open topological_space

/-- A metric space space is second countable if one can reconstruct up to any `ε>0` any element of
the space from countably many data. -/
lemma second_countable_of_countable_discretization {α : Type u} [metric_space α]
  (H : ∀ε > (0 : ℝ), ∃ (β : Type*) [encodable β] (F : α → β), ∀x y, F x = F y → dist x y ≤ ε) :
  second_countable_topology α :=
begin
  cases (univ : set α).eq_empty_or_nonempty with hs hs,
  { haveI : compact_space α := ⟨by rw hs; exact is_compact_empty⟩, by apply_instance },
  rcases hs with ⟨x0, hx0⟩,
  letI : inhabited α := ⟨x0⟩,
  refine second_countable_of_almost_dense_set (λε ε0, _),
  rcases H ε ε0 with ⟨β, fβ, F, hF⟩,
  resetI,
  let Finv := function.inv_fun F,
  refine ⟨range Finv, ⟨countable_range _, λx, _⟩⟩,
  let x' := Finv (F x),
  have : F x' = F x := function.inv_fun_eq ⟨x, rfl⟩,
  exact ⟨x', mem_range_self _, hF _ _ this.symm⟩
end

end second_countable
end metric

section eq_rel

/-- The canonical equivalence relation on a pseudometric space. -/
def pseudo_metric.dist_setoid (α : Type u) [pseudo_metric_space α] : setoid α :=
setoid.mk (λx y, dist x y = 0)
begin
  unfold equivalence,
  repeat { split },
  { exact pseudo_metric_space.dist_self },
  { assume x y h, rwa pseudo_metric_space.dist_comm },
  { assume x y z hxy hyz,
    refine le_antisymm _ dist_nonneg,
    calc dist x z ≤ dist x y + dist y z : pseudo_metric_space.dist_triangle _ _ _
         ... = 0 + 0 : by rw [hxy, hyz]
         ... = 0 : by simp }
end

local attribute [instance] pseudo_metric.dist_setoid

/-- The canonical quotient of a pseudometric space, identifying points at distance `0`. -/
@[reducible] definition pseudo_metric_quot (α : Type u) [pseudo_metric_space α] : Type* :=
quotient (pseudo_metric.dist_setoid α)

instance has_dist_metric_quot {α : Type u} [pseudo_metric_space α] :
  has_dist (pseudo_metric_quot α) :=
{ dist := quotient.lift₂ (λp q : α, dist p q)
begin
  assume x y x' y' hxx' hyy',
  have Hxx' : dist x x' = 0 := hxx',
  have Hyy' : dist y y' = 0 := hyy',
  have A : dist x y ≤ dist x' y' := calc
    dist x y ≤ dist x x' + dist x' y : pseudo_metric_space.dist_triangle _ _ _
    ... = dist x' y : by simp [Hxx']
    ... ≤ dist x' y' + dist y' y : pseudo_metric_space.dist_triangle _ _ _
    ... = dist x' y' : by simp [pseudo_metric_space.dist_comm, Hyy'],
  have B : dist x' y' ≤ dist x y := calc
    dist x' y' ≤ dist x' x + dist x y' : pseudo_metric_space.dist_triangle _ _ _
    ... = dist x y' : by simp [pseudo_metric_space.dist_comm, Hxx']
    ... ≤ dist x y + dist y y' : pseudo_metric_space.dist_triangle _ _ _
    ... = dist x y : by simp [Hyy'],
  exact le_antisymm A B
end }

lemma pseudo_metric_quot_dist_eq {α : Type u} [pseudo_metric_space α] (p q : α) :
  dist ⟦p⟧ ⟦q⟧ = dist p q := rfl

instance metric_space_quot {α : Type u} [pseudo_metric_space α] :
  metric_space (pseudo_metric_quot α) :=
{ dist_self := begin
    refine quotient.ind (λy, _),
    exact pseudo_metric_space.dist_self _
  end,
  eq_of_dist_eq_zero := λxc yc, by exact quotient.induction_on₂ xc yc (λx y H, quotient.sound H),
  dist_comm :=
    λxc yc, quotient.induction_on₂ xc yc (λx y, pseudo_metric_space.dist_comm _ _),
  dist_triangle :=
    λxc yc zc, quotient.induction_on₃ xc yc zc (λx y z, pseudo_metric_space.dist_triangle _ _ _) }

end eq_rel<|MERGE_RESOLUTION|>--- conflicted
+++ resolved
@@ -1562,31 +1562,16 @@
 by simp [or_imp_distrib, forall_and_distrib, IH]
 
 /-- A totally bounded set is bounded -/
-<<<<<<< HEAD
-lemma bounded_of_totally_bounded {s : set α} (h : totally_bounded s) : bounded s :=
-=======
 lemma _root_.totally_bounded.bounded {s : set α} (h : totally_bounded s) : bounded s :=
->>>>>>> 5ccf2bf2
 -- We cover the totally bounded set by finitely many balls of radius 1,
 -- and then argue that a finite union of bounded sets is bounded
 let ⟨t, fint, subs⟩ := (totally_bounded_iff.mp h) 1 zero_lt_one in
 bounded.subset subs $ (bounded_bUnion fint).2 $ λ i hi, bounded_ball
 
-<<<<<<< HEAD
-alias bounded_of_totally_bounded ← totally_bounded.bounded
-
-/-- A compact set is bounded -/
-lemma bounded_of_compact {s : set α} (h : is_compact s) : bounded s :=
--- A compact set is totally bounded, thus bounded
-h.totally_bounded.bounded
-
-alias bounded_of_compact ← is_compact.bounded
-=======
 /-- A compact set is bounded -/
 lemma _root_.is_compact.bounded {s : set α} (h : is_compact s) : bounded s :=
 -- A compact set is totally bounded, thus bounded
 h.totally_bounded.bounded
->>>>>>> 5ccf2bf2
 
 /-- A finite set is bounded -/
 lemma bounded_of_finite {s : set α} (h : finite s) : bounded s :=
