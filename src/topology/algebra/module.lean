--- conflicted
+++ resolved
@@ -256,57 +256,6 @@
 /-!### Bundling pointwise limits of various maps -/
 
 variables {M₁ M₂ α R S : Type*}
-<<<<<<< HEAD
-variables [topological_space M₂] [t2_space M₂]
-variables {l : filter α} {f : M₁ → M₂}
-
-
-/-- Construct a bundled additive monoid homomorphism from a pointwise limit of additive
-monoid homomorphisms -/
-definition add_monoid_hom_of_pointwise_tendsto [add_monoid M₁] [add_monoid M₂]
-[has_continuous_add M₂] {g : α → M₁ →+ M₂} [l.ne_bot]
-(h : ∀ x : M₁, tendsto (λ a : α, g a x) l (𝓝 (f x))) : M₁ →+ M₂ :=
-{ to_fun := f,
-  map_zero' := by
-    { refine tendsto_nhds_unique (h 0) _,
-      have : (λ a, g a 0) = (λ a, 0), from funext (λ a, (g a).map_zero'),
-      rw this,
-      exact tendsto_const_nhds },
-  map_add' := λ x y, by
-    { refine tendsto_nhds_unique (h (x + y)) _,
-      have : (λ a, g a (x + y)) = (λ a, g a x + g a y), from funext (λ a, (g a).map_add' x y),
-      rw this,
-      exact tendsto.add (h x) (h y) } }
-
-lemma coe_add_monoid_hom_of_pointwise_tendsto [add_monoid M₁] [add_monoid M₂]
-[has_continuous_add M₂] {g : α → M₁ →+ M₂} [l.ne_bot]
-(h : ∀ x : M₁, tendsto (λ a : α, g a x) l (𝓝 (f x))) :
-⇑(add_monoid_hom_of_pointwise_tendsto h) = f := rfl
-
-variables [semiring R] [semiring S] [add_comm_monoid M₁] [add_comm_monoid M₂]
-variables [module R M₁] [module S M₂]
-variables [topological_space S] [has_continuous_smul S M₂] [has_continuous_add M₂]
-variables {σ : R →+* S}
-
-/-- Construct a bundled linear map from a pointwise limit of linear maps -/
-definition linear_map_of_pointwise_tendsto {g : α → M₁ →ₛₗ[σ] M₂} [l.ne_bot]
-(h : ∀ x : M₁, tendsto (λ a : α, g a x) l (𝓝 (f x))) : M₁ →ₛₗ[σ] M₂ :=
-{ to_fun := f,
-  map_add' := λ x y, by
-    { refine tendsto_nhds_unique (h (x + y)) _,
-      have : (λ a, g a (x + y)) = (λ a, g a x + g a y), from funext (λ a, (g a).map_add' x y),
-      rw this,
-      exact tendsto.add (h x) (h y) },
-  map_smul' := λ r x, by
-    { refine tendsto_nhds_unique (h (r • x)) _,
-      have : (λ a, g a (r •  x)) = (λ a, σ r • (g a x)), from funext (λ a, (g a).map_smul' r x),
-      rw this,
-      exact tendsto.smul (@tendsto_const_nhds _ α _ (σ r) _)  (h x)} }
-
-lemma coe_linear_map_of_pointwise_tendsto {g : α → M₁ →ₛₗ[σ] M₂} [l.ne_bot]
-(h : ∀ x : M₁, tendsto (λ a : α, g a x) l (𝓝 (f x))) :
-⇑(linear_map_of_pointwise_tendsto h) = f := rfl
-=======
 variables [topological_space M₂] [t2_space M₂] [semiring R] [semiring S]
 variables [add_comm_monoid M₁] [add_comm_monoid M₂] [module R M₁] [module S M₂]
 variables [topological_space S] [has_continuous_smul S M₂] [has_continuous_add M₂]
@@ -327,7 +276,6 @@
 
 @[simp] lemma coe_linear_map_of_tendsto {g : α → M₁ →ₛₗ[σ] M₂} [l.ne_bot]
 (h : tendsto (λ a x, g a x) l (𝓝 f)) : ⇑(linear_map_of_tendsto h) = f := rfl
->>>>>>> 1660c97d
 
 end pointwise_limits
 
