--- conflicted
+++ resolved
@@ -169,11 +169,7 @@
 @[to_additive "Construct a bundled additive monoid homomorphism from
 a pointwise limit of monoid homomorphisms", simps]
 def monoid_hom_of_tendsto [monoid M₁] [monoid M₂]
-<<<<<<< HEAD
-  [has_continuous_mul M₂] {g : α → M₁ →* M₂} [l.ne_bot]
-=======
   [has_continuous_mul M₂] (g : α → M₁ →* M₂) [l.ne_bot]
->>>>>>> 32c24f1b
   (h : tendsto (λ a x, g a x) l (𝓝 f)) : M₁ →* M₂ :=
 { to_fun := f,
   map_one' := by
