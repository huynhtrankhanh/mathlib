/-
Copyright (c) 2018 Patrick Massot. All rights reserved.
Released under Apache 2.0 license as described in the file LICENSE.
Authors: Patrick Massot, Johannes Hölzl
-/
import topology.uniform_space.uniform_embedding
import topology.uniform_space.complete_separated
import topology.algebra.group
import tactic.abel

/-!
# Uniform structure on topological groups

* `topological_add_group.to_uniform_space` and `topological_add_group_is_uniform` can be used to
  construct a canonical uniformity for a topological add group.

* extension of ℤ-bilinear maps to complete groups (useful for ring completions)

* `add_group_with_zero_nhd`: construct the topological structure from a group with a neighbourhood
  around zero. Then with `topological_add_group.to_uniform_space` one can derive a `uniform_space`.
-/

noncomputable theory
open_locale classical uniformity topological_space filter

section uniform_add_group
open filter set

variables {α : Type*} {β : Type*}

/-- A uniform (additive) group is a group in which the addition and negation are
  uniformly continuous. -/
class uniform_add_group (α : Type*) [uniform_space α] [add_group α] : Prop :=
(uniform_continuous_sub : uniform_continuous (λp:α×α, p.1 - p.2))

theorem uniform_add_group.mk' {α} [uniform_space α] [add_group α]
  (h₁ : uniform_continuous (λp:α×α, p.1 + p.2))
  (h₂ : uniform_continuous (λp:α, -p)) : uniform_add_group α :=
⟨by simpa only [sub_eq_add_neg] using
  h₁.comp (uniform_continuous_fst.prod_mk (h₂.comp uniform_continuous_snd))⟩

variables [uniform_space α] [add_group α] [uniform_add_group α]

lemma uniform_continuous_sub : uniform_continuous (λp:α×α, p.1 - p.2) :=
uniform_add_group.uniform_continuous_sub

lemma uniform_continuous.sub [uniform_space β] {f : β → α} {g : β → α}
  (hf : uniform_continuous f) (hg : uniform_continuous g) : uniform_continuous (λx, f x - g x) :=
uniform_continuous_sub.comp (hf.prod_mk hg)

lemma uniform_continuous.neg [uniform_space β] {f : β → α}
  (hf : uniform_continuous f) : uniform_continuous (λx, - f x) :=
have uniform_continuous (λx, 0 - f x),
  from uniform_continuous_const.sub hf,
by simp * at *

lemma uniform_continuous_neg : uniform_continuous (λx:α, - x) :=
uniform_continuous_id.neg

lemma uniform_continuous.add [uniform_space β] {f : β → α} {g : β → α}
  (hf : uniform_continuous f) (hg : uniform_continuous g) : uniform_continuous (λx, f x + g x) :=
have uniform_continuous (λx, f x - - g x), from hf.sub hg.neg,
by simp [*, sub_eq_add_neg] at *

lemma uniform_continuous_add : uniform_continuous (λp:α×α, p.1 + p.2) :=
uniform_continuous_fst.add uniform_continuous_snd

@[priority 10]
instance uniform_add_group.to_topological_add_group : topological_add_group α :=
{ continuous_add := uniform_continuous_add.continuous,
  continuous_neg := uniform_continuous_neg.continuous }

instance [uniform_space β] [add_group β] [uniform_add_group β] : uniform_add_group (α × β) :=
⟨((uniform_continuous_fst.comp uniform_continuous_fst).sub
  (uniform_continuous_fst.comp uniform_continuous_snd)).prod_mk
 ((uniform_continuous_snd.comp uniform_continuous_fst).sub
  (uniform_continuous_snd.comp uniform_continuous_snd))⟩

lemma uniformity_translate (a : α) : (𝓤 α).map (λx:α×α, (x.1 + a, x.2 + a)) = 𝓤 α :=
le_antisymm
  (uniform_continuous_id.add uniform_continuous_const)
  (calc 𝓤 α =
    ((𝓤 α).map (λx:α×α, (x.1 + -a, x.2 + -a))).map (λx:α×α, (x.1 + a, x.2 + a)) :
      by simp [filter.map_map, (∘)]; exact filter.map_id.symm
    ... ≤ (𝓤 α).map (λx:α×α, (x.1 + a, x.2 + a)) :
      filter.map_mono (uniform_continuous_id.add uniform_continuous_const))

lemma uniform_embedding_translate (a : α) : uniform_embedding (λx:α, x + a) :=
{ comap_uniformity := begin
    rw [← uniformity_translate a, comap_map] {occs := occurrences.pos [1]},
    rintros ⟨p₁, p₂⟩ ⟨q₁, q₂⟩,
    simp [prod.eq_iff_fst_eq_snd_eq] {contextual := tt}
  end,
  inj := add_left_injective a }

section
variables (α)
lemma uniformity_eq_comap_nhds_zero : 𝓤 α = comap (λx:α×α, x.2 - x.1) (𝓝 (0:α)) :=
begin
  rw [nhds_eq_comap_uniformity, filter.comap_comap],
  refine le_antisymm (filter.map_le_iff_le_comap.1 _) _,
  { assume s hs,
    rcases mem_uniformity_of_uniform_continuous_invariant uniform_continuous_sub hs
      with ⟨t, ht, hts⟩,
    refine mem_map.2 (mem_sets_of_superset ht _),
    rintros ⟨a, b⟩,
    simpa [subset_def] using hts a b a },
  { assume s hs,
    rcases mem_uniformity_of_uniform_continuous_invariant uniform_continuous_add hs
      with ⟨t, ht, hts⟩,
    refine ⟨_, ht, _⟩,
    rintros ⟨a, b⟩, simpa [subset_def] using hts 0 (b - a) a }
end
end

lemma group_separation_rel (x y : α) : (x, y) ∈ separation_rel α ↔ x - y ∈ closure ({0} : set α) :=
have embedding (λa, a + (y - x)), from (uniform_embedding_translate (y - x)).embedding,
show (x, y) ∈ ⋂₀ (𝓤 α).sets ↔ x - y ∈ closure ({0} : set α),
begin
  rw [this.closure_eq_preimage_closure_image, uniformity_eq_comap_nhds_zero α, sInter_comap_sets],
  simp [mem_closure_iff_nhds, inter_singleton_nonempty, sub_eq_add_neg, add_assoc]
end

lemma uniform_continuous_of_tendsto_zero [uniform_space β] [add_group β] [uniform_add_group β]
  {f : α → β} [is_add_group_hom f] (h : tendsto f (𝓝 0) (𝓝 0)) :
  uniform_continuous f :=
begin
  have : ((λx:β×β, x.2 - x.1) ∘ (λx:α×α, (f x.1, f x.2))) = (λx:α×α, f (x.2 - x.1)),
  { simp only [is_add_group_hom.map_sub f] },
  rw [uniform_continuous, uniformity_eq_comap_nhds_zero α, uniformity_eq_comap_nhds_zero β,
    tendsto_comap_iff, this],
  exact tendsto.comp h tendsto_comap
end

<<<<<<< HEAD
lemma uniform_continuous_add_group_hom_of_continuous_at_zero
=======
lemma add_monoid_hom.uniform_continuous_of_continuous_at_zero
>>>>>>> f15887a1
  [uniform_space β] [add_group β] [uniform_add_group β]
  (f : α →+ β) (hf : continuous_at f 0) :
  uniform_continuous f :=
uniform_continuous_of_tendsto_zero (by simpa using hf.tendsto)

lemma uniform_continuous_of_continuous [uniform_space β] [add_group β] [uniform_add_group β]
  {f : α → β} [is_add_group_hom f] (h : continuous f) :
  uniform_continuous f :=
uniform_continuous_of_tendsto_zero $
  suffices tendsto f (𝓝 0) (𝓝 (f 0)), by rwa [is_add_group_hom.map_zero f] at this,
  h.tendsto 0

end uniform_add_group

section topological_add_comm_group
universes u v w x
open filter

variables {G : Type u} [add_comm_group G] [topological_space G] [topological_add_group G]

variable (G)
/-- The right uniformity on a topological group. -/
def topological_add_group.to_uniform_space : uniform_space G :=
{ uniformity          := comap (λp:G×G, p.2 - p.1) (𝓝 0),
  refl                :=
    by refine map_le_iff_le_comap.1 (le_trans _ (pure_le_nhds 0));
      simp [set.subset_def] {contextual := tt},
  symm                :=
  begin
    suffices : tendsto ((λp, -p) ∘ (λp:G×G, p.2 - p.1)) (comap (λp:G×G, p.2 - p.1) (𝓝 0)) (𝓝 (-0)),
    { simpa [(∘), tendsto_comap_iff] },
    exact tendsto.comp (tendsto.neg tendsto_id) tendsto_comap
  end,
  comp                :=
  begin
    intros D H,
    rw mem_lift'_sets,
    { rcases H with ⟨U, U_nhds, U_sub⟩,
      rcases exists_nhds_zero_half U_nhds with ⟨V, ⟨V_nhds, V_sum⟩⟩,
      existsi ((λp:G×G, p.2 - p.1) ⁻¹' V),
      have H : (λp:G×G, p.2 - p.1) ⁻¹' V ∈ comap (λp:G×G, p.2 - p.1) (𝓝 (0 : G)),
        by existsi [V, V_nhds] ; refl,
      existsi H,
      have comp_rel_sub :
        comp_rel ((λp:G×G, p.2 - p.1) ⁻¹' V) ((λp, p.2 - p.1) ⁻¹' V) ⊆ (λp:G×G, p.2 - p.1) ⁻¹' U,
      begin
        intros p p_comp_rel,
        rcases p_comp_rel with ⟨z, ⟨Hz1, Hz2⟩⟩,
        simpa [sub_eq_add_neg, add_comm, add_left_comm] using V_sum _ Hz1 _ Hz2
      end,
      exact set.subset.trans comp_rel_sub U_sub },
    { exact monotone_comp_rel monotone_id monotone_id }
  end,
  is_open_uniformity  :=
  begin
    intro S,
    let S' := λ x, {p : G × G | p.1 = x → p.2 ∈ S},
    show is_open S ↔ ∀ (x : G), x ∈ S → S' x ∈ comap (λp:G×G, p.2 - p.1) (𝓝 (0 : G)),
    rw [is_open_iff_mem_nhds],
    refine forall_congr (assume a, forall_congr (assume ha, _)),
    rw [← nhds_translation a, mem_comap_sets, mem_comap_sets],
    refine exists_congr (assume t, exists_congr (assume ht, _)),
    show (λ (y : G), y - a) ⁻¹' t ⊆ S ↔ (λ (p : G × G), p.snd - p.fst) ⁻¹' t ⊆ S' a,
    split,
    { rintros h ⟨x, y⟩ hx rfl, exact h hx },
    { rintros h x hx, exact @h (a, x) hx rfl }
  end }

section
local attribute [instance] topological_add_group.to_uniform_space

lemma uniformity_eq_comap_nhds_zero' : 𝓤 G = comap (λp:G×G, p.2 - p.1) (𝓝 (0 : G)) := rfl

variable {G}
lemma topological_add_group_is_uniform : uniform_add_group G :=
have tendsto
    ((λp:(G×G), p.1 - p.2) ∘ (λp:(G×G)×(G×G), (p.1.2 - p.1.1, p.2.2 - p.2.1)))
    (comap (λp:(G×G)×(G×G), (p.1.2 - p.1.1, p.2.2 - p.2.1)) ((𝓝 0).prod (𝓝 0)))
    (𝓝 (0 - 0)) :=
  (tendsto_fst.sub tendsto_snd).comp tendsto_comap,
begin
  constructor,
  rw [uniform_continuous, uniformity_prod_eq_prod, tendsto_map'_iff,
    uniformity_eq_comap_nhds_zero' G, tendsto_comap_iff, prod_comap_comap_eq],
  simpa [(∘), sub_eq_add_neg, add_comm, add_left_comm] using this
end
end

lemma to_uniform_space_eq {G : Type*} [u : uniform_space G] [add_comm_group G]
  [uniform_add_group G] :
  topological_add_group.to_uniform_space G = u :=
begin
  ext : 1,
  show @uniformity G (topological_add_group.to_uniform_space G) = 𝓤 G,
  rw [uniformity_eq_comap_nhds_zero' G, uniformity_eq_comap_nhds_zero G]
end

end topological_add_comm_group

namespace add_comm_group
section Z_bilin

variables {α : Type*} {β : Type*} {γ : Type*} {δ : Type*}
variables [add_comm_group α] [add_comm_group β] [add_comm_group γ]

/- TODO: when modules are changed to have more explicit base ring, then change replace `is_Z_bilin`
by using `is_bilinear_map ℤ` from `tensor_product`. -/
/-- `ℤ`-bilinearity for maps between additive commutative groups. -/
class is_Z_bilin (f : α × β → γ) : Prop :=
(add_left []  : ∀ a a' b, f (a + a', b) = f (a, b) + f (a', b))
(add_right [] : ∀ a b b', f (a, b + b') = f (a, b) + f (a, b'))

variables (f : α × β → γ) [is_Z_bilin f]

lemma is_Z_bilin.comp_hom {g : γ → δ} [add_comm_group δ] [is_add_group_hom g] :
  is_Z_bilin (g ∘ f) :=
by constructor; simp [(∘), is_Z_bilin.add_left f, is_Z_bilin.add_right f, is_add_hom.map_add g]

instance is_Z_bilin.comp_swap : is_Z_bilin (f ∘ prod.swap) :=
⟨λ a a' b, is_Z_bilin.add_right f b a a',
 λ a b b', is_Z_bilin.add_left f b b' a⟩

lemma is_Z_bilin.zero_left : ∀ b, f (0, b) = 0 :=
begin
  intro b,
  apply add_right_eq_self.1,
  rw [ ←is_Z_bilin.add_left f, zero_add]
end

lemma is_Z_bilin.zero_right : ∀ a, f (a, 0) = 0 :=
is_Z_bilin.zero_left (f ∘ prod.swap)

lemma is_Z_bilin.zero : f (0, 0) = 0 :=
is_Z_bilin.zero_left f 0

lemma is_Z_bilin.neg_left  : ∀ a b, f (-a, b) = -f (a, b) :=
begin
  intros a b,
  apply eq_of_sub_eq_zero,
  rw [sub_eq_add_neg, neg_neg, ←is_Z_bilin.add_left f, neg_add_self, is_Z_bilin.zero_left f]
end

lemma is_Z_bilin.neg_right  : ∀ a b, f (a, -b) = -f (a, b) :=
assume a b, is_Z_bilin.neg_left (f ∘ prod.swap) b a

lemma is_Z_bilin.sub_left : ∀ a a' b, f (a - a', b) = f (a, b) - f (a', b) :=
begin
  intros,
  simp [sub_eq_add_neg],
  rw [is_Z_bilin.add_left f, is_Z_bilin.neg_left f]
end

lemma is_Z_bilin.sub_right : ∀ a b b', f (a, b - b') = f (a, b) - f (a,b') :=
assume a b b', is_Z_bilin.sub_left (f ∘ prod.swap) b b' a
end Z_bilin
end add_comm_group

open add_comm_group filter set function

section
variables {α : Type*} {β : Type*} {γ : Type*} {δ : Type*}

-- α, β and G are abelian topological groups, G is a uniform space
variables [topological_space α] [add_comm_group α]
variables [topological_space β] [add_comm_group β]
variables {G : Type*} [uniform_space G] [add_comm_group G]

variables {ψ : α × β → G} (hψ : continuous ψ) [ψbilin : is_Z_bilin ψ]

include hψ ψbilin

lemma is_Z_bilin.tendsto_zero_left (x₁ : α) : tendsto ψ (𝓝 (x₁, 0)) (𝓝 0) :=
begin
  have := hψ.tendsto (x₁, 0),
  rwa [is_Z_bilin.zero_right ψ] at this
end

lemma is_Z_bilin.tendsto_zero_right (y₁ : β) : tendsto ψ (𝓝 (0, y₁)) (𝓝 0) :=
begin
  have := hψ.tendsto (0, y₁),
  rwa [is_Z_bilin.zero_left ψ] at this
end
end

section
variables {α : Type*} {β : Type*}
variables [topological_space α] [add_comm_group α] [topological_add_group α]

-- β is a dense subgroup of α, inclusion is denoted by e
variables [topological_space β] [add_comm_group β]
variables {e : β → α} [is_add_group_hom e] (de : dense_inducing e)
include de

lemma tendsto_sub_comap_self (x₀ : α) :
  tendsto (λt:β×β, t.2 - t.1) (comap (λp:β×β, (e p.1, e p.2)) $ 𝓝 (x₀, x₀)) (𝓝 0) :=
begin
  have comm : (λx:α×α, x.2-x.1) ∘ (λt:β×β, (e t.1, e t.2)) = e ∘ (λt:β×β, t.2 - t.1),
  { ext t,
    change e t.2 - e t.1 = e (t.2 - t.1),
    rwa ← is_add_group_hom.map_sub e t.2 t.1 },
  have lim : tendsto (λ x : α × α, x.2-x.1) (𝓝 (x₀, x₀)) (𝓝 (e 0)),
    { have := (continuous_sub.comp (@continuous_swap α α _ _)).tendsto (x₀, x₀),
      simpa [-sub_eq_add_neg, sub_self, eq.symm (is_add_group_hom.map_zero e)] using this },
  have := de.tendsto_comap_nhds_nhds lim comm,
  simp [-sub_eq_add_neg, this]
end
end

namespace dense_inducing
variables {α : Type*} {β : Type*} {γ : Type*} {δ : Type*}
variables {G : Type*}

-- β is a dense subgroup of α, inclusion is denoted by e
-- δ is a dense subgroup of γ, inclusion is denoted by f
variables [topological_space α] [add_comm_group α] [topological_add_group α]
variables [topological_space β] [add_comm_group β] [topological_add_group β]
variables [topological_space γ] [add_comm_group γ] [topological_add_group γ]
variables [topological_space δ] [add_comm_group δ] [topological_add_group δ]
variables [uniform_space G] [add_comm_group G] [uniform_add_group G] [separated_space G]
  [complete_space G]
variables {e : β → α} [is_add_group_hom e] (de : dense_inducing e)
variables {f : δ → γ} [is_add_group_hom f] (df : dense_inducing f)
variables {φ : β × δ → G} (hφ : continuous φ) [bilin : is_Z_bilin φ]

include de df hφ bilin

variables {W' : set G} (W'_nhd : W' ∈ 𝓝 (0 : G))
include W'_nhd

private lemma extend_Z_bilin_aux (x₀ : α) (y₁ : δ) :
  ∃ U₂ ∈ comap e (𝓝 x₀), ∀ x x' ∈ U₂, φ (x' - x, y₁) ∈ W' :=
begin
  let Nx := 𝓝 x₀,
  let ee := λ u : β × β, (e u.1, e u.2),

  have lim1 : tendsto (λ a : β × β, (a.2 - a.1, y₁)) (comap e Nx ×ᶠ comap e Nx) (𝓝 (0, y₁)),
  { have := tendsto.prod_mk (tendsto_sub_comap_self de x₀)
      (tendsto_const_nhds : tendsto (λ (p : β × β), y₁) (comap ee $ 𝓝 (x₀, x₀)) (𝓝 y₁)),
    rw [nhds_prod_eq, prod_comap_comap_eq, ←nhds_prod_eq],
    exact (this : _) },

  have lim := tendsto.comp (is_Z_bilin.tendsto_zero_right hφ y₁) lim1,
  rw tendsto_prod_self_iff at lim,
  exact lim W' W'_nhd,
end

private lemma extend_Z_bilin_key (x₀ : α) (y₀ : γ) :
  ∃ U ∈ comap e (𝓝 x₀), ∃ V ∈ comap f (𝓝 y₀),
    ∀ x x' ∈ U, ∀ y y' ∈ V, φ (x', y') - φ (x, y) ∈ W' :=
begin
  let Nx := 𝓝 x₀,
  let Ny := 𝓝 y₀,
  let dp := dense_inducing.prod de df,
  let ee := λ u : β × β, (e u.1, e u.2),
  let ff := λ u : δ × δ, (f u.1, f u.2),

  have lim_φ : filter.tendsto φ (𝓝 (0, 0)) (𝓝 0),
  { have := hφ.tendsto (0, 0),
    rwa [is_Z_bilin.zero φ] at this },

  have lim_φ_sub_sub : tendsto (λ (p : (β × β) × (δ × δ)), φ (p.1.2 - p.1.1, p.2.2 - p.2.1))
    ((comap ee $ 𝓝 (x₀, x₀)) ×ᶠ (comap ff $ 𝓝 (y₀, y₀))) (𝓝 0),
  { have lim_sub_sub :  tendsto (λ (p : (β × β) × δ × δ), (p.1.2 - p.1.1, p.2.2 - p.2.1))
      ((comap ee (𝓝 (x₀, x₀))) ×ᶠ (comap ff (𝓝 (y₀, y₀)))) (𝓝 0 ×ᶠ 𝓝 0),
    { have := filter.prod_mono (tendsto_sub_comap_self de x₀) (tendsto_sub_comap_self df y₀),
      rwa prod_map_map_eq at this },
    rw ← nhds_prod_eq at lim_sub_sub,
    exact tendsto.comp lim_φ lim_sub_sub },

  rcases exists_nhds_zero_quarter W'_nhd with ⟨W, W_nhd, W4⟩,

  have : ∃ U₁ ∈ comap e (𝓝 x₀), ∃ V₁ ∈ comap f (𝓝 y₀),
    ∀ x x' ∈ U₁, ∀ y y' ∈ V₁,  φ (x'-x, y'-y) ∈ W,
  { have := tendsto_prod_iff.1 lim_φ_sub_sub W W_nhd,
    repeat { rw [nhds_prod_eq, ←prod_comap_comap_eq] at this },
    rcases this with ⟨U, U_in, V, V_in, H⟩,
    rw [mem_prod_same_iff] at U_in V_in,
    rcases U_in with ⟨U₁, U₁_in, HU₁⟩,
    rcases V_in with ⟨V₁, V₁_in, HV₁⟩,
    existsi [U₁, U₁_in, V₁, V₁_in],
    intros x x' x_in x'_in y y' y_in y'_in,
    exact H _ _ (HU₁ (mk_mem_prod x_in x'_in)) (HV₁ (mk_mem_prod y_in y'_in)) },
  rcases this with ⟨U₁, U₁_nhd, V₁, V₁_nhd, H⟩,

  obtain ⟨x₁, x₁_in⟩ : U₁.nonempty :=
    ((de.comap_nhds_ne_bot _).nonempty_of_mem U₁_nhd),
  obtain ⟨y₁, y₁_in⟩ : V₁.nonempty :=
    ((df.comap_nhds_ne_bot _).nonempty_of_mem V₁_nhd),

  rcases (extend_Z_bilin_aux de df hφ W_nhd x₀ y₁) with ⟨U₂, U₂_nhd, HU⟩,
  rcases (extend_Z_bilin_aux df de (hφ.comp continuous_swap) W_nhd y₀ x₁) with ⟨V₂, V₂_nhd, HV⟩,

  existsi [U₁ ∩ U₂, inter_mem_sets U₁_nhd U₂_nhd,
            V₁ ∩ V₂, inter_mem_sets V₁_nhd V₂_nhd],

  rintros x x' ⟨xU₁, xU₂⟩ ⟨x'U₁, x'U₂⟩ y y' ⟨yV₁, yV₂⟩ ⟨y'V₁, y'V₂⟩,
  have key_formula : φ(x', y') - φ(x, y) =
    φ(x' - x, y₁) + φ(x' - x, y' - y₁) + φ(x₁, y' - y) + φ(x - x₁, y' - y),
  { repeat { rw is_Z_bilin.sub_left φ },
    repeat { rw is_Z_bilin.sub_right φ },
    apply eq_of_sub_eq_zero,
    simp [sub_eq_add_neg], abel },
  rw key_formula,
  have h₁ := HU x x' xU₂ x'U₂,
  have h₂ := H x x' xU₁ x'U₁ y₁ y' y₁_in y'V₁,
  have h₃ := HV y y' yV₂ y'V₂,
  have h₄ := H x₁ x x₁_in xU₁ y y' yV₁ y'V₁,

  exact W4 h₁ h₂ h₃ h₄
end

omit W'_nhd

open dense_inducing

/-- Bourbaki GT III.6.5 Theorem I:
ℤ-bilinear continuous maps from dense images into a complete Hausdorff group extend by continuity.
Note: Bourbaki assumes that α and β are also complete Hausdorff, but this is not necessary. -/
theorem extend_Z_bilin  : continuous (extend (de.prod df) φ) :=
begin
  refine continuous_extend_of_cauchy _ _,
  rintro ⟨x₀, y₀⟩,
  split,
  { apply ne_bot.map,
    apply comap_ne_bot,

    intros U h,
    rcases mem_closure_iff_nhds.1 ((de.prod df).dense (x₀, y₀)) U h with ⟨x, x_in, ⟨z, z_x⟩⟩,
    existsi z,
    cc },
  { suffices : map (λ (p : (β × δ) × (β × δ)), φ p.2 - φ p.1)
      (comap (λ (p : (β × δ) × β × δ), ((e p.1.1, f p.1.2), (e p.2.1, f p.2.2)))
         (𝓝 (x₀, y₀) ×ᶠ 𝓝 (x₀, y₀))) ≤ 𝓝 0,
    by rwa [uniformity_eq_comap_nhds_zero G, prod_map_map_eq, ←map_le_iff_le_comap, filter.map_map,
        prod_comap_comap_eq],

    intros W' W'_nhd,

    have key := extend_Z_bilin_key de df hφ W'_nhd x₀ y₀,
    rcases key with ⟨U, U_nhd, V, V_nhd, h⟩,
    rw mem_comap_sets at U_nhd,
    rcases U_nhd with ⟨U', U'_nhd, U'_sub⟩,
    rw mem_comap_sets at V_nhd,
    rcases V_nhd with ⟨V', V'_nhd, V'_sub⟩,

    rw [mem_map, mem_comap_sets, nhds_prod_eq],
    existsi set.prod (set.prod U' V') (set.prod U' V'),
    rw mem_prod_same_iff,

    simp only [exists_prop],
    split,
    { change U' ∈ 𝓝 x₀ at U'_nhd,
      change V' ∈ 𝓝 y₀ at V'_nhd,
      have := prod_mem_prod U'_nhd V'_nhd,
      tauto },
    { intros p h',
      simp only [set.mem_preimage, set.prod_mk_mem_set_prod_eq] at h',
      rcases p with ⟨⟨x, y⟩, ⟨x', y'⟩⟩,
      apply h ; tauto } }
end
end dense_inducing<|MERGE_RESOLUTION|>--- conflicted
+++ resolved
@@ -132,11 +132,7 @@
   exact tendsto.comp h tendsto_comap
 end
 
-<<<<<<< HEAD
-lemma uniform_continuous_add_group_hom_of_continuous_at_zero
-=======
 lemma add_monoid_hom.uniform_continuous_of_continuous_at_zero
->>>>>>> f15887a1
   [uniform_space β] [add_group β] [uniform_add_group β]
   (f : α →+ β) (hf : continuous_at f 0) :
   uniform_continuous f :=
