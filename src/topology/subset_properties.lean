/-
Copyright (c) 2017 Johannes Hölzl. All rights reserved.
Released under Apache 2.0 license as described in the file LICENSE.
Authors: Johannes Hölzl, Mario Carneiro, Yury Kudryashov
-/
import topology.bases
import data.finset.order
import data.set.accumulate

/-!
# Properties of subsets of topological spaces

In this file we define various properties of subsets of a topological space, and some classes on
topological spaces.

## Main definitions

We define the following properties for sets in a topological space:

* `is_compact`: each open cover has a finite subcover. This is defined in mathlib using filters.
  The main property of a compact set is `is_compact.elim_finite_subcover`.
* `is_clopen`: a set that is both open and closed.
* `is_irreducible`: a nonempty set that has contains no non-trivial pair of disjoint opens.
  See also the section below in the module doc.

For each of these definitions (except for `is_clopen`), we also have a class stating that the whole
space satisfies that property:
`compact_space`, `irreducible_space`

Furthermore, we have two more classes:
* `locally_compact_space`: for every point `x`, every open neighborhood of `x` contains a compact
  neighborhood of `x`. The definition is formulated in terms of the neighborhood filter.
* `sigma_compact_space`: a space that is the union of a countably many compact subspaces.

## On the definition of irreducible and connected sets/spaces

In informal mathematics, irreducible spaces are assumed to be nonempty.
We formalise the predicate without that assumption as `is_preirreducible`.
In other words, the only difference is whether the empty space counts as irreducible.
There are good reasons to consider the empty space to be “too simple to be simple”
See also https://ncatlab.org/nlab/show/too+simple+to+be+simple,
and in particular
https://ncatlab.org/nlab/show/too+simple+to+be+simple#relationship_to_biased_definitions.
-/

open set filter classical topological_space
open_locale classical topological_space filter

universes u v
variables {α : Type u} {β : Type v} [topological_space α] {s t : set α}

/- compact sets -/
section compact

/-- A set `s` is compact if for every nontrivial filter `f` that contains `s`,
    there exists `a ∈ s` such that every set of `f` meets every neighborhood of `a`. -/
def is_compact (s : set α) := ∀ ⦃f⦄ [ne_bot f], f ≤ 𝓟 s → ∃a∈s, cluster_pt a f

/-- The complement to a compact set belongs to a filter `f` if it belongs to each filter
`𝓝 a ⊓ f`, `a ∈ s`. -/
lemma is_compact.compl_mem_sets (hs : is_compact s) {f : filter α} (hf : ∀ a ∈ s, sᶜ ∈ 𝓝 a ⊓ f) :
  sᶜ ∈ f :=
begin
  contrapose! hf,
  simp only [not_mem_iff_inf_principal_compl, compl_compl, inf_assoc, ← exists_prop] at hf ⊢,
  exact @hs _ hf inf_le_right
end

/-- The complement to a compact set belongs to a filter `f` if each `a ∈ s` has a neighborhood `t`
within `s` such that `tᶜ` belongs to `f`. -/
lemma is_compact.compl_mem_sets_of_nhds_within (hs : is_compact s) {f : filter α}
  (hf : ∀ a ∈ s, ∃ t ∈ 𝓝[s] a, tᶜ ∈ f) :
  sᶜ ∈ f :=
begin
  refine hs.compl_mem_sets (λ a ha, _),
  rcases hf a ha with ⟨t, ht, hst⟩,
  replace ht := mem_inf_principal.1 ht,
  refine mem_inf_sets.2 ⟨_, ht, _, hst, _⟩,
  rintros x ⟨h₁, h₂⟩ hs,
  exact h₂ (h₁ hs)
end

/-- If `p : set α → Prop` is stable under restriction and union, and each point `x`
  of a compact set `s` has a neighborhood `t` within `s` such that `p t`, then `p s` holds. -/
@[elab_as_eliminator]
lemma is_compact.induction_on {s : set α} (hs : is_compact s) {p : set α → Prop} (he : p ∅)
  (hmono : ∀ ⦃s t⦄, s ⊆ t → p t → p s) (hunion : ∀ ⦃s t⦄, p s → p t → p (s ∪ t))
  (hnhds : ∀ x ∈ s, ∃ t ∈ 𝓝[s] x, p t) :
  p s :=
let f : filter α :=
  { sets := {t | p tᶜ},
    univ_sets := by simpa,
    sets_of_superset := λ t₁ t₂ ht₁ ht, hmono (compl_subset_compl.2 ht) ht₁,
    inter_sets := λ t₁ t₂ ht₁ ht₂, by simp [compl_inter, hunion ht₁ ht₂] } in
have sᶜ ∈ f, from hs.compl_mem_sets_of_nhds_within (by simpa using hnhds),
by simpa

/-- The intersection of a compact set and a closed set is a compact set. -/
lemma is_compact.inter_right (hs : is_compact s) (ht : is_closed t) :
  is_compact (s ∩ t) :=
begin
  introsI f hnf hstf,
  obtain ⟨a, hsa, ha⟩ : ∃ a ∈ s, cluster_pt a f :=
    hs (le_trans hstf (le_principal_iff.2 (inter_subset_left _ _))),
  have : a ∈ t :=
    (ht.mem_of_nhds_within_ne_bot $ ha.mono $
      le_trans hstf (le_principal_iff.2 (inter_subset_right _ _))),
  exact ⟨a, ⟨hsa, this⟩, ha⟩
end

/-- The intersection of a closed set and a compact set is a compact set. -/
lemma is_compact.inter_left (ht : is_compact t) (hs : is_closed s) : is_compact (s ∩ t) :=
inter_comm t s ▸ ht.inter_right hs

/-- The set difference of a compact set and an open set is a compact set. -/
lemma compact_diff (hs : is_compact s) (ht : is_open t) : is_compact (s \ t) :=
hs.inter_right (is_closed_compl_iff.mpr ht)

/-- A closed subset of a compact set is a compact set. -/
lemma compact_of_is_closed_subset (hs : is_compact s) (ht : is_closed t) (h : t ⊆ s) :
  is_compact t :=
inter_eq_self_of_subset_right h ▸ hs.inter_right ht

lemma is_compact.adherence_nhdset {f : filter α}
  (hs : is_compact s) (hf₂ : f ≤ 𝓟 s) (ht₁ : is_open t) (ht₂ : ∀a∈s, cluster_pt a f → a ∈ t) :
  t ∈ f :=
classical.by_cases mem_sets_of_eq_bot $
  assume : f ⊓ 𝓟 tᶜ ≠ ⊥,
  let ⟨a, ha, (hfa : cluster_pt a $ f ⊓ 𝓟 tᶜ)⟩ := @@hs ⟨this⟩ $ inf_le_left_of_le hf₂ in
  have a ∈ t,
    from ht₂ a ha (hfa.of_inf_left),
  have tᶜ ∩ t ∈ 𝓝[tᶜ] a,
    from inter_mem_nhds_within _ (mem_nhds_sets ht₁ this),
  have A : 𝓝[tᶜ] a = ⊥,
    from empty_in_sets_eq_bot.1 $ compl_inter_self t ▸ this,
  have 𝓝[tᶜ] a ≠ ⊥,
    from hfa.of_inf_right.ne,
  absurd A this

lemma compact_iff_ultrafilter_le_nhds :
  is_compact s ↔ (∀f : ultrafilter α, ↑f ≤ 𝓟 s → ∃a∈s, ↑f ≤ 𝓝 a) :=
begin
  refine (forall_ne_bot_le_iff _).trans _,
  { rintro f g hle ⟨a, has, haf⟩,
    exact ⟨a, has, haf.mono hle⟩ },
  { simp only [ultrafilter.cluster_pt_iff] }
end

alias compact_iff_ultrafilter_le_nhds ↔ is_compact.ultrafilter_le_nhds _

/-- For every open directed cover of a compact set, there exists a single element of the
cover which itself includes the set. -/
lemma is_compact.elim_directed_cover {ι : Type v} [hι : nonempty ι] (hs : is_compact s)
  (U : ι → set α) (hUo : ∀i, is_open (U i)) (hsU : s ⊆ ⋃ i, U i) (hdU : directed (⊆) U) :
  ∃ i, s ⊆ U i :=
hι.elim $ λ i₀, is_compact.induction_on hs ⟨i₀, empty_subset _⟩
  (λ s₁ s₂ hs ⟨i, hi⟩, ⟨i, subset.trans hs hi⟩)
  (λ s₁ s₂ ⟨i, hi⟩ ⟨j, hj⟩, let ⟨k, hki, hkj⟩ := hdU i j in
    ⟨k, union_subset (subset.trans hi hki) (subset.trans hj hkj)⟩)
  (λ x hx, let ⟨i, hi⟩ := mem_Union.1 (hsU hx) in
    ⟨U i, mem_nhds_within_of_mem_nhds (mem_nhds_sets (hUo i) hi), i, subset.refl _⟩)

/-- For every open cover of a compact set, there exists a finite subcover. -/
lemma is_compact.elim_finite_subcover {ι : Type v} (hs : is_compact s)
  (U : ι → set α) (hUo : ∀i, is_open (U i)) (hsU : s ⊆ ⋃ i, U i) :
  ∃ t : finset ι, s ⊆ ⋃ i ∈ t, U i :=
hs.elim_directed_cover _ (λ t, is_open_bUnion $ λ i _, hUo i) (Union_eq_Union_finset U ▸ hsU)
  (directed_of_sup $ λ t₁ t₂ h, bUnion_subset_bUnion_left h)

lemma is_compact.elim_nhds_subcover' (hs : is_compact s) (U : Π x ∈ s, set α)
  (hU : ∀ x ∈ s, U x ‹x ∈ s› ∈ 𝓝 x) :
  ∃ t : finset s, s ⊆ ⋃ x ∈ t, U (x : s) x.2 :=
(hs.elim_finite_subcover (λ x : s, interior (U x x.2)) (λ x, is_open_interior)
  (λ x hx, mem_Union.2 ⟨⟨x, hx⟩, mem_interior_iff_mem_nhds.2 $ hU _ _⟩)).imp $ λ t ht,
subset.trans ht $ bUnion_subset_bUnion_right $ λ _ _, interior_subset

lemma is_compact.elim_nhds_subcover (hs : is_compact s) (U : α → set α) (hU : ∀ x ∈ s, U x ∈ 𝓝 x) :
  ∃ t : finset α, (∀ x ∈ t, x ∈ s) ∧ s ⊆ ⋃ x ∈ t, U x :=
let ⟨t, ht⟩ := hs.elim_nhds_subcover' (λ x _, U x) hU
in ⟨t.image coe, λ x hx, let ⟨y, hyt, hyx⟩ := finset.mem_image.1 hx in hyx ▸ y.2,
  by rwa finset.set_bUnion_finset_image⟩

/-- For every family of closed sets whose intersection avoids a compact set,
there exists a finite subfamily whose intersection avoids this compact set. -/
lemma is_compact.elim_finite_subfamily_closed {s : set α} {ι : Type v} (hs : is_compact s)
  (Z : ι → set α) (hZc : ∀i, is_closed (Z i)) (hsZ : s ∩ (⋂ i, Z i) = ∅) :
  ∃ t : finset ι, s ∩ (⋂ i ∈ t, Z i) = ∅ :=
let ⟨t, ht⟩ := hs.elim_finite_subcover (λ i, (Z i)ᶜ) (λ i, (hZc i).is_open_compl)
  (by simpa only [subset_def, not_forall, eq_empty_iff_forall_not_mem, mem_Union,
    exists_prop, mem_inter_eq, not_and, iff_self, mem_Inter, mem_compl_eq] using hsZ)
    in
⟨t, by simpa only [subset_def, not_forall, eq_empty_iff_forall_not_mem, mem_Union,
    exists_prop, mem_inter_eq, not_and, iff_self, mem_Inter, mem_compl_eq] using ht⟩

/-- To show that a compact set intersects the intersection of a family of closed sets,
  it is sufficient to show that it intersects every finite subfamily. -/
lemma is_compact.inter_Inter_nonempty {s : set α} {ι : Type v} (hs : is_compact s)
  (Z : ι → set α) (hZc : ∀i, is_closed (Z i)) (hsZ : ∀ t : finset ι, (s ∩ ⋂ i ∈ t, Z i).nonempty) :
  (s ∩ ⋂ i, Z i).nonempty :=
begin
  simp only [← ne_empty_iff_nonempty] at hsZ ⊢,
  apply mt (hs.elim_finite_subfamily_closed Z hZc), push_neg, exact hsZ
end

/-- Cantor's intersection theorem:
the intersection of a directed family of nonempty compact closed sets is nonempty. -/
lemma is_compact.nonempty_Inter_of_directed_nonempty_compact_closed
  {ι : Type v} [hι : nonempty ι] (Z : ι → set α) (hZd : directed (⊇) Z)
  (hZn : ∀ i, (Z i).nonempty) (hZc : ∀ i, is_compact (Z i)) (hZcl : ∀ i, is_closed (Z i)) :
  (⋂ i, Z i).nonempty :=
begin
  apply hι.elim,
  intro i₀,
  let Z' := λ i, Z i ∩ Z i₀,
  suffices : (⋂ i, Z' i).nonempty,
  { exact nonempty.mono (Inter_subset_Inter $ assume i, inter_subset_left (Z i) (Z i₀)) this },
  rw ← ne_empty_iff_nonempty,
  intro H,
  obtain ⟨t, ht⟩ : ∃ (t : finset ι), ((Z i₀) ∩ ⋂ (i ∈ t), Z' i) = ∅,
    from (hZc i₀).elim_finite_subfamily_closed Z'
      (assume i, is_closed_inter (hZcl i) (hZcl i₀)) (by rw [H, inter_empty]),
  obtain ⟨i₁, hi₁⟩ : ∃ i₁ : ι, Z i₁ ⊆ Z i₀ ∧ ∀ i ∈ t, Z i₁ ⊆ Z' i,
  { rcases directed.finset_le hZd t with ⟨i, hi⟩,
    rcases hZd i i₀ with ⟨i₁, hi₁, hi₁₀⟩,
    use [i₁, hi₁₀],
    intros j hj,
    exact subset_inter (subset.trans hi₁ (hi j hj)) hi₁₀ },
  suffices : ((Z i₀) ∩ ⋂ (i ∈ t), Z' i).nonempty,
  { rw ← ne_empty_iff_nonempty at this, contradiction },
  refine nonempty.mono _ (hZn i₁),
  exact subset_inter hi₁.left (subset_bInter hi₁.right)
end

/-- Cantor's intersection theorem for sequences indexed by `ℕ`:
the intersection of a decreasing sequence of nonempty compact closed sets is nonempty. -/
lemma is_compact.nonempty_Inter_of_sequence_nonempty_compact_closed
  (Z : ℕ → set α) (hZd : ∀ i, Z (i+1) ⊆ Z i)
  (hZn : ∀ i, (Z i).nonempty) (hZ0 : is_compact (Z 0)) (hZcl : ∀ i, is_closed (Z i)) :
  (⋂ i, Z i).nonempty :=
have Zmono : _, from @monotone_of_monotone_nat (order_dual _) _ Z hZd,
have hZd : directed (⊇) Z, from directed_of_sup Zmono,
have ∀ i, Z i ⊆ Z 0, from assume i, Zmono $ zero_le i,
have hZc : ∀ i, is_compact (Z i), from assume i, compact_of_is_closed_subset hZ0 (hZcl i) (this i),
is_compact.nonempty_Inter_of_directed_nonempty_compact_closed Z hZd hZn hZc hZcl

/-- For every open cover of a compact set, there exists a finite subcover. -/
lemma is_compact.elim_finite_subcover_image {b : set β} {c : β → set α}
  (hs : is_compact s) (hc₁ : ∀i∈b, is_open (c i)) (hc₂ : s ⊆ ⋃i∈b, c i) :
  ∃b'⊆b, finite b' ∧ s ⊆ ⋃i∈b', c i :=
begin
  rcases hs.elim_finite_subcover (λ i, c i : b → set α) _ _ with ⟨d, hd⟩;
    [skip, simpa using hc₁, simpa using hc₂],
  refine ⟨↑(d.image coe), _, finset.finite_to_set _, _⟩; simp *
end

/-- A set `s` is compact if for every family of closed sets whose intersection avoids `s`,
there exists a finite subfamily whose intersection avoids `s`. -/
theorem compact_of_finite_subfamily_closed
  (h : Π {ι : Type u} (Z : ι → (set α)), (∀ i, is_closed (Z i)) →
    s ∩ (⋂ i, Z i) = ∅ → (∃ (t : finset ι), s ∩ (⋂ i ∈ t, Z i) = ∅)) :
  is_compact s :=
assume f hfn hfs, classical.by_contradiction $ assume : ¬ (∃x∈s, cluster_pt x f),
  have hf : ∀x∈s, 𝓝 x ⊓ f = ⊥,
    by simpa only [cluster_pt, not_exists, not_not, ne_bot_iff],
  have ¬ ∃x∈s, ∀t∈f.sets, x ∈ closure t,
    from assume ⟨x, hxs, hx⟩,
    have ∅ ∈ 𝓝 x ⊓ f, by rw [empty_in_sets_eq_bot, hf x hxs],
    let ⟨t₁, ht₁, t₂, ht₂, ht⟩ := by rw [mem_inf_sets] at this; exact this in
    have ∅ ∈ 𝓝[t₂] x,
      from (𝓝[t₂] x).sets_of_superset (inter_mem_inf_sets ht₁ (subset.refl t₂)) ht,
    have 𝓝[t₂] x = ⊥,
      by rwa [empty_in_sets_eq_bot] at this,
    by simp only [closure_eq_cluster_pts] at hx; exact (hx t₂ ht₂).ne this,
  let ⟨t, ht⟩ := h (λ i : f.sets, closure i.1) (λ i, is_closed_closure)
    (by simpa [eq_empty_iff_forall_not_mem, not_exists]) in
  have (⋂i∈t, subtype.val i) ∈ f,
    from t.Inter_mem_sets.2 $ assume i hi, i.2,
  have s ∩ (⋂i∈t, subtype.val i) ∈ f,
    from inter_mem_sets (le_principal_iff.1 hfs) this,
  have ∅ ∈ f,
    from mem_sets_of_superset this $ assume x ⟨hxs, hx⟩,
    let ⟨i, hit, hxi⟩ := (show ∃i ∈ t, x ∉ closure (subtype.val i),
      by { rw [eq_empty_iff_forall_not_mem] at ht, simpa [hxs, not_forall] using ht x }) in
    have x ∈ closure i.val, from subset_closure (mem_bInter_iff.mp hx i hit),
    show false, from hxi this,
  hfn.ne $ by rwa [empty_in_sets_eq_bot] at this

/-- A set `s` is compact if for every open cover of `s`, there exists a finite subcover. -/
lemma compact_of_finite_subcover
  (h : Π {ι : Type u} (U : ι → (set α)), (∀ i, is_open (U i)) →
    s ⊆ (⋃ i, U i) → (∃ (t : finset ι), s ⊆ (⋃ i ∈ t, U i))) :
  is_compact s :=
compact_of_finite_subfamily_closed $
  assume ι Z hZc hsZ,
  let ⟨t, ht⟩ := h (λ i, (Z i)ᶜ) (assume i, is_open_compl_iff.mpr $ hZc i)
    (by simpa only [subset_def, not_forall, eq_empty_iff_forall_not_mem, mem_Union,
      exists_prop, mem_inter_eq, not_and, iff_self, mem_Inter, mem_compl_eq] using hsZ)
      in
  ⟨t, by simpa only [subset_def, not_forall, eq_empty_iff_forall_not_mem, mem_Union,
      exists_prop, mem_inter_eq, not_and, iff_self, mem_Inter, mem_compl_eq] using ht⟩

/-- A set `s` is compact if and only if
for every open cover of `s`, there exists a finite subcover. -/
lemma compact_iff_finite_subcover :
  is_compact s ↔ (Π {ι : Type u} (U : ι → (set α)), (∀ i, is_open (U i)) →
    s ⊆ (⋃ i, U i) → (∃ (t : finset ι), s ⊆ (⋃ i ∈ t, U i))) :=
⟨assume hs ι, hs.elim_finite_subcover, compact_of_finite_subcover⟩

/-- A set `s` is compact if and only if
for every family of closed sets whose intersection avoids `s`,
there exists a finite subfamily whose intersection avoids `s`. -/
theorem compact_iff_finite_subfamily_closed :
  is_compact s ↔ (Π {ι : Type u} (Z : ι → (set α)), (∀ i, is_closed (Z i)) →
    s ∩ (⋂ i, Z i) = ∅ → (∃ (t : finset ι), s ∩ (⋂ i ∈ t, Z i) = ∅)) :=
⟨assume hs ι, hs.elim_finite_subfamily_closed, compact_of_finite_subfamily_closed⟩

@[simp]
lemma compact_empty : is_compact (∅ : set α) :=
assume f hnf hsf, not.elim hnf.ne $
empty_in_sets_eq_bot.1 $ le_principal_iff.1 hsf

@[simp]
lemma compact_singleton {a : α} : is_compact ({a} : set α) :=
λ f hf hfa, ⟨a, rfl, cluster_pt.of_le_nhds'
  (hfa.trans $ by simpa only [principal_singleton] using pure_le_nhds a) hf⟩

lemma set.subsingleton.is_compact {s : set α} (hs : s.subsingleton) : is_compact s :=
subsingleton.induction_on hs compact_empty $ λ x, compact_singleton

lemma set.finite.compact_bUnion {s : set β} {f : β → set α} (hs : finite s)
  (hf : ∀i ∈ s, is_compact (f i)) :
  is_compact (⋃i ∈ s, f i) :=
compact_of_finite_subcover $ assume ι U hUo hsU,
  have ∀i : subtype s, ∃t : finset ι, f i ⊆ (⋃ j ∈ t, U j), from
    assume ⟨i, hi⟩, (hf i hi).elim_finite_subcover _ hUo
      (calc f i ⊆ ⋃i ∈ s, f i : subset_bUnion_of_mem hi
            ... ⊆ ⋃j, U j     : hsU),
  let ⟨finite_subcovers, h⟩ := axiom_of_choice this in
  by haveI : fintype (subtype s) := hs.fintype; exact
  let t := finset.bUnion finset.univ finite_subcovers in
  have (⋃i ∈ s, f i) ⊆ (⋃ i ∈ t, U i), from bUnion_subset $
    assume i hi, calc
    f i ⊆ (⋃ j ∈ finite_subcovers ⟨i, hi⟩, U j) : (h ⟨i, hi⟩)
    ... ⊆ (⋃ j ∈ t, U j) : bUnion_subset_bUnion_left $
      assume j hj, finset.mem_bUnion.mpr ⟨_, finset.mem_univ _, hj⟩,
  ⟨t, this⟩

lemma finset.compact_bUnion (s : finset β) {f : β → set α} (hf : ∀i ∈ s, is_compact (f i)) :
  is_compact (⋃i ∈ s, f i) :=
s.finite_to_set.compact_bUnion hf

lemma compact_accumulate {K : ℕ → set α} (hK : ∀ n, is_compact (K n)) (n : ℕ) :
  is_compact (accumulate K n) :=
(finite_le_nat n).compact_bUnion $ λ k _, hK k

lemma compact_Union {f : β → set α} [fintype β]
  (h : ∀i, is_compact (f i)) : is_compact (⋃i, f i) :=
by rw ← bUnion_univ; exact finite_univ.compact_bUnion (λ i _, h i)

lemma set.finite.is_compact (hs : finite s) : is_compact s :=
bUnion_of_singleton s ▸ hs.compact_bUnion (λ _ _, compact_singleton)

lemma finite_of_is_compact_of_discrete [discrete_topology α] (s : set α) (hs : is_compact s) :
  s.finite :=
begin
  have := hs.elim_finite_subcover (λ x : α, ({x} : set α))
    (λ x, is_open_discrete _),
  simp only [set.subset_univ, forall_prop_of_true, set.Union_of_singleton] at this,
  rcases this with ⟨t, ht⟩,
  suffices : (⋃ (i : α) (H : i ∈ t), {i} : set α) = (t : set α),
  { rw this at ht, exact t.finite_to_set.subset ht },
  ext x,
  simp only [exists_prop, set.mem_Union, set.mem_singleton_iff, exists_eq_right', finset.mem_coe]
end

lemma is_compact.union (hs : is_compact s) (ht : is_compact t) : is_compact (s ∪ t) :=
by rw union_eq_Union; exact compact_Union (λ b, by cases b; assumption)

lemma is_compact.insert (hs : is_compact s) (a) : is_compact (insert a s) :=
compact_singleton.union hs

/-- `filter.cocompact` is the filter generated by complements to compact sets. -/
def filter.cocompact (α : Type*) [topological_space α] : filter α :=
⨅ (s : set α) (hs : is_compact s), 𝓟 (sᶜ)

lemma filter.has_basis_cocompact : (filter.cocompact α).has_basis is_compact compl :=
has_basis_binfi_principal'
  (λ s hs t ht, ⟨s ∪ t, hs.union ht, compl_subset_compl.2 (subset_union_left s t),
    compl_subset_compl.2 (subset_union_right s t)⟩)
  ⟨∅, compact_empty⟩

lemma filter.mem_cocompact : s ∈ filter.cocompact α ↔ ∃ t, is_compact t ∧ tᶜ ⊆ s :=
filter.has_basis_cocompact.mem_iff.trans $ exists_congr $ λ t,  exists_prop

lemma filter.mem_cocompact' : s ∈ filter.cocompact α ↔ ∃ t, is_compact t ∧ sᶜ ⊆ t :=
filter.mem_cocompact.trans $ exists_congr $ λ t, and_congr_right $ λ ht, compl_subset_comm

lemma is_compact.compl_mem_cocompact (hs : is_compact s) : sᶜ ∈ filter.cocompact α :=
filter.has_basis_cocompact.mem_of_mem hs

lemma filter.cocompact_eq_cofinite [discrete_topology α] : filter.cocompact α = filter.cofinite :=
begin
  ext s,
  simp only [filter.mem_cocompact'],
  split,
  { rintros ⟨t, ht, hts⟩,
    exact (finite_of_is_compact_of_discrete t ht).subset hts },
  { intros hs,
    exact ⟨sᶜ, hs.is_compact, rfl.subset⟩ }
end

section tube_lemma

variables [topological_space β]

/-- `nhds_contain_boxes s t` means that any open neighborhood of `s × t` in `α × β` includes
a product of an open neighborhood of `s` by an open neighborhood of `t`. -/
def nhds_contain_boxes (s : set α) (t : set β) : Prop :=
∀ (n : set (α × β)) (hn : is_open n) (hp : set.prod s t ⊆ n),
∃ (u : set α) (v : set β), is_open u ∧ is_open v ∧ s ⊆ u ∧ t ⊆ v ∧ set.prod u v ⊆ n

lemma nhds_contain_boxes.symm {s : set α} {t : set β} :
  nhds_contain_boxes s t → nhds_contain_boxes t s :=
assume H n hn hp,
  let ⟨u, v, uo, vo, su, tv, p⟩ :=
    H (prod.swap ⁻¹' n)
      (hn.preimage continuous_swap)
      (by rwa [←image_subset_iff, image_swap_prod]) in
  ⟨v, u, vo, uo, tv, su,
    by rwa [←image_subset_iff, image_swap_prod] at p⟩

lemma nhds_contain_boxes.comm {s : set α} {t : set β} :
  nhds_contain_boxes s t ↔ nhds_contain_boxes t s :=
iff.intro nhds_contain_boxes.symm nhds_contain_boxes.symm

lemma nhds_contain_boxes_of_singleton {x : α} {y : β} :
  nhds_contain_boxes ({x} : set α) ({y} : set β) :=
assume n hn hp,
  let ⟨u, v, uo, vo, xu, yv, hp'⟩ :=
    is_open_prod_iff.mp hn x y (hp $ by simp) in
  ⟨u, v, uo, vo, by simpa, by simpa, hp'⟩

lemma nhds_contain_boxes_of_compact {s : set α} (hs : is_compact s) (t : set β)
  (H : ∀ x ∈ s, nhds_contain_boxes ({x} : set α) t) : nhds_contain_boxes s t :=
assume n hn hp,
have ∀x : subtype s, ∃uv : set α × set β,
     is_open uv.1 ∧ is_open uv.2 ∧ {↑x} ⊆ uv.1 ∧ t ⊆ uv.2 ∧ set.prod uv.1 uv.2 ⊆ n,
  from assume ⟨x, hx⟩,
    have set.prod {x} t ⊆ n, from
      subset.trans (prod_mono (by simpa) (subset.refl _)) hp,
    let ⟨ux,vx,H1⟩ := H x hx n hn this in ⟨⟨ux,vx⟩,H1⟩,
let ⟨uvs, h⟩ := classical.axiom_of_choice this in
have us_cover : s ⊆ ⋃i, (uvs i).1, from
  assume x hx, subset_Union _ ⟨x,hx⟩ (by simpa using (h ⟨x,hx⟩).2.2.1),
let ⟨s0, s0_cover⟩ :=
  hs.elim_finite_subcover _ (λi, (h i).1) us_cover in
let u := ⋃(i ∈ s0), (uvs i).1 in
let v := ⋂(i ∈ s0), (uvs i).2 in
have is_open u, from is_open_bUnion (λi _, (h i).1),
have is_open v, from is_open_bInter s0.finite_to_set (λi _, (h i).2.1),
have t ⊆ v, from subset_bInter (λi _, (h i).2.2.2.1),
have set.prod u v ⊆ n, from assume ⟨x',y'⟩ ⟨hx',hy'⟩,
  have ∃i ∈ s0, x' ∈ (uvs i).1, by simpa using hx',
  let ⟨i,is0,hi⟩ := this in
  (h i).2.2.2.2 ⟨hi, (bInter_subset_of_mem is0 : v ⊆ (uvs i).2) hy'⟩,
⟨u, v, ‹is_open u›, ‹is_open v›, s0_cover, ‹t ⊆ v›, ‹set.prod u v ⊆ n›⟩

/-- If `s` and `t` are compact sets and `n` is an open neighborhood of `s × t`, then there exist
open neighborhoods `u ⊇ s` and `v ⊇ t` such that `u × v ⊆ n`. -/
lemma generalized_tube_lemma {s : set α} (hs : is_compact s) {t : set β} (ht : is_compact t)
  {n : set (α × β)} (hn : is_open n) (hp : set.prod s t ⊆ n) :
  ∃ (u : set α) (v : set β), is_open u ∧ is_open v ∧ s ⊆ u ∧ t ⊆ v ∧ set.prod u v ⊆ n :=
have _, from
  nhds_contain_boxes_of_compact hs t $ assume x _, nhds_contain_boxes.symm $
    nhds_contain_boxes_of_compact ht {x} $ assume y _, nhds_contain_boxes_of_singleton,
this n hn hp

end tube_lemma

/-- Type class for compact spaces. Separation is sometimes included in the definition, especially
in the French literature, but we do not include it here. -/
class compact_space (α : Type*) [topological_space α] : Prop :=
(compact_univ : is_compact (univ : set α))

@[priority 10] -- see Note [lower instance priority]
instance subsingleton.compact_space [subsingleton α] : compact_space α :=
⟨subsingleton_univ.is_compact⟩

lemma compact_univ [h : compact_space α] : is_compact (univ : set α) := h.compact_univ

lemma cluster_point_of_compact [compact_space α] (f : filter α) [ne_bot f] :
  ∃ x, cluster_pt x f :=
by simpa using compact_univ (show f ≤ 𝓟 univ, by simp)

theorem compact_space_of_finite_subfamily_closed {α : Type u} [topological_space α]
  (h : Π {ι : Type u} (Z : ι → (set α)), (∀ i, is_closed (Z i)) →
    (⋂ i, Z i) = ∅ → ∃ (t : finset ι), (⋂ i ∈ t, Z i) = ∅) :
  compact_space α :=
{ compact_univ :=
  begin
    apply compact_of_finite_subfamily_closed,
    intros ι Z, specialize h Z,
    simpa using h
  end }

lemma is_closed.compact [compact_space α] {s : set α} (h : is_closed s) :
  is_compact s :=
compact_of_is_closed_subset compact_univ h (subset_univ _)

/-- A compact discrete space is finite. -/
noncomputable
def fintype_of_compact_of_discrete [compact_space α] [discrete_topology α] :
  fintype α :=
fintype_of_univ_finite $ finite_of_is_compact_of_discrete _ compact_univ

lemma finite_cover_nhds_interior [compact_space α] {U : α → set α} (hU : ∀ x, U x ∈ 𝓝 x) :
  ∃ t : finset α, (⋃ x ∈ t, interior (U x)) = univ :=
let ⟨t, ht⟩ := compact_univ.elim_finite_subcover (λ x, interior (U x)) (λ x, is_open_interior)
  (λ x _, mem_Union.2 ⟨x, mem_interior_iff_mem_nhds.2 (hU x)⟩)
in ⟨t, univ_subset_iff.1 ht⟩

lemma finite_cover_nhds [compact_space α] {U : α → set α} (hU : ∀ x, U x ∈ 𝓝 x) :
  ∃ t : finset α, (⋃ x ∈ t, U x) = univ :=
let ⟨t, ht⟩ := finite_cover_nhds_interior hU in ⟨t, univ_subset_iff.1 $
  ht ▸ bUnion_subset_bUnion_right (λ x hx, interior_subset)⟩

/-- If `α` is a compact space, then a locally finite family of sets of `α` can have only finitely
many nonempty elements. -/
lemma locally_finite.finite_nonempty_of_compact {ι : Type*} [compact_space α] {f : ι → set α}
  (hf : locally_finite f) :
  finite {i | (f i).nonempty} :=
begin
  choose U hxU hUf using hf,
  rcases finite_cover_nhds hxU with ⟨t, ht⟩,
  refine (t.finite_to_set.bUnion (λ x _, hUf x)).subset _,
  rintro i ⟨x, hx⟩,
  simp only [eq_univ_iff_forall, mem_Union] at ht ⊢,
  rcases ht x with ⟨j, hjt, hjx⟩,
  exact ⟨j, hjt, x, hx, hjx⟩
end

/-- If `α` is a compact space, then a locally finite family of nonempty sets of `α` can have only
finitely many elements, `set.finite` version. -/
lemma locally_finite.finite_of_compact {ι : Type*} [compact_space α] {f : ι → set α}
  (hf : locally_finite f) (hne : ∀ i, (f i).nonempty) :
  finite (univ : set ι) :=
by simpa only [hne] using hf.finite_nonempty_of_compact

/-- If `α` is a compact space, then a locally finite family of nonempty sets of `α` can have only
finitely many elements, `fintype` version. -/
noncomputable def locally_finite.fintype_of_compact {ι : Type*} [compact_space α] {f : ι → set α}
  (hf : locally_finite f) (hne : ∀ i, (f i).nonempty) :
  fintype ι :=
fintype_of_univ_finite (hf.finite_of_compact hne)

variables [topological_space β]

lemma is_compact.image_of_continuous_on {f : α → β} (hs : is_compact s) (hf : continuous_on f s) :
  is_compact (f '' s) :=
begin
  intros l lne ls,
  have : ne_bot (l.comap f ⊓ 𝓟 s) :=
    comap_inf_principal_ne_bot_of_image_mem lne (le_principal_iff.1 ls),
  obtain ⟨a, has, ha⟩ : ∃ a ∈ s, cluster_pt a (l.comap f ⊓ 𝓟 s) := @@hs this inf_le_right,
  use [f a, mem_image_of_mem f has],
  have : tendsto f (𝓝 a ⊓ (comap f l ⊓ 𝓟 s)) (𝓝 (f a) ⊓ l),
  { convert (hf a has).inf (@tendsto_comap _ _ f l) using 1,
    rw nhds_within,
    ac_refl },
  exact @@tendsto.ne_bot _ this ha,
end

lemma is_compact.image {f : α → β} (hs : is_compact s) (hf : continuous f) :
  is_compact (f '' s) :=
hs.image_of_continuous_on hf.continuous_on

lemma compact_range [compact_space α] {f : α → β} (hf : continuous f) :
  is_compact (range f) :=
by rw ← image_univ; exact compact_univ.image hf

/-- If X is is_compact then pr₂ : X × Y → Y is a closed map -/
theorem is_closed_proj_of_compact
  {X : Type*} [topological_space X] [compact_space X]
  {Y : Type*} [topological_space Y]  :
  is_closed_map (prod.snd : X × Y → Y) :=
begin
  set πX := (prod.fst : X × Y → X),
  set πY := (prod.snd : X × Y → Y),
  assume C (hC : is_closed C),
  rw is_closed_iff_cluster_pt at hC ⊢,
  assume y (y_closure : cluster_pt y $ 𝓟 (πY '' C)),
  have : ne_bot (map πX (comap πY (𝓝 y) ⊓ 𝓟 C)),
  { suffices : ne_bot (map πY (comap πY (𝓝 y) ⊓ 𝓟 C)),
      by simpa only [map_ne_bot_iff],
    convert y_closure,
    calc map πY (comap πY (𝓝 y) ⊓ 𝓟 C) =
       𝓝 y ⊓ map πY (𝓟 C) : filter.push_pull' _ _ _
      ... = 𝓝 y ⊓ 𝓟 (πY '' C) : by rw map_principal },
  resetI,
  obtain ⟨x, hx⟩ : ∃ x, cluster_pt x (map πX (comap πY (𝓝 y) ⊓ 𝓟 C)),
    from cluster_point_of_compact _,
  refine ⟨⟨x, y⟩, _, by simp [πY]⟩,
  apply hC,
  rw [cluster_pt, ← filter.map_ne_bot_iff πX],
  convert hx,
  calc map πX (𝓝 (x, y) ⊓ 𝓟 C)
      = map πX (comap πX (𝓝 x) ⊓ comap πY (𝓝 y) ⊓ 𝓟 C) : by rw [nhds_prod_eq, filter.prod]
  ... = map πX (comap πY (𝓝 y) ⊓ 𝓟 C ⊓ comap πX (𝓝 x)) : by ac_refl
  ... = map πX (comap πY (𝓝 y) ⊓ 𝓟 C) ⊓ 𝓝 x            : by rw filter.push_pull
  ... = 𝓝 x ⊓ map πX (comap πY (𝓝 y) ⊓ 𝓟 C)            : by rw inf_comm
end

lemma embedding.compact_iff_compact_image {f : α → β} (hf : embedding f) :
  is_compact s ↔ is_compact (f '' s) :=
iff.intro (assume h, h.image hf.continuous) $ assume h, begin
  rw compact_iff_ultrafilter_le_nhds at ⊢ h,
  intros u us',
  have : ↑(u.map f) ≤ 𝓟 (f '' s), begin
    rw [ultrafilter.coe_map, map_le_iff_le_comap, comap_principal], convert us',
    exact preimage_image_eq _ hf.inj
  end,
  rcases h (u.map f) this with ⟨_, ⟨a, ha, ⟨⟩⟩, _⟩,
  refine ⟨a, ha, _⟩,
  rwa [hf.induced, nhds_induced, ←map_le_iff_le_comap]
end

lemma compact_iff_compact_in_subtype {p : α → Prop} {s : set {a // p a}} :
  is_compact s ↔ is_compact ((coe : _ → α) '' s) :=
embedding_subtype_coe.compact_iff_compact_image

lemma compact_iff_compact_univ {s : set α} : is_compact s ↔ is_compact (univ : set s) :=
by rw [compact_iff_compact_in_subtype, image_univ, subtype.range_coe]; refl

lemma compact_iff_compact_space {s : set α} : is_compact s ↔ compact_space s :=
compact_iff_compact_univ.trans ⟨λ h, ⟨h⟩, @compact_space.compact_univ _ _⟩

lemma is_compact.prod {s : set α} {t : set β} (hs : is_compact s) (ht : is_compact t) :
  is_compact (set.prod s t) :=
begin
  rw compact_iff_ultrafilter_le_nhds at hs ht ⊢,
  intros f hfs,
  rw le_principal_iff at hfs,
  obtain ⟨a : α, sa : a ∈ s, ha : map prod.fst ↑f ≤ 𝓝 a⟩ :=
    hs (f.map prod.fst) (le_principal_iff.2 $ mem_map.2 $ mem_sets_of_superset hfs (λ x, and.left)),
  obtain ⟨b : β, tb : b ∈ t, hb : map prod.snd ↑f ≤ 𝓝 b⟩ :=
    ht (f.map prod.snd) (le_principal_iff.2 $ mem_map.2 $
      mem_sets_of_superset hfs (λ x, and.right)),
  rw map_le_iff_le_comap at ha hb,
  refine ⟨⟨a, b⟩, ⟨sa, tb⟩, _⟩,
  rw nhds_prod_eq, exact le_inf ha hb
end

lemma inducing.is_compact_iff {f : α → β} (hf : inducing f) {s : set α} :
  is_compact (f '' s) ↔ is_compact s :=
begin
  split,
  { introsI hs F F_ne_bot F_le,
    obtain ⟨_, ⟨x, x_in : x ∈ s, rfl⟩, hx : cluster_pt (f x) (map f F)⟩ :=
      hs (calc map f F ≤ map f (𝓟 s) : map_mono F_le
                  ... = 𝓟 (f '' s) : map_principal),
    use [x, x_in],
    suffices : (map f (𝓝 x ⊓ F)).ne_bot, by simpa [filter.map_ne_bot_iff],
    rwa calc map f (𝓝 x ⊓ F) = map f ((comap f $ 𝓝 $ f x) ⊓ F) : by rw hf.nhds_eq_comap
                          ... = 𝓝 (f x) ⊓ map f F : filter.push_pull' _ _ _ },
  { intro hs,
    exact hs.image hf.continuous }
end

/-- Finite topological spaces are compact. -/
@[priority 100] instance fintype.compact_space [fintype α] : compact_space α :=
{ compact_univ := finite_univ.is_compact }

/-- The product of two compact spaces is compact. -/
instance [compact_space α] [compact_space β] : compact_space (α × β) :=
⟨by { rw ← univ_prod_univ, exact compact_univ.prod compact_univ }⟩

/-- The disjoint union of two compact spaces is compact. -/
instance [compact_space α] [compact_space β] : compact_space (α ⊕ β) :=
⟨begin
  rw ← range_inl_union_range_inr,
  exact (compact_range continuous_inl).union (compact_range continuous_inr)
end⟩

/-- The coproduct of the cocompact filters on two topological spaces is the cocompact filter on
their product. -/
lemma filter.coprod_cocompact {β : Type*} [topological_space β]:
<<<<<<< HEAD
  filter.coprod (filter.cocompact α) (filter.cocompact β) = filter.cocompact (α × β) :=
=======
  (filter.cocompact α).coprod (filter.cocompact β) = filter.cocompact (α × β) :=
>>>>>>> 26fcfbc9
begin
  ext S,
  simp only [mem_coprod_iff, exists_prop, mem_comap_sets, filter.mem_cocompact],
  split,
  { rintro ⟨⟨A, ⟨t, ht, hAt⟩, hAS⟩, B, ⟨t', ht', hBt'⟩, hBS⟩,
<<<<<<< HEAD
    refine ⟨t.prod t', (ht.prod ht'), _⟩,
=======
    refine ⟨t.prod t', ht.prod ht', _⟩,
>>>>>>> 26fcfbc9
    refine subset.trans _ (union_subset hAS hBS),
    rw compl_subset_comm at ⊢ hAt hBt',
    refine subset.trans _ (set.prod_mono hAt hBt'),
    intros x,
    simp only [compl_union, mem_inter_eq, mem_prod, mem_preimage, mem_compl_eq],
    tauto },
<<<<<<< HEAD
  { intro hS,
    obtain ⟨t, ht, htS⟩ := hS,
=======
  { rintros ⟨t, ht, htS⟩,
>>>>>>> 26fcfbc9
    refine ⟨⟨(prod.fst '' t)ᶜ, _, _⟩, ⟨(prod.snd '' t)ᶜ, _, _⟩⟩,
    { exact ⟨prod.fst '' t, ht.image continuous_fst, subset.rfl⟩ },
    { rw preimage_compl,
      rw compl_subset_comm at ⊢ htS,
      exact subset.trans htS (subset_preimage_image prod.fst _) },
    { exact ⟨prod.snd '' t, ht.image continuous_snd, subset.rfl⟩ },
    { rw preimage_compl,
      rw compl_subset_comm at ⊢ htS,
      exact subset.trans htS (subset_preimage_image prod.snd _) } }
end

section tychonoff
variables {ι : Type*} {π : ι → Type*} [∀ i, topological_space (π i)]

/-- Tychonoff's theorem -/
lemma compact_pi_infinite {s : Π i, set (π i)} :
  (∀ i, is_compact (s i)) → is_compact {x : Π i, π i | ∀ i, x i ∈ s i} :=
begin
  simp only [compact_iff_ultrafilter_le_nhds, nhds_pi, exists_prop, mem_set_of_eq, le_infi_iff,
    le_principal_iff],
  intros h f hfs,
  have : ∀i:ι, ∃a, a∈s i ∧ tendsto (λx:Πi:ι, π i, x i) f (𝓝 a),
  { refine λ i, h i (f.map _) (mem_map.2 _),
    exact mem_sets_of_superset hfs (λ x hx, hx i) },
  choose a ha,
  exact  ⟨a, assume i, (ha i).left, assume i, (ha i).right.le_comap⟩
end

/-- A version of Tychonoff's theorem that uses `set.pi`. -/
lemma compact_univ_pi {s : Π i, set (π i)} (h : ∀ i, is_compact (s i)) :
  is_compact (pi univ s) :=
by { convert compact_pi_infinite h, simp only [pi, forall_prop_of_true, mem_univ] }

instance pi.compact_space [∀ i, compact_space (π i)] : compact_space (Πi, π i) :=
⟨by { rw [← pi_univ univ], exact compact_univ_pi (λ i, compact_univ) }⟩

end tychonoff

instance quot.compact_space {r : α → α → Prop} [compact_space α] :
  compact_space (quot r) :=
⟨by { rw ← range_quot_mk, exact compact_range continuous_quot_mk }⟩

instance quotient.compact_space {s : setoid α} [compact_space α] :
  compact_space (quotient s) :=
quot.compact_space

/-- There are various definitions of "locally compact space" in the literature, which agree for
Hausdorff spaces but not in general. This one is the precise condition on X needed for the
evaluation `map C(X, Y) × X → Y` to be continuous for all `Y` when `C(X, Y)` is given the
compact-open topology. -/
class locally_compact_space (α : Type*) [topological_space α] : Prop :=
(local_compact_nhds : ∀ (x : α) (n ∈ 𝓝 x), ∃ s ∈ 𝓝 x, s ⊆ n ∧ is_compact s)

lemma compact_basis_nhds [locally_compact_space α] (x : α) :
  (𝓝 x).has_basis (λ s, s ∈ 𝓝 x ∧ is_compact s) (λ s, s) :=
has_basis_self.2 $ by simpa only [and_comm] using locally_compact_space.local_compact_nhds x

lemma locally_compact_space_of_has_basis {ι : α → Type*} {p : Π x, ι x → Prop}
  {s : Π x, ι x → set α} (h : ∀ x, (𝓝 x).has_basis (p x) (s x))
  (hc : ∀ x i, p x i → is_compact (s x i)) :
  locally_compact_space α :=
⟨λ x t ht, let ⟨i, hp, ht⟩ := (h x).mem_iff.1 ht in ⟨s x i, (h x).mem_of_mem hp, ht, hc x i hp⟩⟩

instance locally_compact_space.prod (α : Type*) (β : Type*) [topological_space α]
  [topological_space β] [locally_compact_space α] [locally_compact_space β] :
  locally_compact_space (α × β) :=
have _ := λ x : α × β, (compact_basis_nhds x.1).prod_nhds' (compact_basis_nhds x.2),
locally_compact_space_of_has_basis this $ λ x s ⟨⟨_, h₁⟩, _, h₂⟩, h₁.prod h₂

/-- A reformulation of the definition of locally compact space: In a locally compact space,
  every open set containing `x` has a compact subset containing `x` in its interior. -/
lemma exists_compact_subset [locally_compact_space α] {x : α} {U : set α}
  (hU : is_open U) (hx : x ∈ U) : ∃ (K : set α), is_compact K ∧ x ∈ interior K ∧ K ⊆ U :=
begin
  rcases locally_compact_space.local_compact_nhds x U (mem_nhds_sets hU hx) with ⟨K, h1K, h2K, h3K⟩,
  exact ⟨K, h3K, mem_interior_iff_mem_nhds.2 h1K, h2K⟩,
end

/-- In a locally compact space every point has a compact neighborhood. -/
lemma exists_compact_mem_nhds [locally_compact_space α] (x : α) :
  ∃ K, is_compact K ∧ K ∈ 𝓝 x :=
let ⟨K, hKc, hx, H⟩ := exists_compact_subset is_open_univ (mem_univ x)
in ⟨K, hKc, mem_interior_iff_mem_nhds.1 hx⟩

/-- In a locally compact space, every compact set is contained in the interior of a compact set. -/
lemma exists_compact_superset [locally_compact_space α] {K : set α} (hK : is_compact K) :
  ∃ K', is_compact K' ∧ K ⊆ interior K' :=
begin
  choose U hUc hxU using λ x : K, exists_compact_mem_nhds (x : α),
  have : K ⊆ ⋃ x, interior (U x),
    from λ x hx, mem_Union.2 ⟨⟨x, hx⟩, mem_interior_iff_mem_nhds.2 (hxU _)⟩,
  rcases hK.elim_finite_subcover _ _ this with ⟨t, ht⟩,
  { refine ⟨_, t.compact_bUnion (λ x _, hUc x), λ x hx, _⟩,
    rcases mem_bUnion_iff.1 (ht hx) with ⟨y, hyt, hy⟩,
    exact interior_mono (subset_bUnion_of_mem hyt) hy },
  { exact λ _, is_open_interior }
end

lemma ultrafilter.le_nhds_Lim [compact_space α] (F : ultrafilter α) :
  ↑F ≤ 𝓝 (@Lim _ _ (F : filter α).nonempty_of_ne_bot F) :=
begin
  rcases compact_univ.ultrafilter_le_nhds F (by simp) with ⟨x, -, h⟩,
  exact le_nhds_Lim ⟨x,h⟩,
end

theorem is_closed.exists_minimal_nonempty_closed_subset [compact_space α]
  {S : set α} (hS : is_closed S) (hne : S.nonempty) :
  ∃ (V : set α),
    V ⊆ S ∧ V.nonempty ∧ is_closed V ∧
      (∀ (V' : set α), V' ⊆ V → V'.nonempty → is_closed V' → V' = V) :=
begin
  let opens := {U : set α | Sᶜ ⊆ U ∧ is_open U ∧ Uᶜ.nonempty},
  obtain ⟨U, ⟨Uc, Uo, Ucne⟩, h⟩ := zorn.zorn_subset opens (λ c hc hz, begin
    by_cases hcne : c.nonempty,
    { obtain ⟨U₀, hU₀⟩ := hcne,
      haveI : nonempty {U // U ∈ c} := ⟨⟨U₀, hU₀⟩⟩,
      obtain ⟨U₀compl, U₀opn, U₀ne⟩ := hc hU₀,
      use ⋃₀ c,
      refine ⟨⟨_, _, _⟩, λ U hU a ha, ⟨U, hU, ha⟩⟩,
      { exact λ a ha, ⟨U₀, hU₀, U₀compl ha⟩ },
      { exact is_open_sUnion (λ _ h, (hc h).2.1) },
      { convert_to (⋂(U : {U // U ∈ c}), U.1ᶜ).nonempty,
        { ext,
          simp only [not_exists, exists_prop, not_and, set.mem_Inter, subtype.forall,
            set.mem_set_of_eq, set.mem_compl_eq, subtype.val_eq_coe],
          refl, },
        apply is_compact.nonempty_Inter_of_directed_nonempty_compact_closed,
        { rintros ⟨U, hU⟩ ⟨U', hU'⟩,
          obtain ⟨V, hVc, hVU, hVU'⟩ := zorn.chain.directed_on hz U hU U' hU',
          exact ⟨⟨V, hVc⟩, set.compl_subset_compl.mpr hVU, set.compl_subset_compl.mpr hVU'⟩, },
        { exact λ U, (hc U.2).2.2, },
        { exact λ U, is_closed.compact (is_closed_compl_iff.mpr (hc U.2).2.1), },
        { exact λ U, (is_closed_compl_iff.mpr (hc U.2).2.1), } } },
    { use Sᶜ,
      refine ⟨⟨set.subset.refl _, is_open_compl_iff.mpr hS, _⟩, λ U Uc, (hcne ⟨U, Uc⟩).elim⟩,
      rw compl_compl,
      exact hne, }
  end),
  refine ⟨Uᶜ, set.compl_subset_comm.mp Uc, Ucne, is_closed_compl_iff.mpr Uo, _⟩,
  intros V' V'sub V'ne V'cls,
  have : V'ᶜ = U,
  { refine h V'ᶜ ⟨_, is_open_compl_iff.mpr V'cls, _⟩ (set.subset_compl_comm.mp V'sub),
    exact set.subset.trans Uc (set.subset_compl_comm.mp V'sub),
    simp only [compl_compl, V'ne], },
  rw [←this, compl_compl],
end

/-- A σ-compact space is a space that is the union of a countable collection of compact subspaces.
  Note that a locally compact separable T₂ space need not be σ-compact.
  The sequence can be extracted using `topological_space.compact_covering`. -/
class sigma_compact_space (α : Type*) [topological_space α] : Prop :=
(exists_compact_covering : ∃ K : ℕ → set α, (∀ n, is_compact (K n)) ∧ (⋃ n, K n) = univ)

@[priority 200] -- see Note [lower instance priority]
instance compact_space.sigma_compact [compact_space α] : sigma_compact_space α :=
⟨⟨λ _, univ, λ _, compact_univ, Union_const _⟩⟩

lemma sigma_compact_space.of_countable (S : set (set α)) (Hc : countable S)
  (Hcomp : ∀ s ∈ S, is_compact s) (HU : ⋃₀ S = univ) : sigma_compact_space α :=
⟨(exists_seq_cover_iff_countable ⟨_, compact_empty⟩).2 ⟨S, Hc, Hcomp, HU⟩⟩

@[priority 100] -- see Note [lower instance priority]
instance sigma_compact_space_of_locally_compact_second_countable [locally_compact_space α]
  [second_countable_topology α] : sigma_compact_space α :=
begin
  choose K hKc hxK using λ x : α, exists_compact_mem_nhds x,
  rcases countable_cover_nhds hxK with ⟨s, hsc, hsU⟩,
  refine sigma_compact_space.of_countable _ (hsc.image K) (ball_image_iff.2 $ λ x _, hKc x) _,
  rwa sUnion_image
end

variables (α) [sigma_compact_space α]
open sigma_compact_space

/-- A choice of compact covering for a σ-compact space, chosen to be monotone. -/
def compact_covering : ℕ → set α :=
accumulate exists_compact_covering.some

lemma is_compact_compact_covering (n : ℕ) : is_compact (compact_covering α n) :=
compact_accumulate (classical.some_spec sigma_compact_space.exists_compact_covering).1 n

lemma Union_compact_covering : (⋃ n, compact_covering α n) = univ :=
begin
  rw [compact_covering, Union_accumulate],
  exact (classical.some_spec sigma_compact_space.exists_compact_covering).2
end

@[mono] lemma compact_covering_subset ⦃m n : ℕ⦄ (h : m ≤ n) :
  compact_covering α m ⊆ compact_covering α n :=
monotone_accumulate h

end compact

/-- An [exhaustion by compact sets](https://en.wikipedia.org/wiki/Exhaustion_by_compact_sets) of a
topological space is a sequence of compact sets `K n` such that `K n ⊆ interior (K (n + 1))` and
`(⋃ n, K n) = univ`.

If `X` is a locally compact sigma compact space, then `compact_exhaustion.choice X` provides
a choice of an exhaustion by compact sets. This choice is also available as
`(default : compact_exhaustion X)`. -/
structure compact_exhaustion (X : Type*) [topological_space X] :=
(to_fun : ℕ → set X)
(is_compact' : ∀ n, is_compact (to_fun n))
(subset_interior_succ' : ∀ n, to_fun n ⊆ interior (to_fun (n + 1)))
(Union_eq' : (⋃ n, to_fun n) = univ)

namespace compact_exhaustion

instance : has_coe_to_fun (compact_exhaustion α) := ⟨_, to_fun⟩

variables {α} (K : compact_exhaustion α)

protected lemma is_compact (n : ℕ) : is_compact (K n) := K.is_compact' n

lemma subset_interior_succ (n : ℕ) : K n ⊆ interior (K (n + 1)) :=
K.subset_interior_succ' n

lemma subset_succ (n : ℕ) : K n ⊆ K (n + 1) :=
subset.trans (K.subset_interior_succ n) interior_subset

@[mono] protected lemma subset ⦃m n : ℕ⦄ (h : m ≤ n) : K m ⊆ K n :=
show K m ≤ K n, from monotone_of_monotone_nat K.subset_succ h

lemma subset_interior ⦃m n : ℕ⦄ (h : m < n) : K m ⊆ interior (K n) :=
subset.trans (K.subset_interior_succ m) $ interior_mono $ K.subset h

lemma Union_eq : (⋃ n, K n) = univ := K.Union_eq'

lemma exists_mem (x : α) : ∃ n, x ∈ K n := Union_eq_univ_iff.1 K.Union_eq x

/-- The minimal `n` such that `x ∈ K n`. -/
protected noncomputable def find (x : α) : ℕ := nat.find (K.exists_mem x)

lemma mem_find (x : α) : x ∈ K (K.find x) := nat.find_spec (K.exists_mem x)

lemma mem_iff_find_le {x : α} {n : ℕ} : x ∈ K n ↔ K.find x ≤ n :=
⟨λ h, nat.find_min' (K.exists_mem x) h, λ h, K.subset h $ K.mem_find x⟩

/-- Prepend the empty set to a compact exhaustion `K n`. -/
def shiftr : compact_exhaustion α :=
{ to_fun := λ n, nat.cases_on n ∅ K,
  is_compact' := λ n, nat.cases_on n compact_empty K.is_compact,
  subset_interior_succ' := λ n, nat.cases_on n (empty_subset _) K.subset_interior_succ,
  Union_eq' := Union_eq_univ_iff.2 $ λ x, ⟨K.find x + 1, K.mem_find x⟩ }

@[simp] lemma find_shiftr (x : α) : K.shiftr.find x = K.find x + 1 :=
nat.find_comp_succ _ _ (not_mem_empty _)

lemma mem_diff_shiftr_find (x : α) : x ∈ K.shiftr (K.find x + 1) \ K.shiftr (K.find x) :=
⟨K.mem_find _, mt K.shiftr.mem_iff_find_le.1 $
  by simp only [find_shiftr, not_le, nat.lt_succ_self]⟩

/-- A choice of an
[exhaustion by compact sets](https://en.wikipedia.org/wiki/Exhaustion_by_compact_sets)
of a locally compact sigma compact space. -/
noncomputable def choice (X : Type*) [topological_space X] [locally_compact_space X]
  [sigma_compact_space X] : compact_exhaustion X :=
begin
  apply classical.choice,
  let K : ℕ → {s : set X // is_compact s} :=
    λ n, nat.rec_on n ⟨∅, compact_empty⟩
      (λ n s, ⟨(exists_compact_superset s.2).some ∪ compact_covering X n,
        (exists_compact_superset s.2).some_spec.1.union (is_compact_compact_covering _ _)⟩),
  refine ⟨⟨λ n, K n, λ n, (K n).2, λ n, _, _⟩⟩,
  { exact subset.trans (exists_compact_superset (K n).2).some_spec.2
      (interior_mono $ subset_union_left _ _) },
  { refine univ_subset_iff.1 (Union_compact_covering X ▸ _),
    exact Union_subset_Union2 (λ n, ⟨n + 1, subset_union_right _ _⟩) }
end

noncomputable instance [locally_compact_space α] [sigma_compact_space α] :
  inhabited (compact_exhaustion α) :=
⟨compact_exhaustion.choice α⟩

end compact_exhaustion

section clopen

/-- A set is clopen if it is both open and closed. -/
def is_clopen (s : set α) : Prop :=
is_open s ∧ is_closed s

theorem is_clopen_union {s t : set α} (hs : is_clopen s) (ht : is_clopen t) : is_clopen (s ∪ t) :=
⟨is_open_union hs.1 ht.1, is_closed_union hs.2 ht.2⟩

theorem is_clopen_inter {s t : set α} (hs : is_clopen s) (ht : is_clopen t) : is_clopen (s ∩ t) :=
⟨is_open_inter hs.1 ht.1, is_closed_inter hs.2 ht.2⟩

@[simp] theorem is_clopen_empty : is_clopen (∅ : set α) :=
⟨is_open_empty, is_closed_empty⟩

@[simp] theorem is_clopen_univ : is_clopen (univ : set α) :=
⟨is_open_univ, is_closed_univ⟩

theorem is_clopen_compl {s : set α} (hs : is_clopen s) : is_clopen sᶜ :=
⟨hs.2.is_open_compl, is_closed_compl_iff.2 hs.1⟩

@[simp] theorem is_clopen_compl_iff {s : set α} : is_clopen sᶜ ↔ is_clopen s :=
⟨λ h, compl_compl s ▸ is_clopen_compl h, is_clopen_compl⟩

theorem is_clopen_diff {s t : set α} (hs : is_clopen s) (ht : is_clopen t) : is_clopen (s \ t) :=
is_clopen_inter hs (is_clopen_compl ht)

lemma is_clopen_Inter {β : Type*} [fintype β] {s : β → set α}
  (h : ∀ i, is_clopen (s i)) : is_clopen (⋂ i, s i) :=
⟨(is_open_Inter (forall_and_distrib.1 h).1), (is_closed_Inter (forall_and_distrib.1 h).2)⟩

lemma is_clopen_bInter {β : Type*} {s : finset β} {f : β → set α} (h : ∀i∈s, is_clopen (f i)) :
  is_clopen (⋂i∈s, f i) :=
⟨ is_open_bInter ⟨finset_coe.fintype s⟩ (λ i hi, (h i hi).1),
  by {show is_closed (⋂ (i : β) (H : i ∈ (↑s : set β)), f i), rw bInter_eq_Inter,
    apply is_closed_Inter, rintro ⟨i, hi⟩, exact (h i hi).2}⟩

lemma continuous_on.preimage_clopen_of_clopen {β: Type*} [topological_space β]
  {f : α → β} {s : set α} {t : set β} (hf : continuous_on f s) (hs : is_clopen s)
  (ht : is_clopen t) : is_clopen (s ∩ f⁻¹' t) :=
⟨continuous_on.preimage_open_of_open hf hs.1 ht.1,
  continuous_on.preimage_closed_of_closed hf hs.2 ht.2⟩

/-- The intersection of a disjoint covering by two open sets of a clopen set will be clopen. -/
theorem is_clopen_inter_of_disjoint_cover_clopen {Z a b : set α} (h : is_clopen Z)
  (cover : Z ⊆ a ∪ b) (ha : is_open a) (hb : is_open b) (hab : a ∩ b = ∅) : is_clopen (Z ∩ a) :=
begin
  refine ⟨is_open_inter h.1 ha, _⟩,
  have : is_closed (Z ∩ bᶜ) := is_closed_inter h.2 (is_closed_compl_iff.2 hb),
  convert this using 1,
  apply subset.antisymm,
  { exact inter_subset_inter_right Z (subset_compl_iff_disjoint.2 hab) },
  { rintros x ⟨hx₁, hx₂⟩,
    exact ⟨hx₁, by simpa [not_mem_of_mem_compl hx₂] using cover hx₁⟩ }
end

end clopen

section preirreducible

/-- A preirreducible set `s` is one where there is no non-trivial pair of disjoint opens on `s`. -/
def is_preirreducible (s : set α) : Prop :=
∀ (u v : set α), is_open u → is_open v →
  (s ∩ u).nonempty → (s ∩ v).nonempty → (s ∩ (u ∩ v)).nonempty

/-- An irreducible set `s` is one that is nonempty and
where there is no non-trivial pair of disjoint opens on `s`. -/
def is_irreducible (s : set α) : Prop :=
s.nonempty ∧ is_preirreducible s

lemma is_irreducible.nonempty {s : set α} (h : is_irreducible s) :
  s.nonempty := h.1

lemma is_irreducible.is_preirreducible {s : set α} (h : is_irreducible s) :
  is_preirreducible s := h.2

theorem is_preirreducible_empty : is_preirreducible (∅ : set α) :=
λ _ _ _ _ _ ⟨x, h1, h2⟩, h1.elim

theorem is_irreducible_singleton {x} : is_irreducible ({x} : set α) :=
⟨singleton_nonempty x,
 λ u v _ _ ⟨y, h1, h2⟩ ⟨z, h3, h4⟩, by rw mem_singleton_iff at h1 h3;
 substs y z; exact ⟨x, rfl, h2, h4⟩⟩

theorem is_preirreducible.closure {s : set α} (H : is_preirreducible s) :
  is_preirreducible (closure s) :=
λ u v hu hv ⟨y, hycs, hyu⟩ ⟨z, hzcs, hzv⟩,
let ⟨p, hpu, hps⟩ := mem_closure_iff.1 hycs u hu hyu in
let ⟨q, hqv, hqs⟩ := mem_closure_iff.1 hzcs v hv hzv in
let ⟨r, hrs, hruv⟩ := H u v hu hv ⟨p, hps, hpu⟩ ⟨q, hqs, hqv⟩ in
⟨r, subset_closure hrs, hruv⟩

lemma is_irreducible.closure {s : set α} (h : is_irreducible s) :
  is_irreducible (closure s) :=
⟨h.nonempty.closure, h.is_preirreducible.closure⟩

theorem exists_preirreducible (s : set α) (H : is_preirreducible s) :
  ∃ t : set α, is_preirreducible t ∧ s ⊆ t ∧ ∀ u, is_preirreducible u → t ⊆ u → u = t :=
let ⟨m, hm, hsm, hmm⟩ := zorn.zorn_subset₀ {t : set α | is_preirreducible t}
  (λ c hc hcc hcn, let ⟨t, htc⟩ := hcn in
    ⟨⋃₀ c, λ u v hu hv ⟨y, hy, hyu⟩ ⟨z, hz, hzv⟩,
      let ⟨p, hpc, hyp⟩ := mem_sUnion.1 hy,
          ⟨q, hqc, hzq⟩ := mem_sUnion.1 hz in
      or.cases_on (zorn.chain.total hcc hpc hqc)
        (assume hpq : p ⊆ q, let ⟨x, hxp, hxuv⟩ := hc hqc u v hu hv
            ⟨y, hpq hyp, hyu⟩ ⟨z, hzq, hzv⟩ in
          ⟨x, mem_sUnion_of_mem hxp hqc, hxuv⟩)
        (assume hqp : q ⊆ p, let ⟨x, hxp, hxuv⟩ := hc hpc u v hu hv
            ⟨y, hyp, hyu⟩ ⟨z, hqp hzq, hzv⟩ in
          ⟨x, mem_sUnion_of_mem hxp hpc, hxuv⟩),
    λ x hxc, subset_sUnion_of_mem hxc⟩) s H in
⟨m, hm, hsm, λ u hu hmu, hmm _ hu hmu⟩

/-- A maximal irreducible set that contains a given point. -/
def irreducible_component (x : α) : set α :=
classical.some (exists_preirreducible {x} is_irreducible_singleton.is_preirreducible)

lemma irreducible_component_property (x : α) :
  is_preirreducible (irreducible_component x) ∧ {x} ⊆ (irreducible_component x) ∧
  ∀ u, is_preirreducible u → (irreducible_component x) ⊆ u → u = (irreducible_component x) :=
classical.some_spec (exists_preirreducible {x} is_irreducible_singleton.is_preirreducible)

theorem mem_irreducible_component {x : α} : x ∈ irreducible_component x :=
singleton_subset_iff.1 (irreducible_component_property x).2.1

theorem is_irreducible_irreducible_component {x : α} : is_irreducible (irreducible_component x) :=
⟨⟨x, mem_irreducible_component⟩, (irreducible_component_property x).1⟩

theorem eq_irreducible_component {x : α} :
  ∀ {s : set α}, is_preirreducible s → irreducible_component x ⊆ s → s = irreducible_component x :=
(irreducible_component_property x).2.2

theorem is_closed_irreducible_component {x : α} :
  is_closed (irreducible_component x) :=
closure_eq_iff_is_closed.1 $ eq_irreducible_component
  is_irreducible_irreducible_component.is_preirreducible.closure
  subset_closure

/-- A preirreducible space is one where there is no non-trivial pair of disjoint opens. -/
class preirreducible_space (α : Type u) [topological_space α] : Prop :=
(is_preirreducible_univ [] : is_preirreducible (univ : set α))

/-- An irreducible space is one that is nonempty
and where there is no non-trivial pair of disjoint opens. -/
class irreducible_space (α : Type u) [topological_space α] extends preirreducible_space α : Prop :=
(to_nonempty [] : nonempty α)

attribute [instance, priority 50] irreducible_space.to_nonempty -- see Note [lower instance priority]

theorem nonempty_preirreducible_inter [preirreducible_space α] {s t : set α} :
  is_open s → is_open t → s.nonempty → t.nonempty → (s ∩ t).nonempty :=
by simpa only [univ_inter, univ_subset_iff] using
  @preirreducible_space.is_preirreducible_univ α _ _ s t

theorem is_preirreducible.image [topological_space β] {s : set α} (H : is_preirreducible s)
  (f : α → β) (hf : continuous_on f s) : is_preirreducible (f '' s) :=
begin
  rintros u v hu hv ⟨_, ⟨⟨x, hx, rfl⟩, hxu⟩⟩ ⟨_, ⟨⟨y, hy, rfl⟩, hyv⟩⟩,
  rw ← mem_preimage at hxu hyv,
  rcases continuous_on_iff'.1 hf u hu with ⟨u', hu', u'_eq⟩,
  rcases continuous_on_iff'.1 hf v hv with ⟨v', hv', v'_eq⟩,
  have := H u' v' hu' hv',
  rw [inter_comm s u', ← u'_eq] at this,
  rw [inter_comm s v', ← v'_eq] at this,
  rcases this ⟨x, hxu, hx⟩ ⟨y, hyv, hy⟩ with ⟨z, hzs, hzu', hzv'⟩,
  refine ⟨f z, mem_image_of_mem f hzs, _, _⟩,
  all_goals
  { rw ← mem_preimage,
    apply mem_of_mem_inter_left,
    show z ∈ _ ∩ s,
    simp [*] }
end

theorem is_irreducible.image [topological_space β] {s : set α} (H : is_irreducible s)
  (f : α → β) (hf : continuous_on f s) : is_irreducible (f '' s) :=
⟨nonempty_image_iff.mpr H.nonempty, H.is_preirreducible.image f hf⟩

lemma subtype.preirreducible_space {s : set α} (h : is_preirreducible s) :
  preirreducible_space s :=
{ is_preirreducible_univ :=
  begin
    intros u v hu hv hsu hsv,
    rw is_open_induced_iff at hu hv,
    rcases hu with ⟨u, hu, rfl⟩,
    rcases hv with ⟨v, hv, rfl⟩,
    rcases hsu with ⟨⟨x, hxs⟩, hxs', hxu⟩,
    rcases hsv with ⟨⟨y, hys⟩, hys', hyv⟩,
    rcases h u v hu hv ⟨x, hxs, hxu⟩ ⟨y, hys, hyv⟩ with ⟨z, hzs, ⟨hzu, hzv⟩⟩,
    exact ⟨⟨z, hzs⟩, ⟨set.mem_univ _, ⟨hzu, hzv⟩⟩⟩
  end }

lemma subtype.irreducible_space {s : set α} (h : is_irreducible s) :
  irreducible_space s :=
{ is_preirreducible_univ :=
  (subtype.preirreducible_space h.is_preirreducible).is_preirreducible_univ,
  to_nonempty := h.nonempty.to_subtype }

/-- A set `s` is irreducible if and only if
for every finite collection of open sets all of whose members intersect `s`,
`s` also intersects the intersection of the entire collection
(i.e., there is an element of `s` contained in every member of the collection). -/
lemma is_irreducible_iff_sInter {s : set α} :
  is_irreducible s ↔
  ∀ (U : finset (set α)) (hU : ∀ u ∈ U, is_open u) (H : ∀ u ∈ U, (s ∩ u).nonempty),
  (s ∩ ⋂₀ ↑U).nonempty :=
begin
  split; intro h,
  { intro U, apply finset.induction_on U,
    { intros, simpa using h.nonempty },
    { intros u U hu IH hU H,
      rw [finset.coe_insert, sInter_insert],
      apply h.2,
      { solve_by_elim [finset.mem_insert_self] },
      { apply is_open_sInter (finset.finite_to_set U),
        intros, solve_by_elim [finset.mem_insert_of_mem] },
      { solve_by_elim [finset.mem_insert_self] },
      { apply IH,
        all_goals { intros, solve_by_elim [finset.mem_insert_of_mem] } } } },
  { split,
    { simpa using h ∅ _ _; intro u; simp },
    intros u v hu hv hu' hv',
    simpa using h {u,v} _ _,
    all_goals
    { intro t,
      rw [finset.mem_insert, finset.mem_singleton],
      rintro (rfl|rfl); assumption } }
end

/-- A set is preirreducible if and only if
for every cover by two closed sets, it is contained in one of the two covering sets. -/
lemma is_preirreducible_iff_closed_union_closed {s : set α} :
  is_preirreducible s ↔
  ∀ (z₁ z₂ : set α), is_closed z₁ → is_closed z₂ → s ⊆ z₁ ∪ z₂ → s ⊆ z₁ ∨ s ⊆ z₂ :=
begin
  split,
  all_goals
  { intros h t₁ t₂ ht₁ ht₂,
    specialize h t₁ᶜ t₂ᶜ,
    simp only [is_open_compl_iff, is_closed_compl_iff] at h,
    specialize h ht₁ ht₂ },
  { contrapose!, simp only [not_subset],
    rintro ⟨⟨x, hx, hx'⟩, ⟨y, hy, hy'⟩⟩,
    rcases h ⟨x, hx, hx'⟩ ⟨y, hy, hy'⟩ with ⟨z, hz, hz'⟩,
    rw ← compl_union at hz',
    exact ⟨z, hz, hz'⟩ },
  { rintro ⟨x, hx, hx'⟩ ⟨y, hy, hy'⟩,
    rw ← compl_inter at h,
    delta set.nonempty,
    rw imp_iff_not_or at h,
    contrapose! h,
    split,
    { intros z hz hz', exact h z ⟨hz, hz'⟩ },
    { split; intro H; refine H _ ‹_›; assumption } }
end

/-- A set is irreducible if and only if
for every cover by a finite collection of closed sets,
it is contained in one of the members of the collection. -/
lemma is_irreducible_iff_sUnion_closed {s : set α} :
  is_irreducible s ↔
  ∀ (Z : finset (set α)) (hZ : ∀ z ∈ Z, is_closed z) (H : s ⊆ ⋃₀ ↑Z),
  ∃ z ∈ Z, s ⊆ z :=
begin
  rw [is_irreducible, is_preirreducible_iff_closed_union_closed],
  split; intro h,
  { intro Z, apply finset.induction_on Z,
    { intros, rw [finset.coe_empty, sUnion_empty] at H,
      rcases h.1 with ⟨x, hx⟩,
      exfalso, tauto },
    { intros z Z hz IH hZ H,
      cases h.2 z (⋃₀ ↑Z) _ _ _
        with h' h',
      { exact ⟨z, finset.mem_insert_self _ _, h'⟩ },
      { rcases IH _ h' with ⟨z', hz', hsz'⟩,
        { exact ⟨z', finset.mem_insert_of_mem hz', hsz'⟩ },
        { intros, solve_by_elim [finset.mem_insert_of_mem] } },
      { solve_by_elim [finset.mem_insert_self] },
      { rw sUnion_eq_bUnion,
        apply is_closed_bUnion (finset.finite_to_set Z),
        { intros, solve_by_elim [finset.mem_insert_of_mem] } },
      { simpa using H } } },
  { split,
    { by_contradiction hs,
      simpa using h ∅ _ _,
      { intro z, simp },
      { simpa [set.nonempty] using hs } },
    intros z₁ z₂ hz₁ hz₂ H,
    have := h {z₁, z₂} _ _,
    simp only [exists_prop, finset.mem_insert, finset.mem_singleton] at this,
    { rcases this with ⟨z, rfl|rfl, hz⟩; tauto },
    { intro t,
      rw [finset.mem_insert, finset.mem_singleton],
      rintro (rfl|rfl); assumption },
    { simpa using H } }
end

end preirreducible<|MERGE_RESOLUTION|>--- conflicted
+++ resolved
@@ -684,33 +684,20 @@
 /-- The coproduct of the cocompact filters on two topological spaces is the cocompact filter on
 their product. -/
 lemma filter.coprod_cocompact {β : Type*} [topological_space β]:
-<<<<<<< HEAD
-  filter.coprod (filter.cocompact α) (filter.cocompact β) = filter.cocompact (α × β) :=
-=======
   (filter.cocompact α).coprod (filter.cocompact β) = filter.cocompact (α × β) :=
->>>>>>> 26fcfbc9
 begin
   ext S,
   simp only [mem_coprod_iff, exists_prop, mem_comap_sets, filter.mem_cocompact],
   split,
   { rintro ⟨⟨A, ⟨t, ht, hAt⟩, hAS⟩, B, ⟨t', ht', hBt'⟩, hBS⟩,
-<<<<<<< HEAD
-    refine ⟨t.prod t', (ht.prod ht'), _⟩,
-=======
     refine ⟨t.prod t', ht.prod ht', _⟩,
->>>>>>> 26fcfbc9
     refine subset.trans _ (union_subset hAS hBS),
     rw compl_subset_comm at ⊢ hAt hBt',
     refine subset.trans _ (set.prod_mono hAt hBt'),
     intros x,
     simp only [compl_union, mem_inter_eq, mem_prod, mem_preimage, mem_compl_eq],
     tauto },
-<<<<<<< HEAD
-  { intro hS,
-    obtain ⟨t, ht, htS⟩ := hS,
-=======
   { rintros ⟨t, ht, htS⟩,
->>>>>>> 26fcfbc9
     refine ⟨⟨(prod.fst '' t)ᶜ, _, _⟩, ⟨(prod.snd '' t)ᶜ, _, _⟩⟩,
     { exact ⟨prod.fst '' t, ht.image continuous_fst, subset.rfl⟩ },
     { rw preimage_compl,
