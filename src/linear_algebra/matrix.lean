--- conflicted
+++ resolved
@@ -911,21 +911,10 @@
 types, `matrix.reindex`, is an equivalence of algebras. -/
 def reindex_alg_equiv [comm_semiring R] [decidable_eq m] [decidable_eq n]
   (e : m ≃ n) : matrix m m R ≃ₐ[R] matrix n n R :=
-<<<<<<< HEAD
 { map_mul'  := λ M N, by simp only [reindex_mul, linear_equiv.to_fun_eq_coe, mul_eq_mul],
   commutes' := λ r, by { ext, by_cases h : i = j; simp [h, algebra_map_def], },
 ..(reindex_linear_equiv e e) }
 
-@[simp] lemma coe_reindex_alg_equiv [comm_semiring R] [decidable_eq m] [decidable_eq n]
-  (e : m ≃ n) (M : matrix m m R) :
-  reindex_alg_equiv e M = λ i j, M (e.symm i) (e.symm j) :=
-rfl
-=======
-{ to_fun    := reindex e e,
-  map_mul'  := λ M N, minor_mul_equiv M N e.symm e.symm e.symm,
-  commutes' := λ r, by simp [algebra_map, algebra.to_ring_hom, minor_smul],
-  ..(reindex_linear_equiv e e) }
->>>>>>> bbd9362d
 
 @[simp] lemma reindex_alg_equiv_apply [comm_semiring R] [decidable_eq m] [decidable_eq n]
   (e : m ≃ n) (M : matrix m m R) :
