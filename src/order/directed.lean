/-
Copyright (c) 2017 Johannes Hölzl. All rights reserved.
Released under Apache 2.0 license as described in the file LICENSE.
Authors: Johannes Hölzl
-/
import order.lattice
import order.order_dual
import data.set.basic

/-!
# Directed indexed families and sets

This file defines directed indexed families and directed sets. An indexed family/set is
directed iff each pair of elements has a shared upper bound.

## Main declarations

* `directed r f`: Predicate stating that the indexed family `f` is `r`-directed.
* `directed_on r s`: Predicate stating that the set `s` is `r`-directed.
* `directed_order α`: Typeclass extending `preorder` for stating that `α` is `≤`-directed.
-/

universes u v w

variables {α : Type u} {β : Type v} {ι : Sort w} (r : α → α → Prop)
local infix ` ≼ ` : 50 := r

/-- A family of elements of α is directed (with respect to a relation `≼` on α)
  if there is a member of the family `≼`-above any pair in the family.  -/
def directed (f : ι → α) := ∀ x y, ∃ z, f x ≼ f z ∧ f y ≼ f z

/-- A subset of α is directed if there is an element of the set `≼`-above any
  pair of elements in the set. -/
def directed_on (s : set α) := ∀ (x ∈ s) (y ∈ s), ∃ z ∈ s, x ≼ z ∧ y ≼ z

variables {r}

theorem directed_on_iff_directed {s} : @directed_on α r s ↔ directed r (coe : s → α) :=
by simp [directed, directed_on]; refine ball_congr (λ x hx, by simp; refl)

alias directed_on_iff_directed ↔ directed_on.directed_coe _

theorem directed_on_image {s} {f : β → α} :
  directed_on r (f '' s) ↔ directed_on (f ⁻¹'o r) s :=
by simp only [directed_on, set.ball_image_iff, set.bex_image_iff, order.preimage]

theorem directed_on.mono {s : set α} (h : directed_on r s)
  {r' : α → α → Prop} (H : ∀ {a b}, r a b → r' a b) :
  directed_on r' s :=
λ x hx y hy, let ⟨z, zs, xz, yz⟩ := h x hx y hy in ⟨z, zs, H xz, H yz⟩

theorem directed_comp {ι} {f : ι → β} {g : β → α} :
  directed r (g ∘ f) ↔ directed (g ⁻¹'o r) f := iff.rfl

theorem directed.mono {s : α → α → Prop} {ι} {f : ι → α}
  (H : ∀ a b, r a b → s a b) (h : directed r f) : directed s f :=
λ a b, let ⟨c, h₁, h₂⟩ := h a b in ⟨c, H _ _ h₁, H _ _ h₂⟩

theorem directed.mono_comp {ι} {rb : β → β → Prop} {g : α → β} {f : ι → α}
  (hg : ∀ ⦃x y⦄, x ≼ y → rb (g x) (g y)) (hf : directed r f) :
  directed rb (g ∘ f) :=
directed_comp.2 $ hf.mono hg

/-- A `preorder` is a `directed_order` if for any two elements `i`, `j`
there is an element `k` such that `i ≤ k` and `j ≤ k`. -/
class directed_order (α : Type u) extends preorder α :=
(directed : ∀ i j : α, ∃ k, i ≤ k ∧ j ≤ k)

/-- A `preorder` is a `anti_directed_order` if for any two elements `i`, `j`
there is an element `k` such that `k ≤ i` and `k ≤ j`. -/
class anti_directed_order (α : Type u) extends preorder α :=
(directed : ∀ i j : α, ∃ k, k ≤ i ∧ k ≤ j)

@[priority 100]  -- see Note [lower instance priority]
instance semilattice_sup.to_directed_order (α) [semilattice_sup α] : directed_order α :=
⟨λ i j, ⟨i ⊔ j, le_sup_left, le_sup_right⟩⟩

@[priority 100]  -- see Note [lower instance priority]
instance semilattice_inf.to_anti_directed_order (α) [semilattice_inf α] : anti_directed_order α :=
⟨λ i j, ⟨i ⊓ j, inf_le_left, inf_le_right⟩⟩

instance (α) [anti_directed_order α] : directed_order (order_dual α) :=
⟨anti_directed_order.directed⟩

instance (α) [directed_order α] : anti_directed_order (order_dual α) :=
⟨directed_order.directed⟩

/-- A monotone function on a directed order (in particular a sup-semilattice) is directed. -/
lemma directed_of_sup [directed_order α] {f : α → β} {r : β → β → Prop}
  (H : ∀ ⦃i j⦄, i ≤ j → r (f i) (f j)) : directed r f :=
λ a b, (directed_order.directed a b).imp $ λ c, and.imp @@H @@H

/-- An antimonotone function on an anti-directed order (in particular an inf-semilattice) is
directed. -/
lemma directed_of_inf [anti_directed_order α] {r : β → β → Prop} {f : α → β}
  (H : ∀ ⦃i j⦄, i ≤ j → r (f j) (f i)) : directed r f :=
λ a b, (anti_directed_order.directed a b).imp $ λ c, and.imp @@H @@H

/-- A version of `directed_of_sup` acting on `monotone` -/
lemma monotone.directed_le [directed_order α] [preorder β] {f : α → β} :
  monotone f → directed (≤) f :=
directed_of_sup

<<<<<<< HEAD
/-! Lemmas about `order_dual`. -/
=======
/-- An antimonotone function on an inf-semilattice is directed. -/
lemma directed_of_inf [semilattice_inf α] {r : β → β → Prop} {f : α → β}
  (hf : ∀ a₁ a₂, a₁ ≤ a₂ → r (f a₂) (f a₁)) : directed r f :=
λ x y, ⟨x ⊓ y, hf _ _ inf_le_left, hf _ _ inf_le_right⟩
>>>>>>> ab967d23

lemma directed.le_to_dual [has_le β] {f : α → β} (h : directed (≤) f) :
  directed (≥) (order_dual.to_dual ∘ f) :=
h

lemma directed.ge_to_dual [has_le β] {f : α → β} (h : directed (≥) f) :
  directed (≤) (order_dual.to_dual ∘ f) :=
h

lemma directed.le_of_dual [has_le β] {f : α → order_dual β} (h : directed (≤) f) :
  directed (≥) (order_dual.of_dual ∘ f) :=
h

lemma directed.ge_of_dual [has_le β] {f : α → order_dual β} (h : directed (≥) f) :
  directed (≤) (order_dual.of_dual ∘ f) :=
h<|MERGE_RESOLUTION|>--- conflicted
+++ resolved
@@ -101,14 +101,7 @@
   monotone f → directed (≤) f :=
 directed_of_sup
 
-<<<<<<< HEAD
 /-! Lemmas about `order_dual`. -/
-=======
-/-- An antimonotone function on an inf-semilattice is directed. -/
-lemma directed_of_inf [semilattice_inf α] {r : β → β → Prop} {f : α → β}
-  (hf : ∀ a₁ a₂, a₁ ≤ a₂ → r (f a₂) (f a₁)) : directed r f :=
-λ x y, ⟨x ⊓ y, hf _ _ inf_le_left, hf _ _ inf_le_right⟩
->>>>>>> ab967d23
 
 lemma directed.le_to_dual [has_le β] {f : α → β} (h : directed (≤) f) :
   directed (≥) (order_dual.to_dual ∘ f) :=
