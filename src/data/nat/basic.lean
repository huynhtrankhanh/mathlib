/-
Copyright (c) 2014 Floris van Doorn (c) 2016 Microsoft Corporation. All rights reserved.
Released under Apache 2.0 license as described in the file LICENSE.
Authors: Floris van Doorn, Leonardo de Moura, Jeremy Avigad, Mario Carneiro
-/
import algebra.order.ring

/-!
# Basic operations on the natural numbers

This file contains:
- instances on the natural numbers
- some basic lemmas about natural numbers
- extra recursors:
  * `le_rec_on`, `le_induction`: recursion and induction principles starting at non-zero numbers
  * `decreasing_induction`: recursion growing downwards
  * `le_rec_on'`, `decreasing_induction'`: versions with slightly weaker assumptions
  * `strong_rec'`: recursion based on strong inequalities
- decidability instances on predicates about the natural numbers

-/

universes u v

/-! ### instances -/

instance : nontrivial ℕ :=
⟨⟨0, 1, nat.zero_ne_one⟩⟩

instance : comm_semiring nat :=
{ add            := nat.add,
  add_assoc      := nat.add_assoc,
  zero           := nat.zero,
  zero_add       := nat.zero_add,
  add_zero       := nat.add_zero,
  add_comm       := nat.add_comm,
  mul            := nat.mul,
  mul_assoc      := nat.mul_assoc,
  one            := nat.succ nat.zero,
  one_mul        := nat.one_mul,
  mul_one        := nat.mul_one,
  left_distrib   := nat.left_distrib,
  right_distrib  := nat.right_distrib,
  zero_mul       := nat.zero_mul,
  mul_zero       := nat.mul_zero,
  mul_comm       := nat.mul_comm,
  nsmul          := λ m n, m * n,
  nsmul_zero'    := nat.zero_mul,
  nsmul_succ'    := λ n x,
    by rw [nat.succ_eq_add_one, nat.add_comm, nat.right_distrib, nat.one_mul] }

instance : linear_ordered_semiring nat :=
{ add_left_cancel            := @nat.add_left_cancel,
  lt                         := nat.lt,
  add_le_add_left            := @nat.add_le_add_left,
  le_of_add_le_add_left      := @nat.le_of_add_le_add_left,
  zero_le_one                := nat.le_of_lt (nat.zero_lt_succ 0),
  mul_lt_mul_of_pos_left     := @nat.mul_lt_mul_of_pos_left,
  mul_lt_mul_of_pos_right    := @nat.mul_lt_mul_of_pos_right,
  decidable_eq               := nat.decidable_eq,
  exists_pair_ne             := ⟨0, 1, ne_of_lt nat.zero_lt_one⟩,
  ..nat.comm_semiring, ..nat.linear_order }

-- all the fields are already included in the linear_ordered_semiring instance
instance : linear_ordered_cancel_add_comm_monoid ℕ :=
{ add_left_cancel := @nat.add_left_cancel,
  ..nat.linear_ordered_semiring }

instance : linear_ordered_comm_monoid_with_zero ℕ :=
{ mul_le_mul_left := λ a b h c, nat.mul_le_mul_left c h,
  ..nat.linear_ordered_semiring,
  ..(infer_instance : comm_monoid_with_zero ℕ)}

instance : ordered_comm_semiring ℕ := { .. nat.comm_semiring, .. nat.linear_ordered_semiring }

/-! Extra instances to short-circuit type class resolution -/
instance : add_comm_monoid nat    := by apply_instance
instance : add_monoid nat         := by apply_instance
instance : monoid nat             := by apply_instance
instance : comm_monoid nat        := by apply_instance
instance : comm_semigroup nat     := by apply_instance
instance : semigroup nat          := by apply_instance
instance : add_comm_semigroup nat := by apply_instance
instance : add_semigroup nat      := by apply_instance
instance : distrib nat            := by apply_instance
instance : semiring nat           := by apply_instance
instance : ordered_semiring nat   := by apply_instance

instance : canonically_ordered_comm_semiring ℕ :=
{ le_iff_exists_add := λ a b, ⟨λ h, let ⟨c, hc⟩ := nat.le.dest h in ⟨c, hc.symm⟩,
                               λ ⟨c, hc⟩, hc.symm ▸ nat.le_add_right _ _⟩,
  eq_zero_or_eq_zero_of_mul_eq_zero   := λ a b, nat.eq_zero_of_mul_eq_zero,
  bot               := 0,
  bot_le            := nat.zero_le,
  .. nat.nontrivial,
  .. (infer_instance : ordered_add_comm_monoid ℕ),
  .. (infer_instance : linear_ordered_semiring ℕ),
  .. (infer_instance : comm_semiring ℕ) }

instance : canonically_linear_ordered_add_monoid ℕ :=
{ .. (infer_instance : canonically_ordered_add_monoid ℕ),
  .. nat.linear_order }

instance nat.subtype.semilattice_sup_bot (s : set ℕ) [decidable_pred (∈ s)] [h : nonempty s] :
  semilattice_sup_bot s :=
{ bot := ⟨nat.find (nonempty_subtype.1 h), nat.find_spec (nonempty_subtype.1 h)⟩,
  bot_le := λ x, nat.find_min' _ x.2,
  ..subtype.linear_order s,
  ..lattice_of_linear_order }

lemma nat.subtype.semilattice_sup_bot_bot_apply {s : set ℕ} [decidable_pred (∈ s)]
  [h : nonempty s] : ((⊥ : s) : ℕ) = nat.find (nonempty_subtype.1 h) := rfl

theorem nat.nsmul_eq_mul (m n : ℕ) : m • n = m * n :=
rfl

theorem nat.eq_of_mul_eq_mul_right {n m k : ℕ} (Hm : 0 < m) (H : n * m = k * m) : n = k :=
by rw [mul_comm n m, mul_comm k m] at H; exact nat.eq_of_mul_eq_mul_left Hm H

instance nat.comm_cancel_monoid_with_zero : comm_cancel_monoid_with_zero ℕ :=
{ mul_left_cancel_of_ne_zero :=
    λ _ _ _ h1 h2, nat.eq_of_mul_eq_mul_left (nat.pos_of_ne_zero h1) h2,
  mul_right_cancel_of_ne_zero :=
    λ _ _ _ h1 h2, nat.eq_of_mul_eq_mul_right (nat.pos_of_ne_zero h1) h2,
  .. (infer_instance : comm_monoid_with_zero ℕ) }

attribute [simp] nat.not_lt_zero nat.succ_ne_zero nat.succ_ne_self
  nat.zero_ne_one nat.one_ne_zero
  nat.zero_ne_bit1 nat.bit1_ne_zero
  nat.bit0_ne_one nat.one_ne_bit0
  nat.bit0_ne_bit1 nat.bit1_ne_bit0

/-!
Inject some simple facts into the type class system.
This `fact` should not be confused with the factorial function `nat.fact`!
-/
section facts

instance succ_pos'' (n : ℕ) : fact (0 < n.succ) := ⟨n.succ_pos⟩

instance pos_of_one_lt (n : ℕ) [h : fact (1 < n)] : fact (0 < n) :=
⟨lt_trans zero_lt_one h.1⟩

end facts

variables {m n k : ℕ}
namespace nat

/-!
### Recursion and `set.range`
-/

section set

open set

theorem zero_union_range_succ : {0} ∪ range succ = univ :=
by { ext n, cases n; simp }

variables {α : Type*}

theorem range_of_succ (f : ℕ → α) : {f 0} ∪ range (f ∘ succ) = range f :=
by rw [← image_singleton, range_comp, ← image_union, zero_union_range_succ, image_univ]

theorem range_rec {α : Type*} (x : α) (f : ℕ → α → α) :
  (set.range (λ n, nat.rec x f n) : set α) =
    {x} ∪ set.range (λ n, nat.rec (f 0 x) (f ∘ succ) n) :=
begin
  convert (range_of_succ _).symm,
  ext n,
  induction n with n ihn,
  { refl },
  { dsimp at ihn ⊢,
    rw ihn }
end

theorem range_cases_on {α : Type*} (x : α) (f : ℕ → α) :
  (set.range (λ n, nat.cases_on n x f) : set α) = {x} ∪ set.range f :=
(range_of_succ _).symm

end set

/-! ### The units of the natural numbers as a `monoid` and `add_monoid` -/

theorem units_eq_one (u : units ℕ) : u = 1 :=
units.ext $ nat.eq_one_of_dvd_one ⟨u.inv, u.val_inv.symm⟩

theorem add_units_eq_zero (u : add_units ℕ) : u = 0 :=
add_units.ext $ (nat.eq_zero_of_add_eq_zero u.val_neg).1

@[simp] protected theorem is_unit_iff {n : ℕ} : is_unit n ↔ n = 1 :=
iff.intro
  (λ ⟨u, hu⟩, match n, u, hu, nat.units_eq_one u with _, _, rfl, rfl := rfl end)
  (λ h, h.symm ▸ ⟨1, rfl⟩)

instance unique_units : unique (units ℕ) :=
{ default := 1, uniq := nat.units_eq_one }

instance unique_add_units : unique (add_units ℕ) :=
{ default := 0, uniq := nat.add_units_eq_zero }

/-! ### Equalities and inequalities involving zero and one -/

lemma one_le_iff_ne_zero {n : ℕ} : 1 ≤ n ↔ n ≠ 0 :=
(show 1 ≤ n ↔ 0 < n, from iff.rfl).trans pos_iff_ne_zero

lemma one_lt_iff_ne_zero_and_ne_one : ∀ {n : ℕ}, 1 < n ↔ n ≠ 0 ∧ n ≠ 1
| 0     := dec_trivial
| 1     := dec_trivial
| (n+2) := dec_trivial

protected theorem mul_ne_zero {n m : ℕ} (n0 : n ≠ 0) (m0 : m ≠ 0) : n * m ≠ 0
| nm := (eq_zero_of_mul_eq_zero nm).elim n0 m0

@[simp] protected theorem mul_eq_zero {a b : ℕ} : a * b = 0 ↔ a = 0 ∨ b = 0 :=
iff.intro eq_zero_of_mul_eq_zero (by simp [or_imp_distrib] {contextual := tt})

@[simp] protected theorem zero_eq_mul {a b : ℕ} : 0 = a * b ↔ a = 0 ∨ b = 0 :=
by rw [eq_comm, nat.mul_eq_zero]

lemma eq_zero_of_double_le {a : ℕ} (h : 2 * a ≤ a) : a = 0 :=
nat.eq_zero_of_le_zero $
  by rwa [two_mul, nat.add_le_to_le_sub, nat.sub_self] at h; refl

lemma eq_zero_of_mul_le {a b : ℕ} (hb : 2 ≤ b) (h : b * a ≤ a) : a = 0 :=
eq_zero_of_double_le $ le_trans (nat.mul_le_mul_right _ hb) h

theorem le_zero_iff {i : ℕ} : i ≤ 0 ↔ i = 0 :=
⟨nat.eq_zero_of_le_zero, λ h, h ▸ le_refl i⟩

lemma zero_max {m : ℕ} : max 0 m = m :=
max_eq_right (zero_le _)

@[simp] lemma min_eq_zero_iff {m n : ℕ} : min m n = 0 ↔ m = 0 ∨ n = 0 :=
begin
  split,
  { intro h,
    cases le_total n m with H H,
    { simpa [H] using or.inr h },
    { simpa [H] using or.inl h } },
  { rintro (rfl|rfl);
    simp }
end

@[simp] lemma max_eq_zero_iff {m n : ℕ} : max m n = 0 ↔ m = 0 ∧ n = 0 :=
begin
  split,
  { intro h,
    cases le_total n m with H H,
    { simp only [H, max_eq_left] at h,
      exact ⟨h, le_antisymm (H.trans h.le) (zero_le _)⟩ },
    { simp only [H, max_eq_right] at h,
      exact ⟨le_antisymm (H.trans h.le) (zero_le _), h⟩ } },
  { rintro ⟨rfl, rfl⟩,
    simp }
end

lemma add_eq_max_iff {n m : ℕ} :
  n + m = max n m ↔ n = 0 ∨ m = 0 :=
begin
  rw ←min_eq_zero_iff,
  cases le_total n m with H H;
  simp [H]
end

lemma add_eq_min_iff {n m : ℕ} :
  n + m = min n m ↔ n = 0 ∧ m = 0 :=
begin
  rw ←max_eq_zero_iff,
  cases le_total n m with H H;
  simp [H]
end

lemma one_le_of_lt {n m : ℕ} (h : n < m) : 1 ≤ m :=
lt_of_le_of_lt (nat.zero_le _) h

theorem eq_one_of_mul_eq_one_right {m n : ℕ} (H : m * n = 1) : m = 1 :=
eq_one_of_dvd_one ⟨n, H.symm⟩

theorem eq_one_of_mul_eq_one_left {m n : ℕ} (H : m * n = 1) : n = 1 :=
eq_one_of_mul_eq_one_right (by rwa mul_comm)

/-! ### `succ` -/

lemma succ_eq_one_add (n : ℕ) : n.succ = 1 + n :=
by rw [nat.succ_eq_add_one, nat.add_comm]

theorem eq_of_lt_succ_of_not_lt {a b : ℕ} (h1 : a < b + 1) (h2 : ¬ a < b) : a = b :=
have h3 : a ≤ b, from le_of_lt_succ h1,
or.elim (eq_or_lt_of_not_lt h2) (λ h, h) (λ h, absurd h (not_lt_of_ge h3))

lemma eq_of_le_of_lt_succ {n m : ℕ} (h₁ : n ≤ m) (h₂ : m < n + 1) : m = n :=
nat.le_antisymm (le_of_succ_le_succ h₂) h₁

theorem one_add (n : ℕ) : 1 + n = succ n := by simp [add_comm]

@[simp] lemma succ_pos' {n : ℕ} : 0 < succ n := succ_pos n

theorem succ_inj' {n m : ℕ} : succ n = succ m ↔ n = m :=
⟨succ.inj, congr_arg _⟩

theorem succ_injective : function.injective nat.succ := λ x y, succ.inj

lemma succ_ne_succ {n m : ℕ} : succ n ≠ succ m ↔ n ≠ m :=
succ_injective.ne_iff

@[simp] lemma succ_succ_ne_one (n : ℕ) : n.succ.succ ≠ 1 :=
succ_ne_succ.mpr n.succ_ne_zero

@[simp] lemma one_lt_succ_succ (n : ℕ) : 1 < n.succ.succ :=
succ_lt_succ $ succ_pos n

theorem succ_le_succ_iff {m n : ℕ} : succ m ≤ succ n ↔ m ≤ n :=
⟨le_of_succ_le_succ, succ_le_succ⟩

theorem max_succ_succ {m n : ℕ} :
  max (succ m) (succ n) = succ (max m n) :=
begin
  by_cases h1 : m ≤ n,
  rw [max_eq_right h1, max_eq_right (succ_le_succ h1)],
  { rw not_le at h1, have h2 := le_of_lt h1,
    rw [max_eq_left h2, max_eq_left (succ_le_succ h2)] }
end

lemma not_succ_lt_self {n : ℕ} : ¬succ n < n :=
not_lt_of_ge (nat.le_succ _)

theorem lt_succ_iff {m n : ℕ} : m < succ n ↔ m ≤ n :=
⟨le_of_lt_succ, lt_succ_of_le⟩

lemma succ_le_iff {m n : ℕ} : succ m ≤ n ↔ m < n :=
⟨lt_of_succ_le, succ_le_of_lt⟩

lemma lt_iff_add_one_le {m n : ℕ} : m < n ↔ m + 1 ≤ n :=
by rw succ_le_iff

-- Just a restatement of `nat.lt_succ_iff` using `+1`.
lemma lt_add_one_iff {a b : ℕ} : a < b + 1 ↔ a ≤ b :=
lt_succ_iff

-- A flipped version of `lt_add_one_iff`.
lemma lt_one_add_iff {a b : ℕ} : a < 1 + b ↔ a ≤ b :=
by simp only [add_comm, lt_succ_iff]

-- This is true reflexively, by the definition of `≤` on ℕ,
-- but it's still useful to have, to convince Lean to change the syntactic type.
lemma add_one_le_iff {a b : ℕ} : a + 1 ≤ b ↔ a < b :=
iff.refl _

lemma one_add_le_iff {a b : ℕ} : 1 + a ≤ b ↔ a < b :=
by simp only [add_comm, add_one_le_iff]

theorem of_le_succ {n m : ℕ} (H : n ≤ m.succ) : n ≤ m ∨ n = m.succ :=
H.lt_or_eq_dec.imp le_of_lt_succ id

lemma succ_lt_succ_iff {m n : ℕ} : succ m < succ n ↔ m < n :=
⟨lt_of_succ_lt_succ, succ_lt_succ⟩

@[simp] lemma lt_one_iff {n : ℕ} : n < 1 ↔ n = 0 :=
lt_succ_iff.trans le_zero_iff

lemma div_le_iff_le_mul_add_pred {m n k : ℕ} (n0 : 0 < n) : m / n ≤ k ↔ m ≤ n * k + (n - 1) :=
begin
  rw [← lt_succ_iff, div_lt_iff_lt_mul _ _ n0, succ_mul, mul_comm],
  cases n, {cases n0},
  exact lt_succ_iff,
end

/-! ### `add` -/

-- Sometimes a bare `nat.add` or similar appears as a consequence of unfolding
-- during pattern matching. These lemmas package them back up as typeclass
-- mediated operations.
@[simp] theorem add_def {a b : ℕ} : nat.add a b = a + b := rfl
@[simp] theorem mul_def {a b : ℕ} : nat.mul a b = a * b := rfl

lemma exists_eq_add_of_le : ∀ {m n : ℕ}, m ≤ n → ∃ k : ℕ, n = m + k
| 0 0 h := ⟨0, by simp⟩
| 0 (n+1) h := ⟨n+1, by simp⟩
| (m+1) (n+1) h :=
  let ⟨k, hk⟩ := exists_eq_add_of_le (nat.le_of_succ_le_succ h) in
  ⟨k, by simp [hk, add_comm, add_left_comm]⟩

lemma exists_eq_add_of_lt : ∀ {m n : ℕ}, m < n → ∃ k : ℕ, n = m + k + 1
| 0 0 h := false.elim $ lt_irrefl _ h
| 0 (n+1) h := ⟨n, by simp⟩
| (m+1) (n+1) h := let ⟨k, hk⟩ := exists_eq_add_of_le (nat.le_of_succ_le_succ h) in
  ⟨k, by simp [hk]⟩

theorem add_pos_left {m : ℕ} (h : 0 < m) (n : ℕ) : 0 < m + n :=
calc
  m + n > 0 + n : nat.add_lt_add_right h n
    ... = n     : nat.zero_add n
    ... ≥ 0     : zero_le n

theorem add_pos_right (m : ℕ) {n : ℕ} (h : 0 < n) : 0 < m + n :=
begin rw add_comm, exact add_pos_left h m end

theorem add_pos_iff_pos_or_pos (m n : ℕ) : 0 < m + n ↔ 0 < m ∨ 0 < n :=
iff.intro
  begin
    intro h,
    cases m with m,
    {simp [zero_add] at h, exact or.inr h},
    exact or.inl (succ_pos _)
  end
  begin
    intro h, cases h with mpos npos,
    { apply add_pos_left mpos },
    apply add_pos_right _ npos
  end

lemma add_eq_one_iff : ∀ {a b : ℕ}, a + b = 1 ↔ (a = 0 ∧ b = 1) ∨ (a = 1 ∧ b = 0)
| 0     0     := dec_trivial
| 0     1     := dec_trivial
| 1     0     := dec_trivial
| 1     1     := dec_trivial
| (a+2) _     := by rw add_right_comm; exact dec_trivial
| _     (b+2) := by rw [← add_assoc]; simp only [nat.succ_inj', nat.succ_ne_zero]; simp

theorem le_add_one_iff {i j : ℕ} : i ≤ j + 1 ↔ (i ≤ j ∨ i = j + 1) :=
⟨λ h,
  match nat.eq_or_lt_of_le h with
  | or.inl h := or.inr h
  | or.inr h := or.inl $ nat.le_of_succ_le_succ h
  end,
  or.rec (λ h, le_trans h $ nat.le_add_right _ _) le_of_eq⟩

lemma le_and_le_add_one_iff {x a : ℕ} :
  a ≤ x ∧ x ≤ a + 1 ↔ x = a ∨ x = a + 1 :=
begin
  rw [le_add_one_iff, and_or_distrib_left, ←le_antisymm_iff, eq_comm, and_iff_right_of_imp],
  rintro rfl,
  exact a.le_succ,
end

lemma add_succ_lt_add {a b c d : ℕ} (hab : a < b) (hcd : c < d) : a + c + 1 < b + d :=
begin
  rw add_assoc,
  exact add_lt_add_of_lt_of_le hab (nat.succ_le_iff.2 hcd)
end

-- TODO: generalize to some ordered add_monoids, based on #6145
lemma le_of_add_le_left {a b c : ℕ} (h : a + b ≤ c) : a ≤ c :=
by { refine le_trans _ h, simp }

lemma le_of_add_le_right {a b c : ℕ} (h : a + b ≤ c) : b ≤ c :=
by { refine le_trans _ h, simp }

/-! ### `pred` -/

@[simp]
lemma add_succ_sub_one (n m : ℕ) : (n + succ m) - 1 = n + m :=
by rw [add_succ, succ_sub_one]

@[simp]
lemma succ_add_sub_one (n m : ℕ) : (succ n + m) - 1 = n + m :=
by rw [succ_add, succ_sub_one]

lemma pred_eq_sub_one (n : ℕ) : pred n = n - 1 := rfl

theorem pred_eq_of_eq_succ {m n : ℕ} (H : m = n.succ) : m.pred = n := by simp [H]

@[simp] lemma pred_eq_succ_iff {n m : ℕ} : pred n = succ m ↔ n = m + 2 :=
by cases n; split; rintro ⟨⟩; refl

theorem pred_sub (n m : ℕ) : pred n - m = pred (n - m) :=
by rw [← nat.sub_one, nat.sub_sub, one_add]; refl

lemma le_pred_of_lt {n m : ℕ} (h : m < n) : m ≤ n - 1 :=
nat.sub_le_sub_right h 1

lemma le_of_pred_lt {m n : ℕ} : pred m < n → m ≤ n :=
match m with
| 0 := le_of_lt
| m+1 := id
end

/-- This ensures that `simp` succeeds on `pred (n + 1) = n`. -/
@[simp] lemma pred_one_add (n : ℕ) : pred (1 + n) = n :=
by rw [add_comm, add_one, pred_succ]

lemma pred_le_iff {n m : ℕ} : pred n ≤ m ↔ n ≤ succ m :=
⟨le_succ_of_pred_le, by { cases n, { exact λ h, zero_le m }, exact le_of_succ_le_succ }⟩

/-! ### `sub`

Most lemmas come from the `has_ordered_sub` instance on `ℕ`. -/

instance : has_ordered_sub ℕ :=
begin
  constructor,
  intros m n k,
  induction n with n ih generalizing k,
  { simp },
  { simp only [sub_succ, add_succ, succ_add, ih, pred_le_iff] }
end

lemma lt_pred_iff {n m : ℕ} : n < pred m ↔ succ n < m :=
show n < m - 1 ↔ n + 1 < m, from lt_sub_iff_right

lemma lt_of_lt_pred {a b : ℕ} (h : a < b - 1) : a < b :=
lt_of_succ_lt (lt_pred_iff.1 h)

lemma le_or_le_of_add_eq_add_pred {a b c d : ℕ} (h : c + d = a + b - 1) : a ≤ c ∨ b ≤ d :=
begin
  cases le_or_lt a c with h' h'; [left, right],
  { exact h', },
  { replace h' := add_lt_add_right h' d, rw h at h',
    cases b.eq_zero_or_pos with hb hb, { rw hb, exact zero_le d, },
    rw [a.add_sub_assoc hb, add_lt_add_iff_left] at h',
    exact nat.le_of_pred_lt h', },
end

<<<<<<< HEAD
@[simp] lemma add_sub_sub_cancel {a c : ℕ} (h : c ≤ a) (b : ℕ) : a + b - (a - c) = b + c :=
by rw [add_comm, nat.add_sub_assoc (nat.sub_le_self _ _), nat.sub_sub_self h]

lemma sub_succ' (a b : ℕ) : a - b.succ = a - b - 1 := rfl

=======
>>>>>>> a132d0ab
/-! ### `mul` -/

lemma succ_mul_pos (m : ℕ) (hn : 0 < n) : 0 < (succ m) * n :=
mul_pos (succ_pos m) hn

theorem mul_self_le_mul_self {n m : ℕ} (h : n ≤ m) : n * n ≤ m * m :=
decidable.mul_le_mul h h (zero_le _) (zero_le _)

theorem mul_self_lt_mul_self : Π {n m : ℕ}, n < m → n * n < m * m
| 0        m h := mul_pos h h
| (succ n) m h := decidable.mul_lt_mul h (le_of_lt h) (succ_pos _) (zero_le _)

theorem mul_self_le_mul_self_iff {n m : ℕ} : n ≤ m ↔ n * n ≤ m * m :=
⟨mul_self_le_mul_self, le_imp_le_of_lt_imp_lt mul_self_lt_mul_self⟩

theorem mul_self_lt_mul_self_iff {n m : ℕ} : n < m ↔ n * n < m * m :=
le_iff_le_iff_lt_iff_lt.1 mul_self_le_mul_self_iff

theorem le_mul_self : Π (n : ℕ), n ≤ n * n
| 0     := le_refl _
| (n+1) := let t := nat.mul_le_mul_left (n+1) (succ_pos n) in by simp at t; exact t

lemma le_mul_of_pos_left {m n : ℕ} (h : 0 < n) : m ≤ n * m :=
begin
  conv {to_lhs, rw [← one_mul(m)]},
  exact decidable.mul_le_mul_of_nonneg_right (nat.succ_le_of_lt h) dec_trivial,
end

lemma le_mul_of_pos_right {m n : ℕ} (h : 0 < n) : m ≤ m * n :=
begin
  conv {to_lhs, rw [← mul_one(m)]},
  exact decidable.mul_le_mul_of_nonneg_left (nat.succ_le_of_lt h) dec_trivial,
end

theorem two_mul_ne_two_mul_add_one {n m} : 2 * n ≠ 2 * m + 1 :=
mt (congr_arg (%2)) (by { rw [add_comm, add_mul_mod_self_left, mul_mod_right, mod_eq_of_lt]; simp })

lemma mul_eq_one_iff : ∀ {a b : ℕ}, a * b = 1 ↔ a = 1 ∧ b = 1
| 0     0     := dec_trivial
| 0     1     := dec_trivial
| 1     0     := dec_trivial
| (a+2) 0     := by simp
| 0     (b+2) := by simp
| (a+1) (b+1) := ⟨
  λ h, by simp only [add_mul, mul_add, mul_add, one_mul, mul_one,
    (add_assoc _ _ _).symm, nat.succ_inj', add_eq_zero_iff] at h; simp [h.1.2, h.2],
  λ h, by simp only [h, mul_one]⟩

protected theorem mul_left_inj {a b c : ℕ} (ha : 0 < a) : b * a = c * a ↔ b = c :=
⟨nat.eq_of_mul_eq_mul_right ha, λ e, e ▸ rfl⟩

protected theorem mul_right_inj {a b c : ℕ} (ha : 0 < a) : a * b = a * c ↔ b = c :=
⟨nat.eq_of_mul_eq_mul_left ha, λ e, e ▸ rfl⟩

lemma mul_left_injective {a : ℕ} (ha : 0 < a) : function.injective (λ x, x * a) :=
λ _ _, eq_of_mul_eq_mul_right ha

lemma mul_right_injective {a : ℕ} (ha : 0 < a) : function.injective (λ x, a * x) :=
λ _ _, nat.eq_of_mul_eq_mul_left ha

lemma mul_ne_mul_left {a b c : ℕ} (ha : 0 < a) : b * a ≠ c * a ↔ b ≠ c :=
(mul_left_injective ha).ne_iff

lemma mul_ne_mul_right {a b c : ℕ} (ha : 0 < a) : a * b ≠ a * c ↔ b ≠ c :=
(mul_right_injective ha).ne_iff

lemma mul_right_eq_self_iff {a b : ℕ} (ha : 0 < a) : a * b = a ↔ b = 1 :=
suffices a * b = a * 1 ↔ b = 1, by rwa mul_one at this,
nat.mul_right_inj ha

lemma mul_left_eq_self_iff {a b : ℕ} (hb : 0 < b) : a * b = b ↔ a = 1 :=
by rw [mul_comm, nat.mul_right_eq_self_iff hb]

lemma lt_succ_iff_lt_or_eq {n i : ℕ} : n < i.succ ↔ (n < i ∨ n = i) :=
lt_succ_iff.trans decidable.le_iff_lt_or_eq

theorem mul_self_inj {n m : ℕ} : n * n = m * m ↔ n = m :=
le_antisymm_iff.trans (le_antisymm_iff.trans
  (and_congr mul_self_le_mul_self_iff mul_self_le_mul_self_iff)).symm

/-!
### Recursion and induction principles

This section is here due to dependencies -- the lemmas here require some of the lemmas
proved above, and some of the results in later sections depend on the definitions in this section.
-/

@[simp] lemma rec_zero {C : ℕ → Sort u} (h0 : C 0) (h : ∀ n, C n → C (n + 1)) :
  (nat.rec h0 h : Π n, C n) 0 = h0 :=
rfl

@[simp] lemma rec_add_one {C : ℕ → Sort u} (h0 : C 0) (h : ∀ n, C n → C (n + 1)) (n : ℕ) :
  (nat.rec h0 h : Π n, C n) (n + 1) = h n ((nat.rec h0 h : Π n, C n) n) :=
rfl

/-- Recursion starting at a non-zero number: given a map `C k → C (k+1)` for each `k`,
there is a map from `C n` to each `C m`, `n ≤ m`. For a version where the assumption is only made
when `k ≥ n`, see `le_rec_on'`. -/
@[elab_as_eliminator]
def le_rec_on {C : ℕ → Sort u} {n : ℕ} : Π {m : ℕ}, n ≤ m → (Π {k}, C k → C (k+1)) → C n → C m
| 0     H next x := eq.rec_on (nat.eq_zero_of_le_zero H) x
| (m+1) H next x := or.by_cases (of_le_succ H) (λ h : n ≤ m, next $ le_rec_on h @next x)
  (λ h : n = m + 1, eq.rec_on h x)

theorem le_rec_on_self {C : ℕ → Sort u} {n} {h : n ≤ n} {next} (x : C n) :
  (le_rec_on h next x : C n) = x :=
by cases n; unfold le_rec_on or.by_cases; rw [dif_neg n.not_succ_le_self, dif_pos rfl]

theorem le_rec_on_succ {C : ℕ → Sort u} {n m} (h1 : n ≤ m) {h2 : n ≤ m+1} {next} (x : C n) :
  (le_rec_on h2 @next x : C (m+1)) = next (le_rec_on h1 @next x : C m) :=
by conv { to_lhs, rw [le_rec_on, or.by_cases, dif_pos h1] }

theorem le_rec_on_succ' {C : ℕ → Sort u} {n} {h : n ≤ n+1} {next} (x : C n) :
  (le_rec_on h next x : C (n+1)) = next x :=
by rw [le_rec_on_succ (le_refl n), le_rec_on_self]

theorem le_rec_on_trans {C : ℕ → Sort u} {n m k} (hnm : n ≤ m) (hmk : m ≤ k) {next} (x : C n) :
  (le_rec_on (le_trans hnm hmk) @next x : C k) = le_rec_on hmk @next (le_rec_on hnm @next x) :=
begin
  induction hmk with k hmk ih, { rw le_rec_on_self },
  rw [le_rec_on_succ (le_trans hnm hmk), ih, le_rec_on_succ]
end

theorem le_rec_on_succ_left {C : ℕ → Sort u} {n m} (h1 : n ≤ m) (h2 : n+1 ≤ m)
  {next : Π{{k}}, C k → C (k+1)} (x : C n) :
  (le_rec_on h2 next (next x) : C m) = (le_rec_on h1 next x : C m) :=
begin
  rw [subsingleton.elim h1 (le_trans (le_succ n) h2),
      le_rec_on_trans (le_succ n) h2, le_rec_on_succ']
end

theorem le_rec_on_injective {C : ℕ → Sort u} {n m} (hnm : n ≤ m)
  (next : Π n, C n → C (n+1)) (Hnext : ∀ n, function.injective (next n)) :
  function.injective (le_rec_on hnm next) :=
begin
  induction hnm with m hnm ih, { intros x y H, rwa [le_rec_on_self, le_rec_on_self] at H },
  intros x y H, rw [le_rec_on_succ hnm, le_rec_on_succ hnm] at H, exact ih (Hnext _ H)
end

theorem le_rec_on_surjective {C : ℕ → Sort u} {n m} (hnm : n ≤ m)
  (next : Π n, C n → C (n+1)) (Hnext : ∀ n, function.surjective (next n)) :
  function.surjective (le_rec_on hnm next) :=
begin
  induction hnm with m hnm ih, { intros x, use x, rw le_rec_on_self },
  intros x, rcases Hnext _ x with ⟨w, rfl⟩, rcases ih w with ⟨x, rfl⟩, use x, rw le_rec_on_succ
end

/-- Recursion principle based on `<`. -/
@[elab_as_eliminator]
protected def strong_rec' {p : ℕ → Sort u} (H : ∀ n, (∀ m, m < n → p m) → p n) : ∀ (n : ℕ), p n
| n := H n (λ m hm, strong_rec' m)

/-- Recursion principle based on `<` applied to some natural number. -/
@[elab_as_eliminator]
def strong_rec_on' {P : ℕ → Sort*} (n : ℕ) (h : ∀ n, (∀ m, m < n → P m) → P n) : P n :=
nat.strong_rec' h n

theorem strong_rec_on_beta' {P : ℕ → Sort*} {h} {n : ℕ} :
  (strong_rec_on' n h : P n) = h n (λ m hmn, (strong_rec_on' m h : P m)) :=
by { simp only [strong_rec_on'], rw nat.strong_rec' }

/-- Induction principle starting at a non-zero number. For maps to a `Sort*` see `le_rec_on`. -/
@[elab_as_eliminator] lemma le_induction {P : nat → Prop} {m}
  (h0 : P m) (h1 : ∀ n, m ≤ n → P n → P (n + 1)) :
  ∀ n, m ≤ n → P n :=
by apply nat.less_than_or_equal.rec h0; exact h1

/-- Decreasing induction: if `P (k+1)` implies `P k`, then `P n` implies `P m` for all `m ≤ n`.
Also works for functions to `Sort*`. For a version assuming only the assumption for `k < n`, see
`decreasing_induction'`. -/
@[elab_as_eliminator]
def decreasing_induction {P : ℕ → Sort*} (h : ∀n, P (n+1) → P n) {m n : ℕ} (mn : m ≤ n)
  (hP : P n) : P m :=
le_rec_on mn (λ k ih hsk, ih $ h k hsk) (λ h, h) hP

@[simp] lemma decreasing_induction_self {P : ℕ → Sort*} (h : ∀n, P (n+1) → P n) {n : ℕ}
  (nn : n ≤ n) (hP : P n) : (decreasing_induction h nn hP : P n) = hP :=
by { dunfold decreasing_induction, rw [le_rec_on_self] }

lemma decreasing_induction_succ {P : ℕ → Sort*} (h : ∀n, P (n+1) → P n) {m n : ℕ} (mn : m ≤ n)
  (msn : m ≤ n + 1) (hP : P (n+1)) :
  (decreasing_induction h msn hP : P m) = decreasing_induction h mn (h n hP) :=
by { dunfold decreasing_induction, rw [le_rec_on_succ] }

@[simp] lemma decreasing_induction_succ' {P : ℕ → Sort*} (h : ∀n, P (n+1) → P n) {m : ℕ}
  (msm : m ≤ m + 1) (hP : P (m+1)) : (decreasing_induction h msm hP : P m) = h m hP :=
by { dunfold decreasing_induction, rw [le_rec_on_succ'] }

lemma decreasing_induction_trans {P : ℕ → Sort*} (h : ∀n, P (n+1) → P n) {m n k : ℕ}
  (mn : m ≤ n) (nk : n ≤ k) (hP : P k) :
  (decreasing_induction h (le_trans mn nk) hP : P m) =
  decreasing_induction h mn (decreasing_induction h nk hP) :=
by { induction nk with k nk ih, rw [decreasing_induction_self],
     rw [decreasing_induction_succ h (le_trans mn nk), ih, decreasing_induction_succ] }

lemma decreasing_induction_succ_left {P : ℕ → Sort*} (h : ∀n, P (n+1) → P n) {m n : ℕ}
  (smn : m + 1 ≤ n) (mn : m ≤ n) (hP : P n) :
  (decreasing_induction h mn hP : P m) = h m (decreasing_induction h smn hP) :=
by { rw [subsingleton.elim mn (le_trans (le_succ m) smn), decreasing_induction_trans,
         decreasing_induction_succ'] }

/-- Recursion starting at a non-zero number: given a map `C k → C (k+1)` for each `k ≥ n`,
there is a map from `C n` to each `C m`, `n ≤ m`. -/
@[elab_as_eliminator]
def le_rec_on' {C : ℕ → Sort*} {n : ℕ} :
  Π {m : ℕ}, n ≤ m → (Π ⦃k⦄, n ≤ k → C k → C (k+1)) → C n → C m
| 0     H next x := eq.rec_on (nat.eq_zero_of_le_zero H) x
| (m+1) H next x := or.by_cases (of_le_succ H) (λ h : n ≤ m, next h $ le_rec_on' h next x)
  (λ h : n = m + 1, eq.rec_on h x)

/-- Decreasing induction: if `P (k+1)` implies `P k` for all `m ≤ k < n`, then `P n` implies `P m`.
Also works for functions to `Sort*`. Weakens the assumptions of `decreasing_induction`. -/
@[elab_as_eliminator]
def decreasing_induction' {P : ℕ → Sort*} {m n : ℕ} (h : ∀ k < n, m ≤ k → P (k+1) → P k)
  (mn : m ≤ n) (hP : P n) : P m :=
begin
  -- induction mn using nat.le_rec_on' generalizing h hP -- this doesn't work unfortunately
  refine le_rec_on' mn _ _ h hP; clear h hP mn n,
  { intros n mn ih h hP,
    apply ih,
    { exact λ k hk, h k hk.step },
    { exact h n (lt_succ_self n) mn hP } },
  { intros h hP, exact hP }
end

/-! ### `div` -/

attribute [simp] nat.div_self

protected lemma div_le_of_le_mul' {m n : ℕ} {k} (h : m ≤ k * n) : m / k ≤ n :=
(nat.eq_zero_or_pos k).elim
  (λ k0, by rw [k0, nat.div_zero]; apply zero_le)
  (λ k0, (_root_.mul_le_mul_left k0).1 $
    calc k * (m / k)
        ≤ m % k + k * (m / k) : nat.le_add_left _ _
    ... = m                   : mod_add_div _ _
    ... ≤ k * n               : h)

protected lemma div_le_self' (m n : ℕ) : m / n ≤ m :=
(nat.eq_zero_or_pos n).elim
  (λ n0, by rw [n0, nat.div_zero]; apply zero_le)
  (λ n0, nat.div_le_of_le_mul' $ calc
      m = 1 * m : (one_mul _).symm
    ... ≤ n * m : nat.mul_le_mul_right _ n0)

/-- A version of `nat.div_lt_self` using successors, rather than additional hypotheses. -/
lemma div_lt_self' (n b : ℕ) : (n+1)/(b+2) < n+1 :=
nat.div_lt_self (nat.succ_pos n) (nat.succ_lt_succ (nat.succ_pos _))

theorem le_div_iff_mul_le' {x y : ℕ} {k : ℕ} (k0 : 0 < k) : x ≤ y / k ↔ x * k ≤ y :=
le_div_iff_mul_le x y k0

theorem div_lt_iff_lt_mul' {x y : ℕ} {k : ℕ} (k0 : 0 < k) : x / k < y ↔ x < y * k :=
lt_iff_lt_of_le_iff_le $ le_div_iff_mul_le' k0

protected theorem div_le_div_right {n m : ℕ} (h : n ≤ m) {k : ℕ} : n / k ≤ m / k :=
(nat.eq_zero_or_pos k).elim (λ k0, by simp [k0]) $ λ hk,
(le_div_iff_mul_le' hk).2 $ le_trans (nat.div_mul_le_self _ _) h

lemma lt_of_div_lt_div {m n k : ℕ} : m / k < n / k → m < n :=
lt_imp_lt_of_le_imp_le $ λ h, nat.div_le_div_right h

protected lemma div_pos {a b : ℕ} (hba : b ≤ a) (hb : 0 < b) : 0 < a / b :=
nat.pos_of_ne_zero (λ h, lt_irrefl a
  (calc a = a % b : by simpa [h] using (mod_add_div a b).symm
      ... < b : nat.mod_lt a hb
      ... ≤ a : hba))

protected lemma div_lt_of_lt_mul {m n k : ℕ} (h : m < n * k) : m / n < k :=
lt_of_mul_lt_mul_left
  (calc n * (m / n) ≤ m % n + n * (m / n) : nat.le_add_left _ _
    ... = m : mod_add_div _ _
    ... < n * k : h)
  (nat.zero_le n)

lemma lt_mul_of_div_lt {a b c : ℕ} (h : a / c < b) (w : 0 < c) : a < b * c :=
lt_of_not_ge $ not_le_of_gt h ∘ (nat.le_div_iff_mul_le _ _ w).2

protected lemma div_eq_zero_iff {a b : ℕ} (hb : 0 < b) : a / b = 0 ↔ a < b :=
⟨λ h, by rw [← mod_add_div a b, h, mul_zero, add_zero]; exact mod_lt _ hb,
  λ h, by rw [← nat.mul_right_inj hb, ← @add_left_cancel_iff _ _ (a % b), mod_add_div,
    mod_eq_of_lt h, mul_zero, add_zero]⟩

protected lemma div_eq_zero {a b : ℕ} (hb : a < b) : a / b = 0 :=
(nat.div_eq_zero_iff $ (zero_le a).trans_lt hb).mpr hb

lemma eq_zero_of_le_div {a b : ℕ} (hb : 2 ≤ b) (h : a ≤ a / b) : a = 0 :=
eq_zero_of_mul_le hb $
  by rw mul_comm; exact (nat.le_div_iff_mul_le' (lt_of_lt_of_le dec_trivial hb)).1 h

lemma mul_div_le_mul_div_assoc (a b c : ℕ) : a * (b / c) ≤ (a * b) / c :=
if hc0 : c = 0 then by simp [hc0]
else (nat.le_div_iff_mul_le _ _ (nat.pos_of_ne_zero hc0)).2
  (by rw [mul_assoc]; exact nat.mul_le_mul_left _ (nat.div_mul_le_self _ _))

lemma div_mul_div_le_div (a b c : ℕ) : ((a / c) * b) / a ≤ b / c :=
if ha0 : a = 0 then by simp [ha0]
else calc a / c * b / a ≤ b * a / c / a :
    nat.div_le_div_right (by rw [mul_comm];
        exact mul_div_le_mul_div_assoc _ _ _)
  ... = b / c : by rw [nat.div_div_eq_div_mul, mul_comm b, mul_comm c,
      nat.mul_div_mul _ _ (nat.pos_of_ne_zero ha0)]

lemma eq_zero_of_le_half {a : ℕ} (h : a ≤ a / 2) : a = 0 :=
eq_zero_of_le_div (le_refl _) h

protected theorem eq_mul_of_div_eq_right {a b c : ℕ} (H1 : b ∣ a) (H2 : a / b = c) :
  a = b * c :=
by rw [← H2, nat.mul_div_cancel' H1]

protected theorem div_eq_iff_eq_mul_right {a b c : ℕ} (H : 0 < b) (H' : b ∣ a) :
  a / b = c ↔ a = b * c :=
⟨nat.eq_mul_of_div_eq_right H', nat.div_eq_of_eq_mul_right H⟩

protected theorem div_eq_iff_eq_mul_left {a b c : ℕ} (H : 0 < b) (H' : b ∣ a) :
  a / b = c ↔ a = c * b :=
by rw mul_comm; exact nat.div_eq_iff_eq_mul_right H H'

protected theorem eq_mul_of_div_eq_left {a b c : ℕ} (H1 : b ∣ a) (H2 : a / b = c) :
  a = c * b :=
by rw [mul_comm, nat.eq_mul_of_div_eq_right H1 H2]

protected theorem mul_div_cancel_left' {a b : ℕ} (Hd :  a ∣ b) : a * (b / a) = b :=
by rw [mul_comm,nat.div_mul_cancel Hd]

/-- Alias of `nat.mul_div_mul` -/ --TODO: Update `nat.mul_div_mul` in the core?
protected lemma mul_div_mul_left (a b : ℕ) {c : ℕ} (hc : 0 < c) : c * a / (c * b) = a / b :=
nat.mul_div_mul a b hc
protected lemma mul_div_mul_right (a b : ℕ) {c : ℕ} (hc : 0 < c) : a * c / (b * c) = a / b :=
by rw [mul_comm, mul_comm b, a.mul_div_mul_left b hc]

/-! ### `mod`, `dvd` -/

lemma div_add_mod (m k : ℕ) : k * (m / k) + m % k = m :=
(nat.add_comm _ _).trans (mod_add_div _ _)

lemma mod_add_div' (m k : ℕ) : m % k + (m / k) * k = m :=
by { rw mul_comm, exact mod_add_div _ _ }

lemma div_add_mod' (m k : ℕ) : (m / k) * k + m % k = m :=
by { rw mul_comm, exact div_add_mod _ _ }

protected theorem div_mod_unique {n k m d : ℕ} (h : 0 < k) :
  n / k = d ∧ n % k = m ↔ m + k * d = n ∧ m < k :=
⟨λ ⟨e₁, e₂⟩, e₁ ▸ e₂ ▸ ⟨mod_add_div _ _, mod_lt _ h⟩,
 λ ⟨h₁, h₂⟩, h₁ ▸ by rw [add_mul_div_left _ _ h, add_mul_mod_self_left];
   simp [div_eq_of_lt, mod_eq_of_lt, h₂]⟩

lemma two_mul_odd_div_two {n : ℕ} (hn : n % 2 = 1) : 2 * (n / 2) = n - 1 :=
by conv {to_rhs, rw [← nat.mod_add_div n 2, hn, nat.add_sub_cancel_left]}

lemma div_dvd_of_dvd {a b : ℕ} (h : b ∣ a) : (a / b) ∣ a :=
⟨b, (nat.div_mul_cancel h).symm⟩

protected lemma div_div_self : ∀ {a b : ℕ}, b ∣ a → 0 < a → a / (a / b) = b
| a     0     h₁ h₂ := by rw [eq_zero_of_zero_dvd h₁, nat.div_zero, nat.div_zero]
| 0     b     h₁ h₂ := absurd h₂ dec_trivial
| (a+1) (b+1) h₁ h₂ :=
(nat.mul_left_inj (nat.div_pos (le_of_dvd (succ_pos a) h₁) (succ_pos b))).1 $
  by rw [nat.div_mul_cancel (div_dvd_of_dvd h₁), nat.mul_div_cancel' h₁]

lemma mod_mul_right_div_self (a b c : ℕ) : a % (b * c) / b = (a / b) % c :=
begin
  rcases nat.eq_zero_or_pos b with rfl|hb, { simp },
  rcases nat.eq_zero_or_pos c with rfl|hc, { simp },
  conv_rhs { rw ← mod_add_div a (b * c) },
  rw [mul_assoc, nat.add_mul_div_left _ _ hb, add_mul_mod_self_left,
    mod_eq_of_lt (nat.div_lt_of_lt_mul (mod_lt _ (mul_pos hb hc)))]
end

lemma mod_mul_left_div_self (a b c : ℕ) : a % (c * b) / b = (a / b) % c :=
by rw [mul_comm c, mod_mul_right_div_self]

@[simp] protected theorem dvd_one {n : ℕ} : n ∣ 1 ↔ n = 1 :=
⟨eq_one_of_dvd_one, λ e, e.symm ▸ dvd_rfl⟩

protected theorem dvd_add_left {k m n : ℕ} (h : k ∣ n) : k ∣ m + n ↔ k ∣ m :=
(nat.dvd_add_iff_left h).symm

protected theorem dvd_add_right {k m n : ℕ} (h : k ∣ m) : k ∣ m + n ↔ k ∣ n :=
(nat.dvd_add_iff_right h).symm

@[simp] protected theorem not_two_dvd_bit1 (n : ℕ) : ¬ 2 ∣ bit1 n :=
by { rw [bit1, nat.dvd_add_right two_dvd_bit0, nat.dvd_one], cc }

/-- A natural number `m` divides the sum `m + n` if and only if `m` divides `n`.-/
@[simp] protected lemma dvd_add_self_left {m n : ℕ} :
  m ∣ m + n ↔ m ∣ n :=
nat.dvd_add_right (dvd_refl m)

/-- A natural number `m` divides the sum `n + m` if and only if `m` divides `n`.-/
@[simp] protected lemma dvd_add_self_right {m n : ℕ} :
  m ∣ n + m ↔ m ∣ n :=
nat.dvd_add_left (dvd_refl m)

-- TODO: update `nat.dvd_sub` in core
lemma dvd_sub' {k m n : ℕ} (h₁ : k ∣ m) (h₂ : k ∣ n) : k ∣ m - n :=
begin
  cases le_total n m with H H,
  { exact dvd_sub H h₁ h₂ },
  { rw nat.sub_eq_zero_of_le H,
    exact dvd_zero k },
end

lemma not_dvd_of_pos_of_lt {a b : ℕ} (h1 : 0 < b) (h2 : b < a) : ¬ a ∣ b :=
begin
  rintros ⟨c, rfl⟩,
  rcases nat.eq_zero_or_pos c with (rfl | hc),
  { exact lt_irrefl 0 h1 },
  { exact not_lt.2 (le_mul_of_pos_right hc) h2 },
end

protected theorem mul_dvd_mul_iff_left {a b c : ℕ} (ha : 0 < a) : a * b ∣ a * c ↔ b ∣ c :=
exists_congr $ λ d, by rw [mul_assoc, nat.mul_right_inj ha]

protected theorem mul_dvd_mul_iff_right {a b c : ℕ} (hc : 0 < c) : a * c ∣ b * c ↔ a ∣ b :=
exists_congr $ λ d, by rw [mul_right_comm, nat.mul_left_inj hc]

lemma succ_div : ∀ (a b : ℕ), (a + 1) / b =
  a / b + if b ∣ a + 1 then 1 else 0
| a     0     := by simp
| 0     1     := by simp
| 0     (b+2) := have hb2 : b + 2 > 1, from dec_trivial,
  by simp [ne_of_gt hb2, div_eq_of_lt hb2]
| (a+1) (b+1) := begin
  rw [nat.div_def], conv_rhs { rw nat.div_def },
  by_cases hb_eq_a : b = a + 1,
  { simp [hb_eq_a, le_refl] },
  by_cases hb_le_a1 : b ≤ a + 1,
  { have hb_le_a : b ≤ a, from le_of_lt_succ (lt_of_le_of_ne hb_le_a1 hb_eq_a),
    have h₁ : (0 < b + 1 ∧ b + 1 ≤ a + 1 + 1),
      from ⟨succ_pos _, (add_le_add_iff_right _).2 hb_le_a1⟩,
    have h₂ : (0 < b + 1 ∧ b + 1 ≤ a + 1),
      from ⟨succ_pos _, (add_le_add_iff_right _).2 hb_le_a⟩,
    have dvd_iff : b + 1 ∣ a - b + 1 ↔  b + 1 ∣ a + 1 + 1,
    { rw [nat.dvd_add_iff_left (dvd_refl (b + 1)),
        ← add_sub_add_right_eq_sub' a 1 b, add_comm (_ - _), add_assoc,
        nat.sub_add_cancel (succ_le_succ hb_le_a), add_comm 1] },
    have wf : a - b < a + 1, from lt_succ_of_le sub_le_self',
    rw [if_pos h₁, if_pos h₂, add_sub_add_right_eq_sub', nat.sub_add_comm hb_le_a,
      by exact have _ := wf, succ_div (a - b),
      add_sub_add_right_eq_sub'],
    simp [dvd_iff, succ_eq_add_one, add_comm 1, add_assoc] },
  { have hba : ¬ b ≤ a,
      from not_le_of_gt (lt_trans (lt_succ_self a) (lt_of_not_ge hb_le_a1)),
    have hb_dvd_a : ¬ b + 1 ∣ a + 2,
      from λ h, hb_le_a1 (le_of_succ_le_succ (le_of_dvd (succ_pos _) h)),
    simp [hba, hb_le_a1, hb_dvd_a], }
end

lemma succ_div_of_dvd {a b : ℕ} (hba : b ∣ a + 1) :
  (a + 1) / b = a / b + 1 :=
by rw [succ_div, if_pos hba]

lemma succ_div_of_not_dvd {a b : ℕ} (hba : ¬ b ∣ a + 1) :
  (a + 1) / b = a / b :=
by rw [succ_div, if_neg hba, add_zero]

@[simp] theorem mod_mod_of_dvd (n : nat) {m k : nat} (h : m ∣ k) : n % k % m = n % m :=
begin
  conv { to_rhs, rw ←mod_add_div n k },
  rcases h with ⟨t, rfl⟩, rw [mul_assoc, add_mul_mod_self_left]
end

@[simp] theorem mod_mod (a n : ℕ) : (a % n) % n = a % n :=
(nat.eq_zero_or_pos n).elim
  (λ n0, by simp [n0])
  (λ npos, mod_eq_of_lt (mod_lt _ npos))

/--  If `a` and `b` are equal mod `c`, `a - b` is zero mod `c`. -/
lemma sub_mod_eq_zero_of_mod_eq {a b c : ℕ} (h : a % c = b % c) : (a - b) % c = 0 :=
by rw [←nat.mod_add_div a c, ←nat.mod_add_div b c, ←h, ←nat.sub_sub, nat.add_sub_cancel_left,
       ←nat.mul_sub_left_distrib, nat.mul_mod_right]

@[simp] lemma one_mod (n : ℕ) : 1 % (n + 2) = 1 := nat.mod_eq_of_lt (add_lt_add_right n.succ_pos 1)

lemma dvd_sub_mod (k : ℕ) : n ∣ (k - (k % n)) :=
⟨k / n, sub_eq_of_eq_add_rev (nat.mod_add_div k n).symm⟩

@[simp] theorem mod_add_mod (m n k : ℕ) : (m % n + k) % n = (m + k) % n :=
by have := (add_mul_mod_self_left (m % n + k) n (m / n)).symm;
   rwa [add_right_comm, mod_add_div] at this

@[simp] theorem add_mod_mod (m n k : ℕ) : (m + n % k) % k = (m + n) % k :=
by rw [add_comm, mod_add_mod, add_comm]

lemma add_mod (a b n : ℕ) : (a + b) % n = ((a % n) + (b % n)) % n :=
by rw [add_mod_mod, mod_add_mod]

theorem add_mod_eq_add_mod_right {m n k : ℕ} (i : ℕ) (H : m % n = k % n) :
  (m + i) % n = (k + i) % n :=
by rw [← mod_add_mod, ← mod_add_mod k, H]

theorem add_mod_eq_add_mod_left {m n k : ℕ} (i : ℕ) (H : m % n = k % n) :
  (i + m) % n = (i + k) % n :=
by rw [add_comm, add_mod_eq_add_mod_right _ H, add_comm]

lemma add_mod_eq_ite {a b n : ℕ} :
  (a + b) % n = if n ≤ a % n + b % n then a % n + b % n - n else a % n + b % n :=
begin
  cases n, { simp },
  rw nat.add_mod,
  split_ifs with h,
  { rw [nat.mod_eq_sub_mod h, nat.mod_eq_of_lt],
    exact (sub_lt_iff_right h).mpr
        (nat.add_lt_add (a.mod_lt n.zero_lt_succ) (b.mod_lt n.zero_lt_succ)) },
  { exact nat.mod_eq_of_lt (lt_of_not_ge h) }
end

lemma mul_mod (a b n : ℕ) : (a * b) % n = ((a % n) * (b % n)) % n :=
begin
  conv_lhs {
    rw [←mod_add_div a n, ←mod_add_div' b n, right_distrib, left_distrib, left_distrib,
        mul_assoc, mul_assoc, ←left_distrib n _ _, add_mul_mod_self_left, ← mul_assoc,
        add_mul_mod_self_right] }
end

lemma dvd_div_of_mul_dvd {a b c : ℕ} (h : a * b ∣ c) : b ∣ c / a :=
if ha : a = 0 then
  by simp [ha]
else
  have ha : 0 < a, from nat.pos_of_ne_zero ha,
  have h1 : ∃ d, c = a * b * d, from h,
  let ⟨d, hd⟩ := h1 in
  have h2 : c / a = b * d, from nat.div_eq_of_eq_mul_right ha (by simpa [mul_assoc] using hd),
  show ∃ d, c / a = b * d, from ⟨d, h2⟩

lemma mul_dvd_of_dvd_div {a b c : ℕ} (hab : c ∣ b) (h : a ∣ b / c) : c * a ∣ b :=
have h1 : ∃ d, b / c = a * d, from h,
have h2 : ∃ e, b = c * e, from hab,
let ⟨d, hd⟩ := h1, ⟨e, he⟩ := h2 in
have h3 : b = a * d * c, from
  nat.eq_mul_of_div_eq_left hab hd,
show ∃ d, b = c * a * d, from ⟨d, by cc⟩

@[simp] lemma dvd_div_iff {a b c : ℕ} (hbc : c ∣ b) : a ∣ b / c ↔ c * a ∣ b :=
⟨λ h, mul_dvd_of_dvd_div hbc h, λ h, dvd_div_of_mul_dvd h⟩

lemma div_mul_div {a b c d : ℕ} (hab : b ∣ a) (hcd : d ∣ c) :
      (a / b) * (c / d) = (a * c) / (b * d) :=
have exi1 : ∃ x, a = b * x, from hab,
have exi2 : ∃ y, c = d * y, from hcd,
if hb : b = 0 then by simp [hb]
else have 0 < b, from nat.pos_of_ne_zero hb,
if hd : d = 0 then by simp [hd]
else have 0 < d, from nat.pos_of_ne_zero hd,
begin
  cases exi1 with x hx, cases exi2 with y hy,
  rw [hx, hy, nat.mul_div_cancel_left, nat.mul_div_cancel_left],
  symmetry,
  apply nat.div_eq_of_eq_mul_left,
  apply mul_pos,
  repeat {assumption},
  cc
end

@[simp]
lemma div_div_div_eq_div : ∀ {a b c : ℕ} (dvd : b ∣ a) (dvd2 : a ∣ c), (c / (a / b)) / b = c / a
| 0 _ := by simp
| (a + 1) 0 := λ _ dvd _, by simpa using dvd
| (a + 1) (c + 1) :=
have a_split : a + 1 ≠ 0 := succ_ne_zero a,
have c_split : c + 1 ≠ 0 := succ_ne_zero c,
λ b dvd dvd2,
begin
  rcases dvd2 with ⟨k, rfl⟩,
  rcases dvd with ⟨k2, pr⟩,
  have k2_nonzero : k2 ≠ 0 := λ k2_zero, by simpa [k2_zero] using pr,
  rw [nat.mul_div_cancel_left k (nat.pos_of_ne_zero a_split), pr,
    nat.mul_div_cancel_left k2 (nat.pos_of_ne_zero c_split), nat.mul_comm ((c + 1) * k2) k,
    ←nat.mul_assoc k (c + 1) k2, nat.mul_div_cancel _ (nat.pos_of_ne_zero k2_nonzero),
    nat.mul_div_cancel _ (nat.pos_of_ne_zero c_split)],
end

lemma eq_of_dvd_of_div_eq_one {a b : ℕ} (w : a ∣ b) (h : b / a = 1) : a = b :=
by rw [←nat.div_mul_cancel w, h, one_mul]

lemma eq_zero_of_dvd_of_div_eq_zero {a b : ℕ} (w : a ∣ b) (h : b / a = 0) : b = 0 :=
by rw [←nat.div_mul_cancel w, h, zero_mul]

/-- If a small natural number is divisible by a larger natural number,
the small number is zero. -/
lemma eq_zero_of_dvd_of_lt {a b : ℕ} (w : a ∣ b) (h : b < a) : b = 0 :=
nat.eq_zero_of_dvd_of_div_eq_zero w
  ((nat.div_eq_zero_iff (lt_of_le_of_lt (zero_le b) h)).elim_right h)

lemma div_le_div_left {a b c : ℕ} (h₁ : c ≤ b) (h₂ : 0 < c) : a / b ≤ a / c :=
(nat.le_div_iff_mul_le _ _ h₂).2 $
  le_trans (nat.mul_le_mul_left _ h₁) (div_mul_le_self _ _)

lemma div_eq_self {a b : ℕ} : a / b = a ↔ a = 0 ∨ b = 1 :=
begin
  split,
  { intro,
    cases b,
    { simp * at * },
    { cases b,
      { right, refl },
      { left,
        have : a / (b + 2) ≤ a / 2 := div_le_div_left (by simp) dec_trivial,
        refine eq_zero_of_le_half _,
        simp * at * } } },
  { rintros (rfl|rfl); simp }
end

lemma lt_iff_le_pred : ∀ {m n : ℕ}, 0 < n → (m < n ↔ m ≤ n - 1)
| m (n+1) _ := lt_succ_iff

lemma div_eq_sub_mod_div {m n : ℕ} : m / n = (m - m % n) / n :=
begin
  by_cases n0 : n = 0,
  { rw [n0, nat.div_zero, nat.div_zero] },
  { rw [← mod_add_div m n] { occs := occurrences.pos [2] },
    rw [nat.add_sub_cancel_left, mul_div_right _ (nat.pos_of_ne_zero n0)] }
end

lemma mul_div_le (m n : ℕ) : n * (m / n) ≤ m :=
begin
  cases nat.eq_zero_or_pos n with n0 h,
  { rw [n0, zero_mul], exact m.zero_le },
  { rw [mul_comm, ← nat.le_div_iff_mul_le' h] },
end

lemma lt_mul_div_succ (m : ℕ) {n : ℕ} (n0 : 0 < n) : m < n * ((m / n) + 1) :=
begin
  rw [mul_comm, ← nat.div_lt_iff_lt_mul' n0],
  exact lt_succ_self _
end

@[simp] lemma mod_div_self (m n : ℕ) : m % n / n = 0 :=
begin
  cases n,
  { exact (m % 0).div_zero },
  { exact nat.div_eq_zero (m.mod_lt n.succ_pos) }
end

/-- `m` is not divisible by `n` iff it is between `n * k` and `n * (k + 1)` for some `k`. -/
lemma exists_lt_and_lt_iff_not_dvd (m : ℕ) {n : ℕ} (hn : 0 < n) :
  (∃ k, n * k < m ∧ m < n * (k + 1)) ↔ ¬ n ∣ m :=
begin
  split,
  { rintro ⟨k, h1k, h2k⟩ ⟨l, rfl⟩, rw [mul_lt_mul_left hn] at h1k h2k,
    rw [lt_succ_iff, ← not_lt] at h2k, exact h2k h1k },
  { intro h, rw [dvd_iff_mod_eq_zero, ← ne.def, ← pos_iff_ne_zero] at h,
    simp only [← mod_add_div m n] {single_pass := tt},
    refine ⟨m / n, lt_add_of_pos_left _ h, _⟩,
    rw [add_comm _ 1, left_distrib, mul_one], exact add_lt_add_right (mod_lt _ hn) _ }
end

/-- Two natural numbers are equal if and only if the have the same multiples. -/
lemma dvd_right_iff_eq {m n : ℕ} : (∀ a : ℕ, m ∣ a ↔ n ∣ a) ↔ m = n :=
⟨λ h, dvd_antisymm ((h _).mpr dvd_rfl) ((h _).mp dvd_rfl), λ h n, by rw h⟩

/-- Two natural numbers are equal if and only if the have the same divisors. -/
lemma dvd_left_iff_eq {m n : ℕ} : (∀ a : ℕ, a ∣ m ↔ a ∣ n) ↔ m = n :=
⟨λ h, dvd_antisymm ((h _).mp dvd_rfl) ((h _).mpr dvd_rfl), λ h n, by rw h⟩

/-- `dvd` is injective in the left argument -/
lemma dvd_left_injective : function.injective ((∣) : ℕ → ℕ → Prop) :=
λ m n h, dvd_right_iff_eq.mp $ λ a, iff_of_eq (congr_fun h a)

/-! ### `find` -/
section find

variables  {p q : ℕ → Prop} [decidable_pred p] [decidable_pred q]

lemma find_eq_iff (h : ∃ n : ℕ, p n) : nat.find h = m ↔ p m ∧ ∀ n < m, ¬ p n :=
begin
  split,
  { rintro rfl, exact ⟨nat.find_spec h, λ _, nat.find_min h⟩ },
  { rintro ⟨hm, hlt⟩,
    exact le_antisymm (nat.find_min' h hm) (not_lt.1 $ imp_not_comm.1 (hlt _) $ nat.find_spec h) }
end

@[simp] lemma find_lt_iff (h : ∃ n : ℕ, p n) (n : ℕ) : nat.find h < n ↔ ∃ m < n, p m :=
⟨λ h2, ⟨nat.find h, h2, nat.find_spec h⟩, λ ⟨m, hmn, hm⟩, (nat.find_min' h hm).trans_lt hmn⟩

@[simp] lemma find_le_iff (h : ∃ n : ℕ, p n) (n : ℕ) : nat.find h ≤ n ↔ ∃ m ≤ n, p m :=
by simp only [exists_prop, ← lt_succ_iff, find_lt_iff]

@[simp] lemma le_find_iff (h : ∃ (n : ℕ), p n) (n : ℕ) : n ≤ nat.find h ↔ ∀ m < n, ¬ p m :=
by simp_rw [← not_lt, find_lt_iff, not_exists]

@[simp] lemma lt_find_iff (h : ∃ n : ℕ, p n) (n : ℕ) : n < nat.find h ↔ ∀ m ≤ n, ¬ p m :=
by simp only [← succ_le_iff, le_find_iff, succ_le_succ_iff]

@[simp] lemma find_eq_zero (h : ∃ n : ℕ, p n) : nat.find h = 0 ↔ p 0 :=
by simp [find_eq_iff]

@[simp] lemma find_pos (h : ∃ n : ℕ, p n) : 0 < nat.find h ↔ ¬ p 0 :=
by rw [pos_iff_ne_zero, ne, nat.find_eq_zero]

theorem find_le (h : ∀ n, q n → p n) (hp : ∃ n, p n) (hq : ∃ n, q n) :
  nat.find hp ≤ nat.find hq :=
nat.find_min' _ (h _ (nat.find_spec hq))

lemma find_comp_succ (h₁ : ∃ n, p n) (h₂ : ∃ n, p (n + 1)) (h0 : ¬ p 0) :
  nat.find h₁ = nat.find h₂ + 1 :=
begin
  refine (find_eq_iff _).2 ⟨nat.find_spec h₂, λ n hn, _⟩,
  cases n with n,
  exacts [h0, @nat.find_min (λ n, p (n + 1)) _ h₂ _ (succ_lt_succ_iff.1 hn)]
end

end find

/-! ### `find_greatest` -/
section find_greatest

/-- `find_greatest P b` is the largest `i ≤ bound` such that `P i` holds, or `0` if no such `i`
exists -/
protected def find_greatest (P : ℕ → Prop) [decidable_pred P] : ℕ → ℕ
| 0       := 0
| (n + 1) := if P (n + 1) then n + 1 else find_greatest n

variables {P : ℕ → Prop} [decidable_pred P]

@[simp] lemma find_greatest_zero : nat.find_greatest P 0 = 0 := rfl

@[simp] lemma find_greatest_eq : ∀{b}, P b → nat.find_greatest P b = b
| 0       h := rfl
| (n + 1) h := by simp [nat.find_greatest, h]

@[simp] lemma find_greatest_of_not {b} (h : ¬ P (b + 1)) :
  nat.find_greatest P (b + 1) = nat.find_greatest P b :=
by simp [nat.find_greatest, h]

lemma find_greatest_eq_iff {b m} :
  nat.find_greatest P b = m ↔ m ≤ b ∧ (m ≠ 0 → P m) ∧ (∀ ⦃n⦄, m < n → n ≤ b → ¬P n) :=
begin
  induction b with b ihb generalizing m,
  { rw [eq_comm, iff.comm],
    simp only [nonpos_iff_eq_zero, ne.def, and_iff_left_iff_imp, find_greatest_zero],
    rintro rfl,
    exact ⟨λ h, (h rfl).elim, λ n hlt heq, (hlt.ne heq.symm).elim⟩ },
  { by_cases hb : P (b + 1),
    { rw [find_greatest_eq hb], split,
      { rintro rfl,
        exact ⟨le_refl _, λ _, hb, λ n hlt hle, (hlt.not_le hle).elim⟩ },
      { rintros ⟨hle, h0, hm⟩,
        rcases decidable.eq_or_lt_of_le hle with rfl|hlt,
        exacts [rfl, (hm hlt (le_refl _) hb).elim] } },
    { rw [find_greatest_of_not hb, ihb],
      split,
      { rintros ⟨hle, hP, hm⟩,
        refine ⟨hle.trans b.le_succ, hP, λ n hlt hle, _⟩,
        rcases decidable.eq_or_lt_of_le hle with rfl|hlt',
        exacts [hb, hm hlt $ lt_succ_iff.1 hlt'] },
      { rintros ⟨hle, hP, hm⟩,
        refine ⟨lt_succ_iff.1 (hle.lt_of_ne _), hP, λ n hlt hle, hm hlt (hle.trans b.le_succ)⟩,
        rintro rfl,
        exact hb (hP b.succ_ne_zero) } } }
end

lemma find_greatest_eq_zero_iff {b} :
  nat.find_greatest P b = 0 ↔ ∀ ⦃n⦄, 0 < n → n ≤ b → ¬P n :=
by simp [find_greatest_eq_iff]

lemma find_greatest_spec {b} (h : ∃m, m ≤ b ∧ P m) : P (nat.find_greatest P b) :=
begin
  rcases h with ⟨m, hmb, hm⟩,
  by_cases h : nat.find_greatest P b = 0,
  { cases m, { rwa h },
    exact ((find_greatest_eq_zero_iff.1 h) m.zero_lt_succ hmb hm).elim },
  { exact (find_greatest_eq_iff.1 rfl).2.1 h }
end

lemma find_greatest_le {b} : nat.find_greatest P b ≤ b :=
(find_greatest_eq_iff.1 rfl).1

lemma le_find_greatest {b m} (hmb : m ≤ b) (hm : P m) : m ≤ nat.find_greatest P b :=
le_of_not_lt $ λ hlt, (find_greatest_eq_iff.1 rfl).2.2 hlt hmb hm

lemma find_greatest_is_greatest {b k} (hk : nat.find_greatest P b < k) (hkb : k ≤ b) :
  ¬ P k :=
(find_greatest_eq_iff.1 rfl).2.2 hk hkb

lemma find_greatest_of_ne_zero {b m} (h : nat.find_greatest P b = m) (h0 : m ≠ 0) : P m :=
(find_greatest_eq_iff.1 h).2.1 h0

end find_greatest

/-! ### `bodd_div2` and `bodd` -/

@[simp] theorem bodd_div2_eq (n : ℕ) : bodd_div2 n = (bodd n, div2 n) :=
by unfold bodd div2; cases bodd_div2 n; refl

@[simp] lemma bodd_bit0 (n) : bodd (bit0 n) = ff := bodd_bit ff n
@[simp] lemma bodd_bit1 (n) : bodd (bit1 n) = tt := bodd_bit tt n

@[simp] lemma div2_bit0 (n) : div2 (bit0 n) = n := div2_bit ff n
@[simp] lemma div2_bit1 (n) : div2 (bit1 n) = n := div2_bit tt n

/-! ### `bit0` and `bit1` -/

-- There is no need to prove `bit0_eq_zero : bit0 n = 0 ↔ n = 0`
-- as this is true for any `[semiring R] [no_zero_divisors R] [char_zero R]`

-- However the lemmas `bit0_eq_bit0`, `bit1_eq_bit1`, `bit1_eq_one`, `one_eq_bit1`
-- need `[ring R] [no_zero_divisors R] [char_zero R]` in general,
-- so we prove `ℕ` specialized versions here.
@[simp] lemma bit0_eq_bit0 {m n : ℕ} : bit0 m = bit0 n ↔ m = n :=
⟨nat.bit0_inj, λ h, by subst h⟩

@[simp] lemma bit1_eq_bit1 {m n : ℕ} : bit1 m = bit1 n ↔ m = n :=
⟨nat.bit1_inj, λ h, by subst h⟩

@[simp] lemma bit1_eq_one {n : ℕ} : bit1 n = 1 ↔ n = 0 :=
⟨@nat.bit1_inj n 0, λ h, by subst h⟩
@[simp] lemma one_eq_bit1 {n : ℕ} : 1 = bit1 n ↔ n = 0 :=
⟨λ h, (@nat.bit1_inj 0 n h).symm, λ h, by subst h⟩

protected theorem bit0_le {n m : ℕ} (h : n ≤ m) : bit0 n ≤ bit0 m :=
add_le_add h h

protected theorem bit1_le {n m : ℕ} (h : n ≤ m) : bit1 n ≤ bit1 m :=
succ_le_succ (add_le_add h h)

theorem bit_le : ∀ (b : bool) {n m : ℕ}, n ≤ m → bit b n ≤ bit b m
| tt n m h := nat.bit1_le h
| ff n m h := nat.bit0_le h

theorem bit_ne_zero (b) {n} (h : n ≠ 0) : bit b n ≠ 0 :=
by cases b; [exact nat.bit0_ne_zero h, exact nat.bit1_ne_zero _]

theorem bit0_le_bit : ∀ (b) {m n : ℕ}, m ≤ n → bit0 m ≤ bit b n
| tt m n h := le_of_lt $ nat.bit0_lt_bit1 h
| ff m n h := nat.bit0_le h

theorem bit_le_bit1 : ∀ (b) {m n : ℕ}, m ≤ n → bit b m ≤ bit1 n
| ff m n h := le_of_lt $ nat.bit0_lt_bit1 h
| tt m n h := nat.bit1_le h

theorem bit_lt_bit0 : ∀ (b) {n m : ℕ}, n < m → bit b n < bit0 m
| tt n m h := nat.bit1_lt_bit0 h
| ff n m h := nat.bit0_lt h

theorem bit_lt_bit (a b) {n m : ℕ} (h : n < m) : bit a n < bit b m :=
lt_of_lt_of_le (bit_lt_bit0 _ h) (bit0_le_bit _ (le_refl _))

@[simp] lemma bit0_le_bit1_iff : bit0 k ≤ bit1 n ↔ k ≤ n :=
⟨λ h, by rwa [← nat.lt_succ_iff, n.bit1_eq_succ_bit0, ← n.bit0_succ_eq,
  bit0_lt_bit0, nat.lt_succ_iff] at h, λ h, le_of_lt (nat.bit0_lt_bit1 h)⟩

@[simp] lemma bit0_lt_bit1_iff : bit0 k < bit1 n ↔ k ≤ n :=
⟨λ h, bit0_le_bit1_iff.1 (le_of_lt h), nat.bit0_lt_bit1⟩

@[simp] lemma bit1_le_bit0_iff : bit1 k ≤ bit0 n ↔ k < n :=
⟨λ h, by rwa [k.bit1_eq_succ_bit0, succ_le_iff, bit0_lt_bit0] at h,
  λ h, le_of_lt (nat.bit1_lt_bit0 h)⟩

@[simp] lemma bit1_lt_bit0_iff : bit1 k < bit0 n ↔ k < n :=
⟨λ h, bit1_le_bit0_iff.1 (le_of_lt h), nat.bit1_lt_bit0⟩

@[simp] lemma one_le_bit0_iff : 1 ≤ bit0 n ↔ 0 < n :=
by { convert bit1_le_bit0_iff, refl, }

@[simp] lemma one_lt_bit0_iff : 1 < bit0 n ↔ 1 ≤ n :=
by { convert bit1_lt_bit0_iff, refl, }

@[simp] lemma bit_le_bit_iff : ∀ {b : bool}, bit b k ≤ bit b n ↔ k ≤ n
| ff := bit0_le_bit0
| tt := bit1_le_bit1

@[simp] lemma bit_lt_bit_iff : ∀ {b : bool}, bit b k < bit b n ↔ k < n
| ff := bit0_lt_bit0
| tt := bit1_lt_bit1

@[simp] lemma bit_le_bit1_iff : ∀ {b : bool}, bit b k ≤ bit1 n ↔ k ≤ n
| ff := bit0_le_bit1_iff
| tt := bit1_le_bit1

@[simp] lemma bit0_mod_two : bit0 n % 2 = 0 := by { rw nat.mod_two_of_bodd, simp }

@[simp] lemma bit1_mod_two : bit1 n % 2 = 1 := by { rw nat.mod_two_of_bodd, simp }

lemma pos_of_bit0_pos {n : ℕ} (h : 0 < bit0 n) : 0 < n :=
by { cases n, cases h, apply succ_pos, }

/-- Define a function on `ℕ` depending on parity of the argument. -/
@[elab_as_eliminator]
def bit_cases {C : ℕ → Sort u} (H : Π b n, C (bit b n)) (n : ℕ) : C n :=
eq.rec_on n.bit_decomp (H (bodd n) (div2 n))

/-! ### decidability of predicates -/

instance decidable_ball_lt (n : nat) (P : Π k < n, Prop) :
  ∀ [H : ∀ n h, decidable (P n h)], decidable (∀ n h, P n h) :=
begin
  induction n with n IH; intro; resetI,
  { exact is_true (λ n, dec_trivial) },
  cases IH (λ k h, P k (lt_succ_of_lt h)) with h,
  { refine is_false (mt _ h), intros hn k h, apply hn },
  by_cases p : P n (lt_succ_self n),
  { exact is_true (λ k h',
     (le_of_lt_succ h').lt_or_eq_dec.elim (h _)
       (λ e, match k, e, h' with _, rfl, h := p end)) },
  { exact is_false (mt (λ hn, hn _ _) p) }
end

instance decidable_forall_fin {n : ℕ} (P : fin n → Prop)
  [H : decidable_pred P] : decidable (∀ i, P i) :=
decidable_of_iff (∀ k h, P ⟨k, h⟩) ⟨λ a ⟨k, h⟩, a k h, λ a k h, a ⟨k, h⟩⟩

instance decidable_ball_le (n : ℕ) (P : Π k ≤ n, Prop)
  [H : ∀ n h, decidable (P n h)] : decidable (∀ n h, P n h) :=
decidable_of_iff (∀ k (h : k < succ n), P k (le_of_lt_succ h))
⟨λ a k h, a k (lt_succ_of_le h), λ a k h, a k _⟩

instance decidable_lo_hi (lo hi : ℕ) (P : ℕ → Prop) [H : decidable_pred P] :
  decidable (∀x, lo ≤ x → x < hi → P x) :=
decidable_of_iff (∀ x < hi - lo, P (lo + x))
⟨λal x hl hh, by have := al (x - lo) (lt_of_not_ge $
  (not_congr (nat.sub_le_sub_right_iff _ _ _ hl)).2 $ not_le_of_gt hh);
  rwa [nat.add_sub_of_le hl] at this,
λal x h, al _ (nat.le_add_right _ _) (lt_sub_iff_left.mp h)⟩

instance decidable_lo_hi_le (lo hi : ℕ) (P : ℕ → Prop) [H : decidable_pred P] :
  decidable (∀x, lo ≤ x → x ≤ hi → P x) :=
decidable_of_iff (∀x, lo ≤ x → x < hi + 1 → P x) $
ball_congr $ λ x hl, imp_congr lt_succ_iff iff.rfl

instance decidable_exists_lt {P : ℕ → Prop} [h : decidable_pred P] :
  decidable_pred (λ n, ∃ (m : ℕ), m < n ∧ P m)
| 0 := is_false (by simp)
| (n + 1) := decidable_of_decidable_of_iff (@or.decidable _ _ (decidable_exists_lt n) (h n))
  (by simp only [lt_succ_iff_lt_or_eq, or_and_distrib_right, exists_or_distrib, exists_eq_left])

end nat<|MERGE_RESOLUTION|>--- conflicted
+++ resolved
@@ -512,14 +512,8 @@
     exact nat.le_of_pred_lt h', },
 end
 
-<<<<<<< HEAD
-@[simp] lemma add_sub_sub_cancel {a c : ℕ} (h : c ≤ a) (b : ℕ) : a + b - (a - c) = b + c :=
-by rw [add_comm, nat.add_sub_assoc (nat.sub_le_self _ _), nat.sub_sub_self h]
-
 lemma sub_succ' (a b : ℕ) : a - b.succ = a - b - 1 := rfl
 
-=======
->>>>>>> a132d0ab
 /-! ### `mul` -/
 
 lemma succ_mul_pos (m : ℕ) (hn : 0 < n) : 0 < (succ m) * n :=
