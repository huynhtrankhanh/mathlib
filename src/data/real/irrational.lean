/-
Copyright (c) 2018 Mario Carneiro. All rights reserved.
Released under Apache 2.0 license as described in the file LICENSE.
Authors: Mario Carneiro, Abhimanyu Pallavi Sudhir, Jean Lo, Calle Sönne, Yury Kudryashov.
-/
import data.real.basic
import data.rat.sqrt
import algebra.gcd_monoid
import ring_theory.multiplicity
import data.polynomial.eval
import data.polynomial.degree
import tactic.interval_cases
<<<<<<< HEAD


=======
>>>>>>> d5834ee3
/-!
# Irrational real numbers

In this file we define a predicate `irrational` on `ℝ`, prove that the `n`-th root of an integer
number is irrational if it is not integer, and that `sqrt q` is irrational if and only if
`rat.sqrt q * rat.sqrt q ≠ q ∧ 0 ≤ q`.

We also provide dot-style constructors like `irrational.add_rat`, `irrational.rat_sub` etc.
-/

open rat real multiplicity

/-- A real number is irrational if it is not equal to any rational number. -/
def irrational (x : ℝ) := x ∉ set.range (coe : ℚ → ℝ)

lemma irrational_iff_ne_rational (x : ℝ) : irrational x ↔ ∀ a b : ℤ, x ≠ a / b :=
by simp only [irrational, rat.forall, cast_mk, not_exists, set.mem_range, cast_coe_int, cast_div,
  eq_comm]

/-!
### Irrationality of roots of integer and rational numbers
-/

/-- If `x^n`, `n > 0`, is integer and is not the `n`-th power of an integer, then
`x` is irrational. -/
theorem irrational_nrt_of_notint_nrt {x : ℝ} (n : ℕ) (m : ℤ)
  (hxr : x ^ n = m) (hv : ¬ ∃ y : ℤ, x = y) (hnpos : 0 < n) :
  irrational x :=
begin
  rintros ⟨⟨N, D, P, C⟩, rfl⟩,
  rw [← cast_pow] at hxr,
  have c1 : ((D : ℤ) : ℝ) ≠ 0,
  { rw [int.cast_ne_zero, int.coe_nat_ne_zero], exact ne_of_gt P },
  have c2 : ((D : ℤ) : ℝ) ^ n ≠ 0 := pow_ne_zero _ c1,
  rw [num_denom', cast_pow, cast_mk, div_pow, div_eq_iff_mul_eq c2,
      ← int.cast_pow, ← int.cast_pow, ← int.cast_mul, int.cast_inj] at hxr,
  have hdivn : ↑D ^ n ∣ N ^ n := dvd.intro_left m hxr,
  rw [← int.dvd_nat_abs, ← int.coe_nat_pow, int.coe_nat_dvd, int.nat_abs_pow,
    nat.pow_dvd_pow_iff hnpos] at hdivn,
  have hD : D = 1 := by rw [← nat.gcd_eq_right hdivn, C.gcd_eq_one],
  subst D,
  refine hv ⟨N, _⟩,
  rw [num_denom', int.coe_nat_one, mk_eq_div, int.cast_one, div_one, cast_coe_int]
end

/-- If `x^n = m` is an integer and `n` does not divide the `multiplicity p m`, then `x`
is irrational. -/
theorem irrational_nrt_of_n_not_dvd_multiplicity {x : ℝ} (n : ℕ) {m : ℤ} (hm : m ≠ 0) (p : ℕ)
  [hp : fact p.prime] (hxr : x ^ n = m)
  (hv : (multiplicity (p : ℤ) m).get (finite_int_iff.2 ⟨hp.ne_one, hm⟩) % n ≠ 0) :
  irrational x :=
begin
  rcases nat.eq_zero_or_pos n with rfl | hnpos,
  { rw [eq_comm, pow_zero, ← int.cast_one, int.cast_inj] at hxr,
    simpa [hxr, multiplicity.one_right (mt is_unit_iff_dvd_one.1
      (mt int.coe_nat_dvd.1 hp.not_dvd_one)), nat.zero_mod] using hv },
  refine irrational_nrt_of_notint_nrt _ _ hxr _ hnpos,
  rintro ⟨y, rfl⟩,
  rw [← int.cast_pow, int.cast_inj] at hxr, subst m,
  have : y ≠ 0, { rintro rfl, rw zero_pow hnpos at hm, exact hm rfl },
  erw [multiplicity.pow' (nat.prime_iff_prime_int.1 hp)
    (finite_int_iff.2 ⟨hp.ne_one, this⟩), nat.mul_mod_right] at hv,
  exact hv rfl
end

theorem irrational_sqrt_of_multiplicity_odd (m : ℤ) (hm : 0 < m)
  (p : ℕ) [hp : fact p.prime]
  (Hpv : (multiplicity (p : ℤ) m).get (finite_int_iff.2 ⟨hp.ne_one, (ne_of_lt hm).symm⟩) % 2 = 1) :
  irrational (sqrt m) :=
@irrational_nrt_of_n_not_dvd_multiplicity _ 2 _ (ne.symm (ne_of_lt hm)) p hp
  (sqr_sqrt (int.cast_nonneg.2 $ le_of_lt hm))
  (by rw Hpv; exact one_ne_zero)

theorem nat.prime.irrational_sqrt {p : ℕ} (hp : nat.prime p) : irrational (sqrt p) :=
@irrational_sqrt_of_multiplicity_odd p (int.coe_nat_pos.2 hp.pos) p hp $
by simp [multiplicity_self (mt is_unit_iff_dvd_one.1 (mt int.coe_nat_dvd.1 hp.not_dvd_one) : _)];
  refl

theorem irrational_sqrt_two : irrational (sqrt 2) :=
by simpa using nat.prime_two.irrational_sqrt

theorem irrational_sqrt_rat_iff (q : ℚ) : irrational (sqrt q) ↔
  rat.sqrt q * rat.sqrt q ≠ q ∧ 0 ≤ q :=
if H1 : rat.sqrt q * rat.sqrt q = q
then iff_of_false (not_not_intro ⟨rat.sqrt q,
  by rw [← H1, cast_mul, sqrt_mul_self (cast_nonneg.2 $ rat.sqrt_nonneg q),
         sqrt_eq, abs_of_nonneg (rat.sqrt_nonneg q)]⟩) (λ h, h.1 H1)
else if H2 : 0 ≤ q
then iff_of_true (λ ⟨r, hr⟩, H1 $ (exists_mul_self _).1 ⟨r,
  by rwa [eq_comm, sqrt_eq_iff_mul_self_eq (cast_nonneg.2 H2), ← cast_mul, cast_inj] at hr;
  rw [← hr]; exact real.sqrt_nonneg _⟩) ⟨H1, H2⟩
else iff_of_false (not_not_intro ⟨0,
  by rw cast_zero; exact (sqrt_eq_zero_of_nonpos (rat.cast_nonpos.2 $ le_of_not_le H2)).symm⟩)
  (λ h, H2 h.2)

instance (q : ℚ) : decidable (irrational (sqrt q)) :=
decidable_of_iff' _ (irrational_sqrt_rat_iff q)

/-!
### Adding/subtracting/multiplying by rational numbers
-/

lemma rat.not_irrational (q : ℚ) : ¬irrational q := λ h, h ⟨q, rfl⟩

namespace irrational

variables (q : ℚ) {x y : ℝ}

open_locale classical

theorem add_cases : irrational (x + y) → irrational x ∨ irrational y :=
begin
  delta irrational,
  contrapose!,
  rintros ⟨⟨rx, rfl⟩, ⟨ry, rfl⟩⟩,
  exact ⟨rx + ry, cast_add rx ry⟩
end

theorem of_rat_add (h : irrational (q + x)) : irrational x :=
h.add_cases.elim (λ h, absurd h q.not_irrational) id

theorem rat_add (h : irrational x) : irrational (q + x) :=
of_rat_add (-q) $ by rwa [cast_neg, neg_add_cancel_left]

theorem of_add_rat : irrational (x + q) → irrational x :=
add_comm ↑q x ▸ of_rat_add q

theorem add_rat (h : irrational x) : irrational (x + q) :=
add_comm ↑q x ▸ h.rat_add q

theorem of_neg (h : irrational (-x)) : irrational x :=
λ ⟨q, hx⟩, h ⟨-q, by rw [cast_neg, hx]⟩

protected theorem neg (h : irrational x) : irrational (-x) :=
of_neg $ by rwa neg_neg

theorem sub_rat (h : irrational x) : irrational (x - q) :=
by simpa only [cast_neg] using h.add_rat (-q)

theorem rat_sub (h : irrational x) : irrational (q - x) :=
h.neg.rat_add q

theorem of_sub_rat (h : irrational (x - q)) : irrational x :=
of_add_rat (-q) $ by simpa only [cast_neg]

theorem of_rat_sub (h : irrational (q - x)) : irrational x :=
(h.of_rat_add _).of_neg

theorem mul_cases : irrational (x * y) → irrational x ∨ irrational y :=
begin
  delta irrational,
  contrapose!,
  rintros ⟨⟨rx, rfl⟩, ⟨ry, rfl⟩⟩,
  exact ⟨rx * ry, cast_mul rx ry⟩
end

theorem of_mul_rat (h : irrational (x * q)) : irrational x :=
h.mul_cases.elim id (λ h, absurd h q.not_irrational)

theorem mul_rat (h : irrational x) {q : ℚ} (hq : q ≠ 0) : irrational (x * q) :=
of_mul_rat q⁻¹ $ by rwa [mul_assoc, ← cast_mul, mul_inv_cancel hq, cast_one, mul_one]

theorem of_rat_mul : irrational (q * x) → irrational x :=
mul_comm x q ▸ of_mul_rat q

theorem rat_mul (h : irrational x) {q : ℚ} (hq : q ≠ 0) : irrational (q * x) :=
mul_comm x q ▸ h.mul_rat hq

theorem of_mul_self (h : irrational (x * x)) : irrational x :=
h.mul_cases.elim id id

theorem of_inv (h : irrational x⁻¹) : irrational x :=
λ ⟨q, hq⟩, h $ hq ▸ ⟨q⁻¹, q.cast_inv⟩

protected theorem inv (h : irrational x) : irrational x⁻¹ :=
of_inv $ by rwa inv_inv'

theorem div_cases (h : irrational (x / y)) : irrational x ∨ irrational y :=
h.mul_cases.imp id of_inv

theorem of_rat_div (h : irrational (q / x)) : irrational x :=
(h.of_rat_mul q).of_inv

theorem of_one_div (h : irrational (1 / x)) : irrational x :=
of_rat_div 1 $ by rwa [cast_one]

theorem of_pow : ∀ n : ℕ, irrational (x^n) → irrational x
| 0 := λ h, (h ⟨1, cast_one⟩).elim
| (n+1) := λ h, h.mul_cases.elim id (of_pow n)

theorem of_fpow : ∀ m : ℤ, irrational (x^m) → irrational x
| (n:ℕ) := of_pow n
| -[1+n] := λ h, by { rw fpow_neg_succ_of_nat at h, exact h.of_inv.of_pow _ }

end irrational

<<<<<<< HEAD

section polynomial
=======
section polynomial

>>>>>>> d5834ee3
open polynomial
variables (x : ℝ) (p : polynomial ℤ)

lemma nat_degree_gt_one_of_irrational_root (hx : irrational x) (p_nonzero : p ≠ 0)
  (x_is_root : (p.map (algebra_map ℤ ℝ)).is_root x) : 1 < p.nat_degree :=
begin
  have degree_eq : p.nat_degree = (p.map (algebra_map ℤ ℝ)).nat_degree,
  { rw nat_degree_map', exact int.cast_injective },
  by_contra rid,
  push_neg at rid,
  interval_cases p.nat_degree with h_degree,
  { have hp := eq_C_of_nat_degree_eq_zero h_degree,
    have hpx := x_is_root,
    rw [hp, is_root.def, eval_map, eval₂_C, ring_hom.eq_int_cast, int.cast_eq_zero] at hpx,
    rw [hpx, C_0] at hp,
    exact p_nonzero hp },
  { rw irrational_iff_ne_rational at hx,
    apply hx (-(p.coeff 0)) (p.coeff 1),
    rw [as_sum_range p] at x_is_root,
    simp only [is_root.def, h_degree, eval_map, finset.sum_range_succ, finset.sum_range_one,
      eval₂_mul, eval₂_add, eval₂_X, eval₂_C, eval₂_one, pow_one, pow_zero, mul_one] at x_is_root,
    simp only [ring_hom.eq_int_cast, add_eq_zero_iff_eq_neg] at x_is_root,
    suffices : (p.coeff 1 : ℝ) ≠ 0,
    { rw [eq_div_iff this, mul_comm, x_is_root, int.cast_neg] },
    norm_cast,
    rwa [← h_degree, ← leading_coeff, leading_coeff_eq_zero] }
end

end polynomial

<<<<<<< HEAD

=======
>>>>>>> d5834ee3
section
variables {q : ℚ} {x : ℝ}

open irrational

@[simp] theorem irrational_rat_add_iff : irrational (q + x) ↔ irrational x :=
⟨of_rat_add q, rat_add q⟩

@[simp] theorem irrational_add_rat_iff : irrational (x + q) ↔ irrational x :=
⟨of_add_rat q, add_rat q⟩

@[simp] theorem irrational_rat_sub_iff : irrational (q - x) ↔ irrational x :=
⟨of_rat_sub q, rat_sub q⟩

@[simp] theorem irrational_sub_rat_iff : irrational (x - q) ↔ irrational x :=
⟨of_sub_rat q, sub_rat q⟩

@[simp] theorem irrational_neg_iff : irrational (-x) ↔ irrational x :=
⟨of_neg, irrational.neg⟩

@[simp] theorem irrational_inv_iff : irrational x⁻¹ ↔ irrational x :=
⟨of_inv, irrational.inv⟩

end<|MERGE_RESOLUTION|>--- conflicted
+++ resolved
@@ -10,11 +10,6 @@
 import data.polynomial.eval
 import data.polynomial.degree
 import tactic.interval_cases
-<<<<<<< HEAD
-
-
-=======
->>>>>>> d5834ee3
 /-!
 # Irrational real numbers
 
@@ -211,13 +206,8 @@
 
 end irrational
 
-<<<<<<< HEAD
-
 section polynomial
-=======
-section polynomial
-
->>>>>>> d5834ee3
+
 open polynomial
 variables (x : ℝ) (p : polynomial ℤ)
 
@@ -248,10 +238,6 @@
 
 end polynomial
 
-<<<<<<< HEAD
-
-=======
->>>>>>> d5834ee3
 section
 variables {q : ℚ} {x : ℝ}
 
