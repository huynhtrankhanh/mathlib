/-
Copyright (c) 2017 Johannes Hölzl. All rights reserved.
Released under Apache 2.0 license as described in the file LICENSE.
Authors: Johannes Hölzl, Yury Kudryashov
-/
import data.real.nnreal
import data.set.intervals

/-!
# Extended non-negative reals

We define `ennreal = ℝ≥0∞ := with_no ℝ≥0` to be the type of extended nonnegative real numbers,
i.e., the interval `[0, +∞]`. This type is used as the codomain of a `measure_theory.measure`,
and of the extended distance `edist` in a `emetric_space`.
In this file we define some algebraic operations and a linear order on `ℝ≥0∞`
and prove basic properties of these operations, order, and conversions to/from `ℝ`, `ℝ≥0`, and `ℕ`.

## Main definitions

* `ℝ≥0∞`: the extended nonnegative real numbers `[0, ∞]`; defined as `with_top ℝ≥0`; it is
  equipped with the following structures:

  - coercion from `ℝ≥0` defined in the natural way;

  - the natural structure of a complete dense linear order: `↑p ≤ ↑q ↔ p ≤ q` and `∀ a, a ≤ ∞`;

  - `a + b` is defined so that `↑p + ↑q = ↑(p + q)` for `(p q : ℝ≥0)` and `a + ∞ = ∞ + a = ∞`;

  - `a * b` is defined so that `↑p * ↑q = ↑(p * q)` for `(p q : ℝ≥0)`, `0 * ∞ = ∞ * 0 = 0`, and `a *
    ∞ = ∞ * a = ∞` for `a ≠ 0`;

  - `a - b` is defined as the minimal `d` such that `a ≤ d + b`; this way we have
    `↑p - ↑q = ↑(p - q)`, `∞ - ↑p = ∞`, `↑p - ∞ = ∞ - ∞ = 0`; note that there is no negation, only
    subtraction;

  - `a⁻¹` is defined as `Inf {b | 1 ≤ a * b}`. This way we have `(↑p)⁻¹ = ↑(p⁻¹)` for
    `p : ℝ≥0`, `p ≠ 0`, `0⁻¹ = ∞`, and `∞⁻¹ = 0`.

  - `a / b` is defined as `a * b⁻¹`.

  The addition and multiplication defined this way together with `0 = ↑0` and `1 = ↑1` turn
  `ℝ≥0∞` into a canonically ordered commutative semiring of characteristic zero.

* Coercions to/from other types:

  - coercion `ℝ≥0 → ℝ≥0∞` is defined as `has_coe`, so one can use `(p : ℝ≥0)` in a context that
    expects `a : ℝ≥0∞`, and Lean will apply `coe` automatically;

  - `ennreal.to_nnreal` sends `↑p` to `p` and `∞` to `0`;

  - `ennreal.to_real := coe ∘ ennreal.to_nnreal` sends `↑p`, `p : ℝ≥0` to `(↑p : ℝ)` and `∞` to `0`;

  - `ennreal.of_real := coe ∘ real.to_nnreal` sends `x : ℝ` to `↑⟨max x 0, _⟩`

  - `ennreal.ne_top_equiv_nnreal` is an equivalence between `{a : ℝ≥0∞ // a ≠ 0}` and `ℝ≥0`.

## Implementation notes

We define a `can_lift ℝ≥0∞ ℝ≥0` instance, so one of the ways to prove theorems about an `ℝ≥0∞`
number `a` is to consider the cases `a = ∞` and `a ≠ ∞`, and use the tactic `lift a to ℝ≥0 using ha`
in the second case. This instance is even more useful if one already has `ha : a ≠ ∞` in the
context, or if we have `(f : α → ℝ≥0∞) (hf : ∀ x, f x ≠ ∞)`.

## Notations

* `ℝ≥0∞`: the type of the extended nonnegative real numbers;
* `ℝ≥0`: the type of nonnegative real numbers `[0, ∞)`; defined in `data.real.nnreal`;
* `∞`: a localized notation in `ℝ≥0∞` for `⊤ : ℝ≥0∞`.

-/
noncomputable theory
open classical set

open_locale classical big_operators nnreal
variables {α : Type*} {β : Type*}

/-- The extended nonnegative real numbers. This is usually denoted [0, ∞],
  and is relevant as the codomain of a measure. -/
@[derive canonically_ordered_comm_semiring, derive complete_linear_order, derive densely_ordered,
  derive nontrivial]
def ennreal := with_top ℝ≥0

localized "notation `ℝ≥0∞` := ennreal" in ennreal
localized "notation `∞` := (⊤ : ennreal)" in ennreal

instance : linear_ordered_add_comm_monoid ℝ≥0∞ :=
{ .. ennreal.canonically_ordered_comm_semiring,
  .. ennreal.complete_linear_order }

namespace ennreal
variables {a b c d : ℝ≥0∞} {r p q : ℝ≥0}

instance : inhabited ℝ≥0∞ := ⟨0⟩

instance : has_coe ℝ≥0 ℝ≥0∞ := ⟨ option.some ⟩

instance : can_lift ℝ≥0∞ ℝ≥0 :=
{ coe := coe,
  cond := λ r, r ≠ ∞,
  prf := λ x hx, ⟨option.get $ option.ne_none_iff_is_some.1 hx, option.some_get _⟩ }

@[simp] lemma none_eq_top : (none : ℝ≥0∞) = ∞ := rfl
@[simp] lemma some_eq_coe (a : ℝ≥0) : (some a : ℝ≥0∞) = (↑a : ℝ≥0∞) := rfl

/-- `to_nnreal x` returns `x` if it is real, otherwise 0. -/
protected def to_nnreal : ℝ≥0∞ → ℝ≥0
| (some r) := r
| none := 0

/-- `to_real x` returns `x` if it is real, `0` otherwise. -/
protected def to_real (a : ℝ≥0∞) : real := coe (a.to_nnreal)

/-- `of_real x` returns `x` if it is nonnegative, `0` otherwise. -/
protected def of_real (r : real) : ℝ≥0∞ := coe (real.to_nnreal r)

@[simp, norm_cast] lemma to_nnreal_coe : (r : ℝ≥0∞).to_nnreal = r := rfl

@[simp] lemma coe_to_nnreal : ∀{a:ℝ≥0∞}, a ≠ ∞ → ↑(a.to_nnreal) = a
| (some r) h := rfl
| none     h := (h rfl).elim

@[simp] lemma of_real_to_real {a : ℝ≥0∞} (h : a ≠ ∞) : ennreal.of_real (a.to_real) = a :=
by simp [ennreal.to_real, ennreal.of_real, h]

@[simp] lemma to_real_of_real {r : ℝ} (h : 0 ≤ r) : ennreal.to_real (ennreal.of_real r) = r :=
by simp [ennreal.to_real, ennreal.of_real, real.coe_to_nnreal _ h]

lemma to_real_of_real' {r : ℝ} : ennreal.to_real (ennreal.of_real r) = max r 0 := rfl

lemma coe_to_nnreal_le_self : ∀{a:ℝ≥0∞}, ↑(a.to_nnreal) ≤ a
| (some r) := by rw [some_eq_coe, to_nnreal_coe]; exact le_refl _
| none     := le_top

lemma coe_nnreal_eq (r : ℝ≥0) : (r : ℝ≥0∞) = ennreal.of_real r :=
by { rw [ennreal.of_real, real.to_nnreal], cases r with r h, congr, dsimp, rw max_eq_left h }

lemma of_real_eq_coe_nnreal {x : ℝ} (h : 0 ≤ x) :
  ennreal.of_real x = @coe ℝ≥0 ℝ≥0∞ _ (⟨x, h⟩ : ℝ≥0) :=
by { rw [coe_nnreal_eq], refl }

@[simp] lemma of_real_coe_nnreal : ennreal.of_real p = p := (coe_nnreal_eq p).symm

@[simp, norm_cast] lemma coe_zero : ↑(0 : ℝ≥0) = (0 : ℝ≥0∞) := rfl
@[simp, norm_cast] lemma coe_one : ↑(1 : ℝ≥0) = (1 : ℝ≥0∞) := rfl

@[simp] lemma to_real_nonneg {a : ℝ≥0∞} : 0 ≤ a.to_real := by simp [ennreal.to_real]

@[simp] lemma top_to_nnreal : ∞.to_nnreal = 0 := rfl
@[simp] lemma top_to_real : ∞.to_real = 0 := rfl
@[simp] lemma one_to_real : (1 : ℝ≥0∞).to_real = 1 := rfl
@[simp] lemma one_to_nnreal : (1 : ℝ≥0∞).to_nnreal = 1 := rfl
@[simp] lemma coe_to_real (r : ℝ≥0) : (r : ℝ≥0∞).to_real = r := rfl
@[simp] lemma zero_to_nnreal : (0 : ℝ≥0∞).to_nnreal = 0 := rfl
@[simp] lemma zero_to_real : (0 : ℝ≥0∞).to_real = 0 := rfl
@[simp] lemma of_real_zero : ennreal.of_real (0 : ℝ) = 0 :=
by simp [ennreal.of_real]; refl
@[simp] lemma of_real_one : ennreal.of_real (1 : ℝ) = (1 : ℝ≥0∞) :=
by simp [ennreal.of_real]

lemma of_real_to_real_le {a : ℝ≥0∞} : ennreal.of_real (a.to_real) ≤ a :=
if ha : a = ∞ then ha.symm ▸ le_top else le_of_eq (of_real_to_real ha)

lemma forall_ennreal {p : ℝ≥0∞ → Prop} : (∀a, p a) ↔ (∀r:ℝ≥0, p r) ∧ p ∞ :=
⟨assume h, ⟨assume r, h _, h _⟩,
  assume ⟨h₁, h₂⟩ a, match a with some r := h₁ _ | none := h₂ end⟩

lemma forall_ne_top {p : ℝ≥0∞ → Prop} : (∀ a ≠ ∞, p a) ↔ ∀ r : ℝ≥0, p r :=
option.ball_ne_none

lemma exists_ne_top {p : ℝ≥0∞ → Prop} : (∃ a ≠ ∞, p a) ↔ ∃ r : ℝ≥0, p r :=
option.bex_ne_none

lemma to_nnreal_eq_zero_iff (x : ℝ≥0∞) : x.to_nnreal = 0 ↔ x = 0 ∨ x = ∞ :=
⟨begin
  cases x,
  { simp [none_eq_top] },
  { have A : some (0:ℝ≥0) = (0:ℝ≥0∞) := rfl,
    simp [ennreal.to_nnreal, A] {contextual := tt} }
end,
by intro h; cases h; simp [h]⟩

lemma to_real_eq_zero_iff (x : ℝ≥0∞) : x.to_real = 0 ↔ x = 0 ∨ x = ∞ :=
by simp [ennreal.to_real, to_nnreal_eq_zero_iff]

@[simp] lemma coe_ne_top : (r : ℝ≥0∞) ≠ ∞ := with_top.coe_ne_top
@[simp] lemma top_ne_coe : ∞ ≠ (r : ℝ≥0∞) := with_top.top_ne_coe
@[simp] lemma of_real_ne_top {r : ℝ} : ennreal.of_real r ≠ ∞ := by simp [ennreal.of_real]
@[simp] lemma of_real_lt_top {r : ℝ} : ennreal.of_real r < ∞ := lt_top_iff_ne_top.2 of_real_ne_top
@[simp] lemma top_ne_of_real {r : ℝ} : ∞ ≠ ennreal.of_real r := by simp [ennreal.of_real]

@[simp] lemma zero_ne_top : 0 ≠ ∞ := coe_ne_top
@[simp] lemma top_ne_zero : ∞ ≠ 0 := top_ne_coe

@[simp] lemma one_ne_top : 1 ≠ ∞ := coe_ne_top
@[simp] lemma top_ne_one : ∞ ≠ 1 := top_ne_coe

@[simp, norm_cast] lemma coe_eq_coe : (↑r : ℝ≥0∞) = ↑q ↔ r = q := with_top.coe_eq_coe
@[simp, norm_cast] lemma coe_le_coe : (↑r : ℝ≥0∞) ≤ ↑q ↔ r ≤ q := with_top.coe_le_coe
@[simp, norm_cast] lemma coe_lt_coe : (↑r : ℝ≥0∞) < ↑q ↔ r < q := with_top.coe_lt_coe
lemma coe_mono : monotone (coe : ℝ≥0 → ℝ≥0∞) := λ _ _, coe_le_coe.2

@[simp, norm_cast] lemma coe_eq_zero : (↑r : ℝ≥0∞) = 0 ↔ r = 0 := coe_eq_coe
@[simp, norm_cast] lemma zero_eq_coe : 0 = (↑r : ℝ≥0∞) ↔ 0 = r := coe_eq_coe
@[simp, norm_cast] lemma coe_eq_one : (↑r : ℝ≥0∞) = 1 ↔ r = 1 := coe_eq_coe
@[simp, norm_cast] lemma one_eq_coe : 1 = (↑r : ℝ≥0∞) ↔ 1 = r := coe_eq_coe
@[simp, norm_cast] lemma coe_nonneg : 0 ≤ (↑r : ℝ≥0∞) ↔ 0 ≤ r := coe_le_coe
@[simp, norm_cast] lemma coe_pos : 0 < (↑r : ℝ≥0∞) ↔ 0 < r := coe_lt_coe

@[simp, norm_cast] lemma coe_add : ↑(r + p) = (r + p : ℝ≥0∞) := with_top.coe_add
@[simp, norm_cast] lemma coe_mul : ↑(r * p) = (r * p : ℝ≥0∞) := with_top.coe_mul

@[simp, norm_cast] lemma coe_bit0 : (↑(bit0 r) : ℝ≥0∞) = bit0 r := coe_add
@[simp, norm_cast] lemma coe_bit1 : (↑(bit1 r) : ℝ≥0∞) = bit1 r := by simp [bit1]
lemma coe_two : ((2:ℝ≥0) : ℝ≥0∞) = 2 := by norm_cast

protected lemma zero_lt_one : 0 < (1 : ℝ≥0∞) :=
  canonically_ordered_comm_semiring.zero_lt_one

@[simp] lemma one_lt_two : (1 : ℝ≥0∞) < 2 :=
coe_one ▸ coe_two ▸ by exact_mod_cast (@one_lt_two ℕ _ _)
@[simp] lemma zero_lt_two : (0:ℝ≥0∞) < 2 := lt_trans ennreal.zero_lt_one one_lt_two
lemma two_ne_zero : (2:ℝ≥0∞) ≠ 0 := (ne_of_lt zero_lt_two).symm
lemma two_ne_top : (2:ℝ≥0∞) ≠ ∞ := coe_two ▸ coe_ne_top

/-- The set of numbers in `ℝ≥0∞` that are not equal to `∞` is equivalent to `ℝ≥0`. -/
def ne_top_equiv_nnreal : {a | a ≠ ∞} ≃ ℝ≥0 :=
{ to_fun := λ x, ennreal.to_nnreal x,
  inv_fun := λ x, ⟨x, coe_ne_top⟩,
  left_inv := λ ⟨x, hx⟩, subtype.eq $ coe_to_nnreal hx,
  right_inv := λ x, to_nnreal_coe }

lemma cinfi_ne_top [has_Inf α] (f : ℝ≥0∞ → α) : (⨅ x : {x // x ≠ ∞}, f x) = ⨅ x : ℝ≥0, f x :=
eq.symm $ infi_congr _ ne_top_equiv_nnreal.symm.surjective $ λ x, rfl

lemma infi_ne_top [complete_lattice α] (f : ℝ≥0∞ → α) : (⨅ x ≠ ∞, f x) = ⨅ x : ℝ≥0, f x :=
by rw [infi_subtype', cinfi_ne_top]

lemma csupr_ne_top [has_Sup α] (f : ℝ≥0∞ → α) : (⨆ x : {x // x ≠ ∞}, f x) = ⨆ x : ℝ≥0, f x :=
@cinfi_ne_top (order_dual α) _ _

lemma supr_ne_top [complete_lattice α] (f : ℝ≥0∞ → α) : (⨆ x ≠ ∞, f x) = ⨆ x : ℝ≥0, f x :=
@infi_ne_top (order_dual α) _ _

lemma infi_ennreal {α : Type*} [complete_lattice α] {f : ℝ≥0∞ → α} :
  (⨅ n, f n) = (⨅ n : ℝ≥0, f n) ⊓ f ∞ :=
le_antisymm
  (le_inf (le_infi $ assume i, infi_le _ _) (infi_le _ _))
  (le_infi $ forall_ennreal.2 ⟨λ r, inf_le_of_left_le $ infi_le _ _, inf_le_right⟩)

lemma supr_ennreal {α : Type*} [complete_lattice α] {f : ℝ≥0∞ → α} :
  (⨆ n, f n) = (⨆ n : ℝ≥0, f n) ⊔ f ∞ :=
@infi_ennreal (order_dual α) _ _

@[simp] lemma add_top : a + ∞ = ∞ := with_top.add_top
@[simp] lemma top_add : ∞ + a = ∞ := with_top.top_add

/-- Coercion `ℝ≥0 → ℝ≥0∞` as a `ring_hom`. -/
def of_nnreal_hom : ℝ≥0 →+* ℝ≥0∞ :=
⟨coe, coe_one, λ _ _, coe_mul, coe_zero, λ _ _, coe_add⟩

@[simp] lemma coe_of_nnreal_hom : ⇑of_nnreal_hom = coe := rfl

section actions

/-- A `mul_action` over `ℝ≥0∞` restricts to a `mul_action` over `ℝ≥0`. -/
instance {M : Type*} [mul_action ℝ≥0∞ M] : mul_action ℝ≥0 M :=
mul_action.comp_hom M of_nnreal_hom.to_monoid_hom

lemma smul_def {M : Type*} [mul_action ℝ≥0∞ M] (c : ℝ≥0) (x : M) :
  c • x = (c : ℝ≥0∞) • x := rfl

instance {M N : Type*} [mul_action ℝ≥0∞ M] [mul_action ℝ≥0∞ N] [has_scalar M N]
  [is_scalar_tower ℝ≥0∞ M N] : is_scalar_tower ℝ≥0 M N :=
{ smul_assoc := λ r, (smul_assoc (r : ℝ≥0∞) : _)}

instance smul_comm_class_left {M N : Type*} [mul_action ℝ≥0∞ N] [has_scalar M N]
  [smul_comm_class ℝ≥0∞ M N] : smul_comm_class ℝ≥0 M N :=
{ smul_comm := λ r, (smul_comm (r : ℝ≥0∞) : _)}

instance smul_comm_class_right {M N : Type*} [mul_action ℝ≥0∞ N] [has_scalar M N]
  [smul_comm_class M ℝ≥0∞ N] : smul_comm_class M ℝ≥0 N :=
{ smul_comm := λ m r, (smul_comm m (r : ℝ≥0∞) : _)}

/-- A `distrib_mul_action` over `ℝ≥0∞` restricts to a `distrib_mul_action` over `ℝ≥0`. -/
instance {M : Type*} [add_monoid M] [distrib_mul_action ℝ≥0∞ M] : distrib_mul_action ℝ≥0 M :=
distrib_mul_action.comp_hom M of_nnreal_hom.to_monoid_hom

/-- A `module` over `ℝ≥0∞` restricts to a `module` over `ℝ≥0`. -/
instance {M : Type*} [add_comm_monoid M] [module ℝ≥0∞ M] : module ℝ≥0 M :=
module.comp_hom M of_nnreal_hom

/-- An `algebra` over `ℝ≥0∞` restricts to an `algebra` over `ℝ≥0`. -/
instance {A : Type*} [semiring A] [algebra ℝ≥0∞ A] : algebra ℝ≥0 A :=
{ smul := (•),
  commutes' := λ r x, by simp [algebra.commutes],
  smul_def' := λ r x, by simp [←algebra.smul_def (r : ℝ≥0∞) x, smul_def],
  to_ring_hom := ((algebra_map ℝ≥0∞ A).comp (of_nnreal_hom : ℝ≥0 →+* ℝ≥0∞)) }

-- verify that the above produces instances we might care about
example : algebra ℝ≥0 ℝ≥0∞ := by apply_instance
example : distrib_mul_action (units ℝ≥0) ℝ≥0∞ := by apply_instance

lemma coe_smul {R} [monoid R] (r : R) (s : ℝ≥0) [mul_action R ℝ≥0] [has_scalar R ℝ≥0∞]
  [is_scalar_tower R ℝ≥0 ℝ≥0] [is_scalar_tower R ℝ≥0 ℝ≥0∞] :
  (↑(r • s) : ℝ≥0∞) = r • ↑s :=
begin
  rw ←smul_one_smul ℝ≥0 r (s: ℝ≥0∞),
  change ↑(r • s) = ↑(r • (1 : ℝ≥0)) * ↑s,
  rw [←ennreal.coe_mul, smul_mul_assoc, one_mul],
end

end actions

@[simp, norm_cast] lemma coe_indicator {α} (s : set α) (f : α → ℝ≥0) (a : α) :
  ((s.indicator f a : ℝ≥0) : ℝ≥0∞) = s.indicator (λ x, f x) a :=
(of_nnreal_hom : ℝ≥0 →+ ℝ≥0∞).map_indicator _ _ _

@[simp, norm_cast] lemma coe_pow (n : ℕ) : (↑(r^n) : ℝ≥0∞) = r^n :=
of_nnreal_hom.map_pow r n

@[simp] lemma add_eq_top : a + b = ∞ ↔ a = ∞ ∨ b = ∞ := with_top.add_eq_top
@[simp] lemma add_lt_top : a + b < ∞ ↔ a < ∞ ∧ b < ∞ := with_top.add_lt_top

lemma to_nnreal_add {r₁ r₂ : ℝ≥0∞} (h₁ : r₁ < ∞) (h₂ : r₂ < ∞) :
  (r₁ + r₂).to_nnreal = r₁.to_nnreal + r₂.to_nnreal :=
begin
  rw [← coe_eq_coe, coe_add, coe_to_nnreal, coe_to_nnreal, coe_to_nnreal];
    apply @ne_top_of_lt ℝ≥0∞ _ _ ∞,
  exact h₂,
  exact h₁,
  exact add_lt_top.2 ⟨h₁, h₂⟩
end

/- rw has trouble with the generic lt_top_iff_ne_top and bot_lt_iff_ne_bot
(contrary to erw). This is solved with the next lemmas -/
protected lemma lt_top_iff_ne_top : a < ∞ ↔ a ≠ ∞ := lt_top_iff_ne_top
protected lemma bot_lt_iff_ne_bot : 0 < a ↔ a ≠ 0 := bot_lt_iff_ne_bot

lemma not_lt_top {x : ℝ≥0∞} : ¬ x < ∞ ↔ x = ∞ := by rw [lt_top_iff_ne_top, not_not]

lemma add_ne_top : a + b ≠ ∞ ↔ a ≠ ∞ ∧ b ≠ ∞ :=
by simpa only [lt_top_iff_ne_top] using add_lt_top

lemma mul_top : a * ∞ = (if a = 0 then 0 else ∞) :=
begin split_ifs, { simp [h] }, { exact with_top.mul_top h } end

lemma top_mul : ∞ * a = (if a = 0 then 0 else ∞) :=
begin split_ifs, { simp [h] }, { exact with_top.top_mul h } end

@[simp] lemma top_mul_top : ∞ * ∞ = ∞ := with_top.top_mul_top

lemma top_pow {n:ℕ} (h : 0 < n) : ∞^n = ∞ :=
nat.le_induction (pow_one _) (λ m hm hm', by rw [pow_succ, hm', top_mul_top])
  _ (nat.succ_le_of_lt h)

lemma mul_eq_top : a * b = ∞ ↔ (a ≠ 0 ∧ b = ∞) ∨ (a = ∞ ∧ b ≠ 0) :=
with_top.mul_eq_top_iff

lemma mul_lt_top  : a < ∞ → b < ∞ → a * b < ∞ :=
with_top.mul_lt_top

lemma mul_ne_top : a ≠ ∞ → b ≠ ∞ → a * b ≠ ∞ :=
by simpa only [lt_top_iff_ne_top] using mul_lt_top

lemma ne_top_of_mul_ne_top_left (h : a * b ≠ ∞) (hb : b ≠ 0) : a ≠ ∞ :=
by { simp [mul_eq_top, hb, not_or_distrib] at h ⊢, exact h.2 }

lemma ne_top_of_mul_ne_top_right (h : a * b ≠ ∞) (ha : a ≠ 0) : b ≠ ∞ :=
ne_top_of_mul_ne_top_left (by rwa [mul_comm]) ha

lemma lt_top_of_mul_lt_top_left (h : a * b < ∞) (hb : b ≠ 0) : a < ∞ :=
by { rw [ennreal.lt_top_iff_ne_top] at h ⊢, exact ne_top_of_mul_ne_top_left h hb }

lemma lt_top_of_mul_lt_top_right (h : a * b < ∞) (ha : a ≠ 0) : b < ∞ :=
lt_top_of_mul_lt_top_left (by rwa [mul_comm]) ha

lemma mul_lt_top_iff {a b : ℝ≥0∞} : a * b < ∞ ↔ (a < ∞ ∧ b < ∞) ∨ a = 0 ∨ b = 0 :=
begin
  split,
  { intro h, rw [← or_assoc, or_iff_not_imp_right, or_iff_not_imp_right], intros hb ha,
    exact ⟨lt_top_of_mul_lt_top_left h hb, lt_top_of_mul_lt_top_right h ha⟩ },
  { rintro (⟨ha, hb⟩|rfl|rfl); [exact mul_lt_top ha hb, simp, simp] }
end

lemma mul_self_lt_top_iff {a : ℝ≥0∞} : a * a < ⊤ ↔ a < ⊤ :=
by { rw [ennreal.mul_lt_top_iff, and_self, or_self, or_iff_left_iff_imp], rintro rfl, norm_num }

@[simp] lemma mul_pos : 0 < a * b ↔ 0 < a ∧ 0 < b :=
by simp only [pos_iff_ne_zero, ne.def, mul_eq_zero, not_or_distrib]

lemma pow_eq_top : ∀ n:ℕ, a^n=∞ → a=∞
| 0 := by simp
| (n+1) := λ o, by { rw pow_succ at o,
                     exact (mul_eq_top.1 o).elim (λ h, pow_eq_top n h.2) and.left }

lemma pow_ne_top (h : a ≠ ∞) {n:ℕ} : a^n ≠ ∞ :=
mt (pow_eq_top n) h

lemma pow_lt_top : a < ∞ → ∀ n:ℕ, a^n < ∞ :=
by simpa only [lt_top_iff_ne_top] using pow_ne_top

@[simp, norm_cast] lemma coe_finset_sum {s : finset α} {f : α → ℝ≥0} :
  ↑(∑ a in s, f a) = (∑ a in s, f a : ℝ≥0∞) :=
of_nnreal_hom.map_sum f s

@[simp, norm_cast] lemma coe_finset_prod {s : finset α} {f : α → ℝ≥0} :
  ↑(∏ a in s, f a) = ((∏ a in s, f a) : ℝ≥0∞) :=
of_nnreal_hom.map_prod f s

section order

@[simp] lemma bot_eq_zero : (⊥ : ℝ≥0∞) = 0 := rfl

@[simp] lemma coe_lt_top : coe r < ∞ := with_top.coe_lt_top r
@[simp] lemma not_top_le_coe : ¬ ∞ ≤ ↑r := with_top.not_top_le_coe r
lemma zero_lt_coe_iff : 0 < (↑p : ℝ≥0∞) ↔ 0 < p := coe_lt_coe
@[simp, norm_cast] lemma one_le_coe_iff : (1:ℝ≥0∞) ≤ ↑r ↔ 1 ≤ r := coe_le_coe
@[simp, norm_cast] lemma coe_le_one_iff : ↑r ≤ (1:ℝ≥0∞) ↔ r ≤ 1 := coe_le_coe
@[simp, norm_cast] lemma coe_lt_one_iff : (↑p : ℝ≥0∞) < 1 ↔ p < 1 := coe_lt_coe
@[simp, norm_cast] lemma one_lt_coe_iff : 1 < (↑p : ℝ≥0∞) ↔ 1 < p := coe_lt_coe
@[simp, norm_cast] lemma coe_nat (n : ℕ) : ((n : ℝ≥0) : ℝ≥0∞) = n := with_top.coe_nat n
@[simp] lemma of_real_coe_nat (n : ℕ) : ennreal.of_real n = n := by simp [ennreal.of_real]
@[simp] lemma nat_ne_top (n : ℕ) : (n : ℝ≥0∞) ≠ ∞ := with_top.nat_ne_top n
@[simp] lemma top_ne_nat (n : ℕ) : ∞ ≠ n := with_top.top_ne_nat n
@[simp] lemma one_lt_top : 1 < ∞ := coe_lt_top

lemma le_coe_iff : a ≤ ↑r ↔ (∃p:ℝ≥0, a = p ∧ p ≤ r) := with_top.le_coe_iff
lemma coe_le_iff : ↑r ≤ a ↔ (∀p:ℝ≥0, a = p → r ≤ p) := with_top.coe_le_iff

lemma lt_iff_exists_coe : a < b ↔ (∃p:ℝ≥0, a = p ∧ ↑p < b) := with_top.lt_iff_exists_coe

lemma to_real_le_coe_of_le_coe {a : ℝ≥0∞} {b : ℝ≥0} (h : a ≤ b) : a.to_real ≤ b :=
show ↑a.to_nnreal ≤ ↑b,
begin
  have : ↑a.to_nnreal = a := ennreal.coe_to_nnreal (lt_of_le_of_lt h coe_lt_top).ne,
  rw ← this at h,
  exact_mod_cast h
end

@[simp, norm_cast] lemma coe_finset_sup {s : finset α} {f : α → ℝ≥0} :
  ↑(s.sup f) = s.sup (λ x, (f x : ℝ≥0∞)) :=
finset.comp_sup_eq_sup_comp_of_is_total _ coe_mono rfl

lemma pow_le_pow {n m : ℕ} (ha : 1 ≤ a) (h : n ≤ m) : a ^ n ≤ a ^ m :=
begin
  cases a,
  { cases m,
    { rw eq_bot_iff.mpr h,
      exact le_refl _ },
    { rw [none_eq_top, top_pow (nat.succ_pos m)],
      exact le_top } },
  { rw [some_eq_coe, ← coe_pow, ← coe_pow, coe_le_coe],
    exact pow_le_pow (by simpa using ha) h }
end

@[simp] lemma max_eq_zero_iff : max a b = 0 ↔ a = 0 ∧ b = 0 :=
by simp only [nonpos_iff_eq_zero.symm, max_le_iff]

@[simp] lemma max_zero_left : max 0 a = a := max_eq_right (zero_le a)
@[simp] lemma max_zero_right : max a 0 = a := max_eq_left (zero_le a)

-- TODO: why this is not a `rfl`? There is some hidden diamond here.
@[simp] lemma sup_eq_max : a ⊔ b = max a b :=
eq_of_forall_ge_iff $ λ c, sup_le_iff.trans max_le_iff.symm

protected lemma pow_pos : 0 < a → ∀ n : ℕ, 0 < a^n :=
  canonically_ordered_comm_semiring.pow_pos

protected lemma pow_ne_zero : a ≠ 0 → ∀ n : ℕ, a^n ≠ 0 :=
by simpa only [pos_iff_ne_zero] using ennreal.pow_pos

@[simp] lemma not_lt_zero : ¬ a < 0 := by simp

lemma add_lt_add_iff_left : a < ∞ → (a + c < a + b ↔ c < b) :=
with_top.add_lt_add_iff_left

lemma add_lt_add_iff_right : a < ∞ → (c + a < b + a ↔ c < b) :=
with_top.add_lt_add_iff_right

lemma lt_add_right (ha : a < ∞) (hb : 0 < b) : a < a + b :=
by rwa [← add_lt_add_iff_left ha, add_zero] at hb

lemma le_of_forall_pos_le_add : ∀{a b : ℝ≥0∞}, (∀ε:ℝ≥0, 0 < ε → b < ∞ → a ≤ b + ε) → a ≤ b
| a    none     h := le_top
| none (some a) h :=
  have ∞ ≤ ↑a + ↑(1:ℝ≥0), from h 1 zero_lt_one coe_lt_top,
  by rw [← coe_add] at this; exact (not_top_le_coe this).elim
| (some a) (some b) h :=
    by simp only [none_eq_top, some_eq_coe, coe_add.symm, coe_le_coe, coe_lt_top, true_implies_iff]
      at *; exact nnreal.le_of_forall_pos_le_add h

lemma lt_iff_exists_rat_btwn :
  a < b ↔ (∃q:ℚ, 0 ≤ q ∧ a < real.to_nnreal q ∧ (real.to_nnreal q:ℝ≥0∞) < b) :=
⟨λ h,
  begin
    rcases lt_iff_exists_coe.1 h with ⟨p, rfl, _⟩,
    rcases exists_between h with ⟨c, pc, cb⟩,
    rcases lt_iff_exists_coe.1 cb with ⟨r, rfl, _⟩,
    rcases (nnreal.lt_iff_exists_rat_btwn _ _).1 (coe_lt_coe.1 pc) with ⟨q, hq0, pq, qr⟩,
    exact ⟨q, hq0, coe_lt_coe.2 pq, lt_trans (coe_lt_coe.2 qr) cb⟩
  end,
λ ⟨q, q0, qa, qb⟩, lt_trans qa qb⟩

lemma lt_iff_exists_real_btwn :
  a < b ↔ (∃r:ℝ, 0 ≤ r ∧ a < ennreal.of_real r ∧ (ennreal.of_real r:ℝ≥0∞) < b) :=
⟨λ h, let ⟨q, q0, aq, qb⟩ := ennreal.lt_iff_exists_rat_btwn.1 h in
  ⟨q, rat.cast_nonneg.2 q0, aq, qb⟩,
λ ⟨q, q0, qa, qb⟩, lt_trans qa qb⟩

lemma lt_iff_exists_nnreal_btwn :
  a < b ↔ (∃r:ℝ≥0, a < r ∧ (r : ℝ≥0∞) < b) :=
with_top.lt_iff_exists_coe_btwn

lemma lt_iff_exists_add_pos_lt : a < b ↔ (∃ r : ℝ≥0, 0 < r ∧ a + r < b) :=
begin
  refine ⟨λ hab, _, λ ⟨r, rpos, hr⟩, lt_of_le_of_lt (le_self_add) hr⟩,
  cases a, { simpa using hab },
  rcases lt_iff_exists_real_btwn.1 hab with ⟨c, c_nonneg, ac, cb⟩,
  let d : ℝ≥0 := ⟨c, c_nonneg⟩,
  have ad : a < d,
  { rw of_real_eq_coe_nnreal c_nonneg at ac,
    exact coe_lt_coe.1 ac },
  refine ⟨d-a, nnreal.sub_pos.2 ad, _⟩,
  rw [some_eq_coe, ← coe_add],
  convert cb,
  have : real.to_nnreal c = d,
    by { rw [← nnreal.coe_eq, real.coe_to_nnreal _ c_nonneg], refl },
  rw [add_comm, this],
  exact nnreal.sub_add_cancel_of_le (le_of_lt ad)
end

lemma coe_nat_lt_coe {n : ℕ} : (n : ℝ≥0∞) < r ↔ ↑n < r := ennreal.coe_nat n ▸ coe_lt_coe
lemma coe_lt_coe_nat {n : ℕ} : (r : ℝ≥0∞) < n ↔ r < n := ennreal.coe_nat n ▸ coe_lt_coe
@[simp, norm_cast] lemma coe_nat_lt_coe_nat {m n : ℕ} : (m : ℝ≥0∞) < n ↔ m < n :=
ennreal.coe_nat n ▸ coe_nat_lt_coe.trans nat.cast_lt
lemma coe_nat_ne_top {n : ℕ} : (n : ℝ≥0∞) ≠ ∞ := ennreal.coe_nat n ▸ coe_ne_top
lemma coe_nat_mono : strict_mono (coe : ℕ → ℝ≥0∞) := λ _ _, coe_nat_lt_coe_nat.2
@[simp, norm_cast] lemma coe_nat_le_coe_nat {m n : ℕ} : (m : ℝ≥0∞) ≤ n ↔ m ≤ n :=
coe_nat_mono.le_iff_le

instance : char_zero ℝ≥0∞ := ⟨coe_nat_mono.injective⟩

protected lemma exists_nat_gt {r : ℝ≥0∞} (h : r ≠ ∞) : ∃n:ℕ, r < n :=
begin
  lift r to ℝ≥0 using h,
  rcases exists_nat_gt r with ⟨n, hn⟩,
  exact ⟨n, coe_lt_coe_nat.2 hn⟩,
end

lemma add_lt_add (ac : a < c) (bd : b < d) : a + b < c + d :=
begin
  lift a to ℝ≥0 using ne_top_of_lt ac,
  lift b to ℝ≥0 using ne_top_of_lt bd,
  cases c, { simp }, cases d, { simp },
  simp only [← coe_add, some_eq_coe, coe_lt_coe] at *,
  exact add_lt_add ac bd
end

@[norm_cast] lemma coe_min : ((min r p:ℝ≥0):ℝ≥0∞) = min r p :=
coe_mono.map_min

@[norm_cast] lemma coe_max : ((max r p:ℝ≥0):ℝ≥0∞) = max r p :=
coe_mono.map_max

lemma le_of_top_imp_top_of_to_nnreal_le {a b : ℝ≥0∞} (h : a = ⊤ → b = ⊤)
  (h_nnreal : a ≠ ⊤ → b ≠ ⊤ → a.to_nnreal ≤ b.to_nnreal) :
  a ≤ b :=
begin
  by_cases ha : a = ⊤,
  { rw h ha,
    exact le_top, },
  by_cases hb : b = ⊤,
  { rw hb,
    exact le_top, },
  rw [←coe_to_nnreal hb, ←coe_to_nnreal ha, coe_le_coe],
  exact h_nnreal ha hb,
end

end order

section complete_lattice

lemma coe_Sup {s : set ℝ≥0} : bdd_above s → (↑(Sup s) : ℝ≥0∞) = (⨆a∈s, ↑a) := with_top.coe_Sup
lemma coe_Inf {s : set ℝ≥0} : s.nonempty → (↑(Inf s) : ℝ≥0∞) = (⨅a∈s, ↑a) := with_top.coe_Inf

@[simp] lemma top_mem_upper_bounds {s : set ℝ≥0∞} : ∞ ∈ upper_bounds s :=
assume x hx, le_top

lemma coe_mem_upper_bounds {s : set ℝ≥0} :
  ↑r ∈ upper_bounds ((coe : ℝ≥0 → ℝ≥0∞) '' s) ↔ r ∈ upper_bounds s :=
by simp [upper_bounds, ball_image_iff, -mem_image, *] {contextual := tt}

end complete_lattice

section mul

@[mono] lemma mul_le_mul : a ≤ b → c ≤ d → a * c ≤ b * d :=
mul_le_mul'

@[mono] lemma mul_lt_mul (ac : a < c) (bd : b < d) : a * b < c * d :=
begin
  rcases lt_iff_exists_nnreal_btwn.1 ac with ⟨a', aa', a'c⟩,
  lift a to ℝ≥0 using ne_top_of_lt aa',
  rcases lt_iff_exists_nnreal_btwn.1 bd with ⟨b', bb', b'd⟩,
  lift b to ℝ≥0 using ne_top_of_lt bb',
  norm_cast at *,
  calc ↑(a * b) < ↑(a' * b') :
    coe_lt_coe.2 (mul_lt_mul' aa'.le bb' (zero_le _) ((zero_le a).trans_lt aa'))
  ... = ↑a' * ↑b' : coe_mul
  ... ≤ c * d : mul_le_mul a'c.le b'd.le
end

lemma mul_left_mono : monotone ((*) a) := λ b c, mul_le_mul (le_refl a)

lemma mul_right_mono : monotone (λ x, x * a) := λ b c h, mul_le_mul h (le_refl a)

lemma max_mul : max a b * c = max (a * c) (b * c) :=
mul_right_mono.map_max

lemma mul_max : a * max b c = max (a * b) (a * c) :=
mul_left_mono.map_max

lemma mul_eq_mul_left : a ≠ 0 → a ≠ ∞ → (a * b = a * c ↔ b = c) :=
begin
  cases a; cases b; cases c;
    simp [none_eq_top, some_eq_coe, mul_top, top_mul, -coe_mul, coe_mul.symm,
      nnreal.mul_eq_mul_left] {contextual := tt},
end

lemma mul_eq_mul_right : c ≠ 0 → c ≠ ∞ → (a * c = b * c ↔ a = b) :=
mul_comm c a ▸ mul_comm c b ▸ mul_eq_mul_left

lemma mul_le_mul_left : a ≠ 0 → a ≠ ∞ → (a * b ≤ a * c ↔ b ≤ c) :=
begin
  cases a; cases b; cases c;
    simp [none_eq_top, some_eq_coe, mul_top, top_mul, -coe_mul, coe_mul.symm] {contextual := tt},
  assume h, exact mul_le_mul_left (pos_iff_ne_zero.2 h)
end

lemma mul_le_mul_right : c ≠ 0 → c ≠ ∞ → (a * c ≤ b * c ↔ a ≤ b) :=
mul_comm c a ▸ mul_comm c b ▸ mul_le_mul_left

lemma mul_lt_mul_left : a ≠ 0 → a ≠ ∞ → (a * b < a * c ↔ b < c) :=
λ h0 ht, by simp only [mul_le_mul_left h0 ht, lt_iff_le_not_le]

lemma mul_lt_mul_right : c ≠ 0 → c ≠ ∞ → (a * c < b * c ↔ a < b) :=
mul_comm c a ▸ mul_comm c b ▸ mul_lt_mul_left

end mul

section sub
instance : has_sub ℝ≥0∞ := ⟨λa b, Inf {d | a ≤ d + b}⟩

@[norm_cast] lemma coe_sub : ↑(p - r) = (↑p:ℝ≥0∞) - r :=
le_antisymm
  (le_Inf $ assume b (hb : ↑p ≤ b + r), coe_le_iff.2 $
    by rintros d rfl; rwa [← coe_add, coe_le_coe, ← nnreal.sub_le_iff_le_add] at hb)
  (Inf_le $ show (↑p : ℝ≥0∞) ≤ ↑(p - r) + ↑r,
    by rw [← coe_add, coe_le_coe, ← nnreal.sub_le_iff_le_add])

@[simp] lemma top_sub_coe : ∞ - ↑r = ∞ :=
top_unique $ le_Inf $ by simp [add_eq_top]

@[simp] lemma sub_eq_zero_of_le (h : a ≤ b) : a - b = 0 :=
le_antisymm (Inf_le $ le_add_left h) (zero_le _)

@[simp] lemma sub_self : a - a = 0 := sub_eq_zero_of_le $ le_refl _

@[simp] lemma zero_sub : 0 - a = 0 :=
le_antisymm (Inf_le $ zero_le $ 0 + a) (zero_le _)

@[simp] lemma sub_infty : a - ∞ = 0 :=
le_antisymm (Inf_le $ by simp) (zero_le _)

lemma sub_le_sub (h₁ : a ≤ b) (h₂ : d ≤ c) : a - c ≤ b - d :=
Inf_le_Inf $ assume e (h : b ≤ e + d),
  calc a ≤ b : h₁
    ... ≤ e + d : h
    ... ≤ e + c : add_le_add (le_refl _) h₂

@[simp] lemma add_sub_self : ∀{a b : ℝ≥0∞}, b < ∞ → (a + b) - b = a
| a        none     := by simp [none_eq_top]
| none     (some b) := by simp [none_eq_top, some_eq_coe]
| (some a) (some b) :=
  by simp [some_eq_coe]; rw [← coe_add, ← coe_sub, coe_eq_coe, nnreal.add_sub_cancel]

@[simp] lemma add_sub_self' (h : a < ∞) : (a + b) - a = b :=
by rw [add_comm, add_sub_self h]

lemma add_right_inj (h : a < ∞) : a + b = a + c ↔ b = c :=
⟨λ e, by simpa [h] using congr_arg (λ x, x - a) e, congr_arg _⟩

lemma add_left_inj (h : a < ∞) : b + a = c + a ↔ b = c :=
by rw [add_comm, add_comm c, add_right_inj h]

@[simp] lemma sub_add_cancel_of_le : ∀{a b : ℝ≥0∞}, b ≤ a → (a - b) + b = a :=
begin
  simp [forall_ennreal, le_coe_iff, -add_comm] {contextual := tt},
  rintros r p x rfl h,
  rw [← coe_sub, ← coe_add, nnreal.sub_add_cancel_of_le h]
end

@[simp] lemma add_sub_cancel_of_le (h : b ≤ a) : b + (a - b) = a :=
by rwa [add_comm, sub_add_cancel_of_le]

lemma sub_add_self_eq_max : (a - b) + b = max a b :=
match le_total a b with
| or.inl h := by simp [h, max_eq_right]
| or.inr h := by simp [h, max_eq_left]
end

lemma le_sub_add_self : a ≤ (a - b) + b :=
by { rw sub_add_self_eq_max, exact le_max_left a b }

@[simp] protected lemma sub_le_iff_le_add : a - b ≤ c ↔ a ≤ c + b :=
iff.intro
  (assume h : a - b ≤ c,
    calc a ≤ (a - b) + b : le_sub_add_self
      ... ≤ c + b : add_le_add_right h _)
  (assume h : a ≤ c + b, Inf_le h)

protected lemma sub_le_iff_le_add' : a - b ≤ c ↔ a ≤ b + c :=
add_comm c b ▸ ennreal.sub_le_iff_le_add

lemma sub_eq_of_add_eq : b ≠ ∞ → a + b = c → c - b = a :=
λ hb hc, hc ▸ add_sub_self (lt_top_iff_ne_top.2 hb)

protected lemma sub_le_of_sub_le (h : a - b ≤ c) : a - c ≤ b :=
ennreal.sub_le_iff_le_add.2 $ by { rw add_comm, exact ennreal.sub_le_iff_le_add.1 h }

protected lemma sub_lt_self : a ≠ ∞ → a ≠ 0 → 0 < b → a - b < a :=
match a, b with
| none, _ := by { have := none_eq_top, assume h, contradiction }
| (some a), none := by {intros, simp only [none_eq_top, sub_infty, pos_iff_ne_zero], assumption}
| (some a), (some b) :=
  begin
    simp only [some_eq_coe, coe_sub.symm, coe_pos, coe_eq_zero, coe_lt_coe, ne.def],
    assume h₁ h₂, apply nnreal.sub_lt_self, exact pos_iff_ne_zero.2 h₂
  end
end

@[simp] protected lemma sub_eq_zero_iff_le : a - b = 0 ↔ a ≤ b :=
by simpa [-ennreal.sub_le_iff_le_add] using @ennreal.sub_le_iff_le_add a b 0

@[simp] lemma zero_lt_sub_iff_lt : 0 < a - b ↔ b < a :=
by simpa [ennreal.bot_lt_iff_ne_bot, -ennreal.sub_eq_zero_iff_le]
  using not_iff_not.2 (@ennreal.sub_eq_zero_iff_le a b)

lemma lt_sub_iff_add_lt : a < b - c ↔ a + c < b :=
begin
  cases a, { simp },
  cases c, { simp },
  cases b, { simp only [true_iff, coe_lt_top, some_eq_coe, top_sub_coe, none_eq_top, ← coe_add] },
  simp only [some_eq_coe],
  rw [← coe_add, ← coe_sub, coe_lt_coe, coe_lt_coe, nnreal.lt_sub_iff_add_lt],
end

lemma sub_le_self (a b : ℝ≥0∞) : a - b ≤ a :=
ennreal.sub_le_iff_le_add.2 $ le_self_add

@[simp] lemma sub_zero : a - 0 = a :=
eq.trans (add_zero (a - 0)).symm $ by simp

/-- A version of triangle inequality for difference as a "distance". -/
lemma sub_le_sub_add_sub : a - c ≤ a - b + (b - c) :=
ennreal.sub_le_iff_le_add.2 $
calc a ≤ a - b + b : le_sub_add_self
... ≤ a - b + ((b - c) + c) : add_le_add_left le_sub_add_self _
... = a - b + (b - c) + c : (add_assoc _ _ _).symm

lemma sub_sub_cancel (h : a < ∞) (h2 : b ≤ a) : a - (a - b) = b :=
by rw [← add_left_inj (lt_of_le_of_lt (sub_le_self _ _) h),
  sub_add_cancel_of_le (sub_le_self _ _), add_sub_cancel_of_le h2]

lemma sub_right_inj {a b c : ℝ≥0∞} (ha : a < ∞) (hb : b ≤ a) (hc : c ≤ a) :
  a - b = a - c ↔ b = c :=
iff.intro
  begin
    assume h, have : a - (a - b) = a - (a - c), rw h,
    rw [sub_sub_cancel ha hb, sub_sub_cancel ha hc] at this, exact this
  end
  (λ h, by rw h)

lemma sub_mul (h : 0 < b → b < a → c ≠ ∞) : (a - b) * c = a * c - b * c :=
begin
  cases le_or_lt a b with hab hab,
  { simp [hab, mul_right_mono hab] },
  symmetry,
  cases eq_or_lt_of_le (zero_le b) with hb hb,
  { subst b, simp },
  apply sub_eq_of_add_eq,
  { exact mul_ne_top (ne_top_of_lt hab) (h hb hab) },
  rw [← add_mul, sub_add_cancel_of_le (le_of_lt hab)]
end

lemma mul_sub (h : 0 < c → c < b → a ≠ ∞) :
  a * (b - c) = a * b - a * c :=
by { simp only [mul_comm a], exact sub_mul h }

lemma sub_mul_ge : a * c - b * c ≤ (a - b) * c :=
begin
  -- with `0 < b → b < a → c ≠ ∞` Lean names the first variable `a`
  by_cases h : ∀ (hb : 0 < b), b < a → c ≠ ∞,
  { rw [sub_mul h],
    exact le_refl _ },
  { push_neg at h,
    rcases h with ⟨hb, hba, hc⟩,
    subst c,
    simp only [mul_top, if_neg (ne_of_gt hb), if_neg (ne_of_gt $ lt_trans hb hba), sub_self,
      zero_le] }
end

end sub

section sum

open finset

/-- A product of finite numbers is still finite -/
lemma prod_lt_top {s : finset α} {f : α → ℝ≥0∞} (h : ∀a∈s, f a < ∞) : (∏ a in s, f a) < ∞ :=
with_top.prod_lt_top h

/-- A sum of finite numbers is still finite -/
lemma sum_lt_top {s : finset α} {f : α → ℝ≥0∞} :
  (∀a∈s, f a < ∞) → ∑ a in s, f a < ∞ :=
with_top.sum_lt_top

/-- A sum of finite numbers is still finite -/
lemma sum_lt_top_iff {s : finset α} {f : α → ℝ≥0∞} :
  ∑ a in s, f a < ∞ ↔ (∀a∈s, f a < ∞) :=
with_top.sum_lt_top_iff

/-- A sum of numbers is infinite iff one of them is infinite -/
lemma sum_eq_top_iff {s : finset α} {f : α → ℝ≥0∞} :
  (∑ x in s, f x) = ∞ ↔ (∃a∈s, f a = ∞) :=
with_top.sum_eq_top_iff

/-- seeing `ℝ≥0∞` as `ℝ≥0` does not change their sum, unless one of the `ℝ≥0∞` is
infinity -/
lemma to_nnreal_sum {s : finset α} {f : α → ℝ≥0∞} (hf : ∀a∈s, f a < ∞) :
  ennreal.to_nnreal (∑ a in s, f a) = ∑ a in s, ennreal.to_nnreal (f a) :=
begin
  rw [← coe_eq_coe, coe_to_nnreal, coe_finset_sum, sum_congr],
  { refl },
  { intros x hx, exact (coe_to_nnreal (hf x hx).ne).symm },
  { exact (sum_lt_top hf).ne }
end

/-- seeing `ℝ≥0∞` as `real` does not change their sum, unless one of the `ℝ≥0∞` is infinity -/
lemma to_real_sum {s : finset α} {f : α → ℝ≥0∞} (hf : ∀a∈s, f a < ∞) :
  ennreal.to_real (∑ a in s, f a) = ∑ a in s, ennreal.to_real (f a) :=
by { rw [ennreal.to_real, to_nnreal_sum hf, nnreal.coe_sum], refl }

lemma of_real_sum_of_nonneg {s : finset α} {f : α → ℝ} (hf : ∀ i, i ∈ s → 0 ≤ f i) :
  ennreal.of_real (∑ i in s, f i) = ∑ i in s, ennreal.of_real (f i) :=
begin
  simp_rw [ennreal.of_real, ←coe_finset_sum, coe_eq_coe],
  exact real.to_nnreal_sum_of_nonneg hf,
end

end sum

section interval

variables {x y z : ℝ≥0∞} {ε ε₁ ε₂ : ℝ≥0∞} {s : set ℝ≥0∞}

protected lemma Ico_eq_Iio : (Ico 0 y) = (Iio y) :=
ext $ assume a, iff.intro
  (assume ⟨_, hx⟩, hx)
  (assume hx, ⟨zero_le _, hx⟩)

lemma mem_Iio_self_add : x ≠ ∞ → 0 < ε → x ∈ Iio (x + ε) :=
assume xt ε0, lt_add_right (by rwa lt_top_iff_ne_top) ε0

lemma not_mem_Ioo_self_sub : x = 0 → x ∉ Ioo (x - ε) y :=
assume x0, by simp [x0]

lemma mem_Ioo_self_sub_add : x ≠ ∞ → x ≠ 0 → 0 < ε₁ → 0 < ε₂ → x ∈ Ioo (x - ε₁) (x + ε₂) :=
assume xt x0 ε0 ε0',
  ⟨ennreal.sub_lt_self xt x0 ε0, lt_add_right (by rwa [lt_top_iff_ne_top]) ε0'⟩

end interval

section bit

@[simp] lemma bit0_inj : bit0 a = bit0 b ↔ a = b :=
⟨λh, begin
  rcases (lt_trichotomy a b) with h₁| h₂| h₃,
  { exact (absurd h (ne_of_lt (add_lt_add h₁ h₁))) },
  { exact h₂ },
  { exact (absurd h.symm (ne_of_lt (add_lt_add h₃ h₃))) }
end,
λh, congr_arg _ h⟩

@[simp] lemma bit0_eq_zero_iff : bit0 a = 0 ↔ a = 0 :=
by simpa only [bit0_zero] using @bit0_inj a 0

@[simp] lemma bit0_eq_top_iff : bit0 a = ∞ ↔ a = ∞ :=
by rw [bit0, add_eq_top, or_self]

@[simp] lemma bit1_inj : bit1 a = bit1 b ↔ a = b :=
⟨λh, begin
  unfold bit1 at h,
  rwa [add_left_inj, bit0_inj] at h,
  simp [lt_top_iff_ne_top]
end,
λh, congr_arg _ h⟩

@[simp] lemma bit1_ne_zero : bit1 a ≠ 0 :=
by unfold bit1; simp

@[simp] lemma bit1_eq_one_iff : bit1 a = 1 ↔ a = 0 :=
by simpa only [bit1_zero] using @bit1_inj a 0

@[simp] lemma bit1_eq_top_iff : bit1 a = ∞ ↔ a = ∞ :=
by unfold bit1; rw add_eq_top; simp

end bit

section inv
instance : has_inv ℝ≥0∞ := ⟨λa, Inf {b | 1 ≤ a * b}⟩

instance : div_inv_monoid ℝ≥0∞ :=
{ inv := has_inv.inv,
  .. (infer_instance : monoid ℝ≥0∞) }

@[simp] lemma inv_zero : (0 : ℝ≥0∞)⁻¹ = ∞ :=
show Inf {b : ℝ≥0∞ | 1 ≤ 0 * b} = ∞, by simp; refl

@[simp] lemma inv_top : ∞⁻¹ = 0 :=
bot_unique $ le_of_forall_le_of_dense $ λ a (h : a > 0), Inf_le $ by simp [*, ne_of_gt h, top_mul]

@[simp, norm_cast] lemma coe_inv (hr : r ≠ 0) : (↑r⁻¹ : ℝ≥0∞) = (↑r)⁻¹ :=
le_antisymm
  (le_Inf $ assume b (hb : 1 ≤ ↑r * b), coe_le_iff.2 $
    by rintros b rfl; rwa [← coe_mul, ← coe_one, coe_le_coe, ← nnreal.inv_le hr] at hb)
  (Inf_le $ by simp; rw [← coe_mul, mul_inv_cancel hr]; exact le_refl 1)

lemma coe_inv_le :  (↑r⁻¹ : ℝ≥0∞) ≤ (↑r)⁻¹ :=
if hr : r = 0 then by simp only [hr, inv_zero, coe_zero, le_top]
else by simp only [coe_inv hr, le_refl]

@[norm_cast] lemma coe_inv_two : ((2⁻¹:ℝ≥0):ℝ≥0∞) = 2⁻¹ :=
by rw [coe_inv (ne_of_gt _root_.zero_lt_two), coe_two]

@[simp, norm_cast] lemma coe_div (hr : r ≠ 0) : (↑(p / r) : ℝ≥0∞) = p / r :=
by rw [div_eq_mul_inv, div_eq_mul_inv, coe_mul, coe_inv hr]

@[simp] lemma inv_one : (1:ℝ≥0∞)⁻¹ = 1 :=
by simpa only [coe_inv one_ne_zero, coe_one] using coe_eq_coe.2 inv_one

@[simp] lemma div_one {a : ℝ≥0∞} : a / 1 = a :=
by rw [div_eq_mul_inv, inv_one, mul_one]

protected lemma inv_pow {n : ℕ} : (a^n)⁻¹ = (a⁻¹)^n :=
begin
  by_cases a = 0; cases a; cases n; simp [*, none_eq_top, some_eq_coe,
    zero_pow, top_pow, nat.zero_lt_succ] at *,
  rw [← coe_inv h, ← coe_pow, ← coe_inv (pow_ne_zero _ h), ← inv_pow', coe_pow]
end

@[simp] lemma inv_inv : (a⁻¹)⁻¹ = a :=
by by_cases a = 0; cases a; simp [*, none_eq_top, some_eq_coe,
  -coe_inv, (coe_inv _).symm] at *

lemma inv_involutive : function.involutive (λ a:ℝ≥0∞, a⁻¹) :=
λ a, ennreal.inv_inv

lemma inv_bijective : function.bijective (λ a:ℝ≥0∞, a⁻¹) :=
ennreal.inv_involutive.bijective

@[simp] lemma inv_eq_inv : a⁻¹ = b⁻¹ ↔ a = b := inv_bijective.1.eq_iff

@[simp] lemma inv_eq_top : a⁻¹ = ∞ ↔ a = 0 :=
inv_zero ▸ inv_eq_inv

lemma inv_ne_top : a⁻¹ ≠ ∞ ↔ a ≠ 0 := by simp

@[simp] lemma inv_lt_top {x : ℝ≥0∞} : x⁻¹ < ∞ ↔ 0 < x :=
by { simp only [lt_top_iff_ne_top, inv_ne_top, pos_iff_ne_zero] }

lemma div_lt_top {x y : ℝ≥0∞} (h1 : x < ∞) (h2 : 0 < y) : x / y < ∞ :=
mul_lt_top h1 (inv_lt_top.mpr h2)

@[simp] lemma inv_eq_zero : a⁻¹ = 0 ↔ a = ∞ :=
inv_top ▸ inv_eq_inv

lemma inv_ne_zero : a⁻¹ ≠ 0 ↔ a ≠ ∞ := by simp

@[simp] lemma inv_pos : 0 < a⁻¹ ↔ a ≠ ∞ :=
pos_iff_ne_zero.trans inv_ne_zero

@[simp] lemma inv_lt_inv : a⁻¹ < b⁻¹ ↔ b < a :=
begin
  cases a; cases b; simp only [some_eq_coe, none_eq_top, inv_top],
  { simp only [lt_irrefl] },
  { exact inv_pos.trans lt_top_iff_ne_top.symm },
  { simp only [not_lt_zero, not_top_lt] },
  { cases eq_or_lt_of_le (zero_le a) with ha ha;
      cases eq_or_lt_of_le (zero_le b) with hb hb,
    { subst a, subst b, simp },
    { subst a, simp },
    { subst b, simp [pos_iff_ne_zero, lt_top_iff_ne_top, inv_ne_top] },
    { rw [← coe_inv (ne_of_gt ha), ← coe_inv (ne_of_gt hb), coe_lt_coe, coe_lt_coe],
      simp only [nnreal.coe_lt_coe.symm] at *,
      exact inv_lt_inv ha hb } }
end

lemma inv_lt_iff_inv_lt : a⁻¹ < b ↔ b⁻¹ < a :=
by simpa only [inv_inv] using @inv_lt_inv a b⁻¹

lemma lt_inv_iff_lt_inv : a < b⁻¹ ↔ b < a⁻¹ :=
by simpa only [inv_inv] using @inv_lt_inv a⁻¹ b

@[simp, priority 1100] -- higher than le_inv_iff_mul_le
lemma inv_le_inv : a⁻¹ ≤ b⁻¹ ↔ b ≤ a :=
by simp only [le_iff_lt_or_eq, inv_lt_inv, inv_eq_inv, eq_comm]

lemma inv_le_iff_inv_le : a⁻¹ ≤ b ↔ b⁻¹ ≤ a :=
by simpa only [inv_inv] using @inv_le_inv a b⁻¹

lemma le_inv_iff_le_inv : a ≤ b⁻¹ ↔ b ≤ a⁻¹ :=
by simpa only [inv_inv] using @inv_le_inv a⁻¹ b

@[simp] lemma inv_le_one : a⁻¹ ≤ 1 ↔ 1 ≤ a :=
inv_le_iff_inv_le.trans $ by rw inv_one

lemma one_le_inv : 1 ≤ a⁻¹ ↔ a ≤ 1 :=
le_inv_iff_le_inv.trans $ by rw inv_one

@[simp] lemma inv_lt_one : a⁻¹ < 1 ↔ 1 < a :=
inv_lt_iff_inv_lt.trans $ by rw [inv_one]

lemma pow_le_pow_of_le_one {n m : ℕ} (ha : a ≤ 1) (h : n ≤ m) : a ^ m ≤ a ^ n :=
begin
  rw [← @inv_inv a, ← ennreal.inv_pow, ← @ennreal.inv_pow a⁻¹, inv_le_inv],
  exact pow_le_pow (one_le_inv.2 ha) h
end

@[simp] lemma div_top : a / ∞ = 0 := by rw [div_eq_mul_inv, inv_top, mul_zero]

@[simp] lemma top_div_coe : ∞ / p = ∞ := by simp [div_eq_mul_inv, top_mul]

lemma top_div_of_ne_top (h : a ≠ ∞) : ∞ / a = ∞ :=
by { lift a to ℝ≥0 using h, exact top_div_coe }

lemma top_div_of_lt_top (h : a < ∞) : ∞ / a = ∞ :=
top_div_of_ne_top h.ne

lemma top_div : ∞ / a = if a = ∞ then 0 else ∞ :=
by by_cases a = ∞; simp [top_div_of_ne_top, *]

@[simp] lemma zero_div : 0 / a = 0 := zero_mul a⁻¹

lemma div_eq_top : a / b = ∞ ↔ (a ≠ 0 ∧ b = 0) ∨ (a = ∞ ∧ b ≠ ∞) :=
by simp [div_eq_mul_inv, ennreal.mul_eq_top]

lemma le_div_iff_mul_le (h0 : b ≠ 0 ∨ c ≠ 0) (ht : b ≠ ∞ ∨ c ≠ ∞) :
  a ≤ c / b ↔ a * b ≤ c :=
begin
  cases b,
  { simp at ht,
    split,
    { assume ha, simp at ha, simp [ha] },
    { contrapose,
      assume ha,
      simp at ha,
      have : a * ∞ = ∞, by simp [ennreal.mul_eq_top, ha],
      simp [this, ht] } },
  by_cases hb : b ≠ 0,
  { have : (b : ℝ≥0∞) ≠ 0, by simp [hb],
    rw [← ennreal.mul_le_mul_left this coe_ne_top],
    suffices : ↑b * a ≤ (↑b  * ↑b⁻¹) * c ↔ a * ↑b ≤ c,
    { simpa [some_eq_coe, div_eq_mul_inv, hb, mul_left_comm, mul_comm, mul_assoc] },
    rw [← coe_mul, mul_inv_cancel hb, coe_one, one_mul, mul_comm] },
  { simp at hb,
    simp [hb] at h0,
    have : c / 0 = ∞, by simp [div_eq_top, h0],
    simp [hb, this] }
end

lemma div_le_iff_le_mul (hb0 : b ≠ 0 ∨ c ≠ ∞) (hbt : b ≠ ∞ ∨ c ≠ 0) : a / b ≤ c ↔ a ≤ c * b :=
begin
  suffices : a * b⁻¹ ≤ c ↔ a ≤ c / b⁻¹, by simpa [div_eq_mul_inv],
  refine (le_div_iff_mul_le _ _).symm; simpa
end

lemma div_le_of_le_mul (h : a ≤ b * c) : a / c ≤ b :=
begin
  by_cases h0 : c = 0,
  { have : a = 0, by simpa [h0] using h, simp [*] },
  by_cases hinf : c = ∞, by simp [hinf],
  exact (div_le_iff_le_mul (or.inl h0) (or.inl hinf)).2 h
end

lemma div_le_of_le_mul' (h : a ≤ b * c) : a / b ≤ c :=
div_le_of_le_mul $ mul_comm b c ▸ h

lemma mul_le_of_le_div (h : a ≤ b / c) : a * c ≤ b :=
begin
  rcases _root_.em (c = 0 ∧ b = 0 ∨ c = ∞ ∧ b = ∞) with (⟨rfl, rfl⟩|⟨rfl, rfl⟩)|H,
  { rw [mul_zero], exact le_rfl },
  { exact le_top },
  { simp only [not_or_distrib, not_and_distrib] at H,
    rwa ← le_div_iff_mul_le H.1 H.2 }
end

lemma mul_le_of_le_div' (h : a ≤ b / c) : c * a ≤ b :=
mul_comm a c ▸ mul_le_of_le_div h

protected lemma div_lt_iff (h0 : b ≠ 0 ∨ c ≠ 0) (ht : b ≠ ∞ ∨ c ≠ ∞) :
  c / b < a ↔ c < a * b :=
lt_iff_lt_of_le_iff_le $ le_div_iff_mul_le h0 ht

lemma mul_lt_of_lt_div (h : a < b / c) : a * c < b :=
by { contrapose! h, exact ennreal.div_le_of_le_mul h }

lemma inv_le_iff_le_mul : (b = ∞ → a ≠ 0) → (a = ∞ → b ≠ 0) → (a⁻¹ ≤ b ↔ 1 ≤ a * b) :=
begin
  cases a; cases b; simp [none_eq_top, some_eq_coe, mul_top, top_mul] {contextual := tt},
  by_cases a = 0; simp [*, -coe_mul, coe_mul.symm, -coe_inv, (coe_inv _).symm, nnreal.inv_le]
end

@[simp] lemma le_inv_iff_mul_le : a ≤ b⁻¹ ↔ a * b ≤ 1 :=
begin
  cases b, { by_cases a = 0; simp [*, none_eq_top, mul_top] },
  by_cases b = 0; simp [*, some_eq_coe, le_div_iff_mul_le],
  suffices : a ≤ 1 / b ↔ a * b ≤ 1, { simpa [div_eq_mul_inv, h] },
  exact le_div_iff_mul_le (or.inl (mt coe_eq_coe.1 h)) (or.inl coe_ne_top)
end

lemma mul_inv_cancel (h0 : a ≠ 0) (ht : a ≠ ∞) : a * a⁻¹ = 1 :=
begin
  lift a to ℝ≥0 using ht,
  norm_cast at *,
  exact mul_inv_cancel h0
end

lemma inv_mul_cancel (h0 : a ≠ 0) (ht : a ≠ ∞) : a⁻¹ * a = 1 :=
mul_comm a a⁻¹ ▸ mul_inv_cancel h0 ht

lemma eq_inv_of_mul_eq_one (h : a * b = 1) : a = b⁻¹ :=
begin
  rcases eq_or_ne b ∞ with rfl|hb,
  { have : false, by simpa [left_ne_zero_of_mul_eq_one h] using h,
    exact this.elim },
  { rw [← mul_one a, ← mul_inv_cancel (right_ne_zero_of_mul_eq_one h) hb, ← mul_assoc, h, one_mul] }
end

lemma mul_le_iff_le_inv {a b r : ℝ≥0∞} (hr₀ : r ≠ 0) (hr₁ : r ≠ ∞) : (r * a ≤ b ↔ a ≤ r⁻¹ * b) :=
by rw [← @ennreal.mul_le_mul_left _ a _ hr₀ hr₁, ← mul_assoc, mul_inv_cancel hr₀ hr₁, one_mul]

lemma le_of_forall_nnreal_lt {x y : ℝ≥0∞} (h : ∀ r : ℝ≥0, ↑r < x → ↑r ≤ y) : x ≤ y :=
begin
  refine le_of_forall_ge_of_dense (λ r hr, _),
  lift r to ℝ≥0 using ne_top_of_lt hr,
  exact h r hr
end

lemma le_of_forall_pos_nnreal_lt {x y : ℝ≥0∞} (h : ∀ r : ℝ≥0, 0 < r → ↑r < x → ↑r ≤ y) : x ≤ y :=
le_of_forall_nnreal_lt $ λ r hr, (zero_le r).eq_or_lt.elim (λ h, h ▸ zero_le _) (λ h0, h r h0 hr)

lemma eq_top_of_forall_nnreal_le {x : ℝ≥0∞} (h : ∀ r : ℝ≥0, ↑r ≤ x) : x = ∞ :=
top_unique $ le_of_forall_nnreal_lt $ λ r hr, h r

lemma div_add_div_same {a b c : ℝ≥0∞} : a / c + b / c = (a + b) / c :=
eq.symm $ right_distrib a b (c⁻¹)

lemma div_self (h0 : a ≠ 0) (hI : a ≠ ∞) : a / a = 1 :=
mul_inv_cancel h0 hI

lemma mul_div_cancel (h0 : a ≠ 0) (hI : a ≠ ∞) : (b / a) * a = b :=
by rw [div_eq_mul_inv, mul_assoc, inv_mul_cancel h0 hI, mul_one]

lemma mul_div_cancel' (h0 : a ≠ 0) (hI : a ≠ ∞) : a * (b / a) = b :=
by rw [mul_comm, mul_div_cancel h0 hI]

lemma mul_div_le : a * (b / a) ≤ b :=
begin
  by_cases h0 : a = 0, { simp [h0] },
  by_cases hI : a = ∞, { simp [hI] },
  rw mul_div_cancel' h0 hI, exact le_refl b
end

lemma inv_two_add_inv_two : (2:ℝ≥0∞)⁻¹ + 2⁻¹ = 1 :=
by rw [← two_mul, ← div_eq_mul_inv, div_self two_ne_zero two_ne_top]

lemma add_halves (a : ℝ≥0∞) : a / 2 + a / 2 = a :=
by rw [div_eq_mul_inv, ← mul_add, inv_two_add_inv_two, mul_one]

@[simp] lemma div_zero_iff : a / b = 0 ↔ a = 0 ∨ b = ∞ :=
by simp [div_eq_mul_inv]

@[simp] lemma div_pos_iff : 0 < a / b ↔ a ≠ 0 ∧ b ≠ ∞ :=
by simp [pos_iff_ne_zero, not_or_distrib]

lemma half_pos {a : ℝ≥0∞} (h : 0 < a) : 0 < a / 2 :=
by simp [ne_of_gt h]

lemma one_half_lt_one : (2⁻¹:ℝ≥0∞) < 1 := inv_lt_one.2 $ one_lt_two

lemma half_lt_self {a : ℝ≥0∞} (hz : a ≠ 0) (ht : a ≠ ∞) : a / 2 < a :=
begin
  lift a to ℝ≥0 using ht,
  have h : (2 : ℝ≥0∞) = ((2 : ℝ≥0) : ℝ≥0∞), from rfl,
  have h' : (2 : ℝ≥0) ≠ 0, from _root_.two_ne_zero',
  rw [h, ← coe_div h', coe_lt_coe], -- `norm_cast` fails to apply `coe_div`
  norm_cast at hz,
  exact nnreal.half_lt_self hz
end

lemma sub_half (h : a ≠ ∞) : a - a / 2 = a / 2 :=
begin
  lift a to ℝ≥0 using h,
  exact sub_eq_of_add_eq (mul_ne_top coe_ne_top $ by simp) (add_halves a)
end

@[simp] lemma one_sub_inv_two : (1:ℝ≥0∞) - 2⁻¹ = 2⁻¹ :=
by simpa only [div_eq_mul_inv, one_mul] using sub_half one_ne_top

lemma exists_inv_nat_lt {a : ℝ≥0∞} (h : a ≠ 0) :
  ∃n:ℕ, (n:ℝ≥0∞)⁻¹ < a :=
@inv_inv a ▸ by simp only [inv_lt_inv, ennreal.exists_nat_gt (inv_ne_top.2 h)]

lemma exists_nat_pos_mul_gt (ha : a ≠ 0) (hb : b ≠ ∞) :
  ∃ n > 0, b < (n : ℕ) * a :=
begin
  have : b / a ≠ ∞, from mul_ne_top hb (inv_ne_top.2 ha),
  refine (ennreal.exists_nat_gt this).imp (λ n hn, _),
  have : 0 < (n : ℝ≥0∞), from (zero_le _).trans_lt hn,
  refine ⟨coe_nat_lt_coe_nat.1 this, _⟩,
  rwa [← ennreal.div_lt_iff (or.inl ha) (or.inr hb)]
end

lemma exists_nat_mul_gt (ha : a ≠ 0) (hb : b ≠ ∞) :
  ∃ n : ℕ, b < n * a :=
(exists_nat_pos_mul_gt ha hb).imp $ λ n, Exists.snd

lemma exists_nat_pos_inv_mul_lt (ha : a ≠ ∞) (hb : b ≠ 0) :
  ∃ n > 0, ((n : ℕ) : ℝ≥0∞)⁻¹ * a < b :=
begin
  rcases exists_nat_pos_mul_gt hb ha with ⟨n, npos, hn⟩,
  have : (n : ℝ≥0∞) ≠ 0 := nat.cast_ne_zero.2 npos.lt.ne',
  use [n, npos],
  rwa [← one_mul b, ← inv_mul_cancel this coe_nat_ne_top,
    mul_assoc, mul_lt_mul_left (inv_ne_zero.2 coe_nat_ne_top) (inv_ne_top.2 this)]
end

lemma exists_nnreal_pos_mul_lt (ha : a ≠ ∞) (hb : b ≠ 0) :
  ∃ n > 0, ↑(n : ℝ≥0) * a < b :=
begin
  rcases exists_nat_pos_inv_mul_lt ha hb with ⟨n, npos : 0 < n, hn⟩,
  use (n : ℝ≥0)⁻¹,
  simp [*, npos.ne', zero_lt_one]
end

lemma exists_inv_two_pow_lt (ha : a ≠ 0) :
  ∃ n : ℕ, 2⁻¹ ^ n < a :=
begin
  rcases exists_inv_nat_lt ha with ⟨n, hn⟩,
  simp only [← ennreal.inv_pow],
  refine ⟨n, lt_trans (inv_lt_inv.2 _) hn⟩,
  norm_cast,
  exact n.lt_two_pow
end

end inv

section real

lemma to_real_add (ha : a ≠ ∞) (hb : b ≠ ∞) : (a+b).to_real = a.to_real + b.to_real :=
begin
  lift a to ℝ≥0 using ha,
  lift b to ℝ≥0 using hb,
  refl
end

lemma to_real_sub_of_le {a b : ℝ≥0∞} (h : b ≤ a) (ha : a ≠ ∞):
  (a - b).to_real = a.to_real - b.to_real :=
begin
  lift b to ℝ≥0 using ne_top_of_le_ne_top ha h,
  lift a to ℝ≥0 using ha,
  simp only [← ennreal.coe_sub, ennreal.coe_to_real, nnreal.coe_sub (ennreal.coe_le_coe.mp h)],
end

lemma to_real_add_le : (a+b).to_real ≤ a.to_real + b.to_real :=
if ha : a = ∞ then by simp only [ha, top_add, top_to_real, zero_add, to_real_nonneg]
else if hb : b = ∞ then by simp only [hb, add_top, top_to_real, add_zero, to_real_nonneg]
else le_of_eq (to_real_add ha hb)

lemma of_real_add {p q : ℝ} (hp : 0 ≤ p) (hq : 0 ≤ q) :
  ennreal.of_real (p + q) = ennreal.of_real p + ennreal.of_real q :=
by rw [ennreal.of_real, ennreal.of_real, ennreal.of_real, ← coe_add,
       coe_eq_coe, real.to_nnreal_add hp hq]

lemma of_real_add_le {p q : ℝ} : ennreal.of_real (p + q) ≤ ennreal.of_real p + ennreal.of_real q :=
coe_le_coe.2 real.to_nnreal_add_le

@[simp] lemma to_real_le_to_real (ha : a ≠ ∞) (hb : b ≠ ∞) : a.to_real ≤ b.to_real ↔ a ≤ b :=
begin
  lift a to ℝ≥0 using ha,
  lift b to ℝ≥0 using hb,
  norm_cast
end

lemma to_real_mono (hb : b ≠ ∞) (h : a ≤ b) : a.to_real ≤ b.to_real :=
(to_real_le_to_real (h.trans_lt (lt_top_iff_ne_top.2 hb)).ne hb).2 h

@[simp] lemma to_real_lt_to_real (ha : a ≠ ∞) (hb : b ≠ ∞) : a.to_real < b.to_real ↔ a < b :=
begin
  lift a to ℝ≥0 using ha,
  lift b to ℝ≥0 using hb,
  norm_cast
end

lemma to_real_strict_mono (hb : b ≠ ∞) (h : a < b) : a.to_real < b.to_real :=
(to_real_lt_to_real (h.trans (lt_top_iff_ne_top.2 hb)).ne hb).2 h

lemma to_real_max (hr : a ≠ ∞) (hp : b ≠ ∞) :
  ennreal.to_real (max a b) = max (ennreal.to_real a) (ennreal.to_real b) :=
(le_total a b).elim
  (λ h, by simp only [h, (ennreal.to_real_le_to_real hr hp).2 h, max_eq_right])
  (λ h, by simp only [h, (ennreal.to_real_le_to_real hp hr).2 h, max_eq_left])

lemma to_nnreal_pos_iff : 0 < a.to_nnreal ↔ (0 < a ∧ a ≠ ∞) :=
begin
  cases a,
  { simp [none_eq_top] },
  { simp [some_eq_coe] }
end

lemma to_real_pos_iff : 0 < a.to_real ↔ (0 < a ∧ a ≠ ∞):=
(nnreal.coe_pos).trans to_nnreal_pos_iff

lemma of_real_le_of_real {p q : ℝ} (h : p ≤ q) : ennreal.of_real p ≤ ennreal.of_real q :=
by simp [ennreal.of_real, real.to_nnreal_le_to_nnreal h]

lemma of_real_le_of_le_to_real {a : ℝ} {b : ℝ≥0∞} (h : a ≤ ennreal.to_real b) :
  ennreal.of_real a ≤ b :=
(of_real_le_of_real h).trans of_real_to_real_le

@[simp] lemma of_real_le_of_real_iff {p q : ℝ} (h : 0 ≤ q) :
  ennreal.of_real p ≤ ennreal.of_real q ↔ p ≤ q :=
by rw [ennreal.of_real, ennreal.of_real, coe_le_coe, real.to_nnreal_le_to_nnreal_iff h]

@[simp] lemma of_real_lt_of_real_iff {p q : ℝ} (h : 0 < q) :
  ennreal.of_real p < ennreal.of_real q ↔ p < q :=
by rw [ennreal.of_real, ennreal.of_real, coe_lt_coe, real.to_nnreal_lt_to_nnreal_iff h]

lemma of_real_lt_of_real_iff_of_nonneg {p q : ℝ} (hp : 0 ≤ p) :
  ennreal.of_real p < ennreal.of_real q ↔ p < q :=
by rw [ennreal.of_real, ennreal.of_real, coe_lt_coe, real.to_nnreal_lt_to_nnreal_iff_of_nonneg hp]

@[simp] lemma of_real_pos {p : ℝ} : 0 < ennreal.of_real p ↔ 0 < p :=
by simp [ennreal.of_real]

@[simp] lemma of_real_eq_zero {p : ℝ} : ennreal.of_real p = 0 ↔ p ≤ 0 :=
by simp [ennreal.of_real]

@[simp] lemma zero_eq_of_real {p : ℝ} : 0 = ennreal.of_real p ↔ p ≤ 0 :=
eq_comm.trans of_real_eq_zero

lemma of_real_le_iff_le_to_real {a : ℝ} {b : ℝ≥0∞} (hb : b ≠ ∞) :
  ennreal.of_real a ≤ b ↔ a ≤ ennreal.to_real b :=
begin
  lift b to ℝ≥0 using hb,
  simpa [ennreal.of_real, ennreal.to_real] using real.to_nnreal_le_iff_le_coe
end

lemma of_real_lt_iff_lt_to_real {a : ℝ} {b : ℝ≥0∞} (ha : 0 ≤ a) (hb : b ≠ ∞) :
  ennreal.of_real a < b ↔ a < ennreal.to_real b :=
begin
  lift b to ℝ≥0 using hb,
  simpa [ennreal.of_real, ennreal.to_real] using real.to_nnreal_lt_iff_lt_coe ha
end

lemma le_of_real_iff_to_real_le {a : ℝ≥0∞} {b : ℝ} (ha : a ≠ ∞) (hb : 0 ≤ b) :
  a ≤ ennreal.of_real b ↔ ennreal.to_real a ≤ b :=
begin
  lift a to ℝ≥0 using ha,
  simpa [ennreal.of_real, ennreal.to_real] using real.le_to_nnreal_iff_coe_le hb
end

lemma to_real_le_of_le_of_real {a : ℝ≥0∞} {b : ℝ} (hb : 0 ≤ b) (h : a ≤ ennreal.of_real b) :
  ennreal.to_real a ≤ b :=
have ha : a ≠ ∞, from ne_top_of_le_ne_top of_real_ne_top h,
(le_of_real_iff_to_real_le ha hb).1 h

lemma lt_of_real_iff_to_real_lt {a : ℝ≥0∞} {b : ℝ} (ha : a ≠ ∞) :
  a < ennreal.of_real b ↔ ennreal.to_real a < b :=
begin
  lift a to ℝ≥0 using ha,
  simpa [ennreal.of_real, ennreal.to_real] using real.lt_to_nnreal_iff_coe_lt
end

lemma of_real_mul {p q : ℝ} (hp : 0 ≤ p) :
  ennreal.of_real (p * q) = (ennreal.of_real p) * (ennreal.of_real q) :=
by { simp only [ennreal.of_real, coe_mul.symm, coe_eq_coe], exact real.to_nnreal_mul hp }

lemma of_real_pow {p : ℝ} (hp : 0 ≤ p) (n : ℕ) :
  ennreal.of_real (p ^ n) = ennreal.of_real p ^ n :=
by rw [of_real_eq_coe_nnreal hp, ← coe_pow, ← of_real_coe_nnreal, nnreal.coe_pow, nnreal.coe_mk]

lemma of_real_inv_of_pos {x : ℝ} (hx : 0 < x) :
  (ennreal.of_real x)⁻¹ = ennreal.of_real x⁻¹ :=
by rw [ennreal.of_real, ennreal.of_real, ←@coe_inv (real.to_nnreal x) (by simp [hx]), coe_eq_coe,
  real.to_nnreal_inv.symm]

lemma of_real_div_of_pos {x y : ℝ} (hy : 0 < y) :
  ennreal.of_real (x / y) = ennreal.of_real x / ennreal.of_real y :=
by rw [div_eq_inv_mul, div_eq_mul_inv, of_real_mul (inv_nonneg.2 hy.le), of_real_inv_of_pos hy,
  mul_comm]

lemma to_real_of_real_mul (c : ℝ) (a : ℝ≥0∞) (h : 0 ≤ c) :
  ennreal.to_real ((ennreal.of_real c) * a) = c * ennreal.to_real a :=
begin
  cases a,
  { simp only [none_eq_top, ennreal.to_real, top_to_nnreal, nnreal.coe_zero, mul_zero, mul_top],
    by_cases h' : c ≤ 0,
    { rw [if_pos], { simp }, { convert of_real_zero, exact le_antisymm h' h } },
    { rw [if_neg], refl, rw [of_real_eq_zero], assumption } },
  { simp only [ennreal.to_real, ennreal.to_nnreal],
    simp only [some_eq_coe, ennreal.of_real, coe_mul.symm, to_nnreal_coe, nnreal.coe_mul],
    congr, apply real.coe_to_nnreal, exact h }
end

@[simp] lemma to_nnreal_mul_top (a : ℝ≥0∞) : ennreal.to_nnreal (a * ∞) = 0 :=
begin
  by_cases h : a = 0,
  { rw [h, zero_mul, zero_to_nnreal] },
  { rw [mul_top, if_neg h, top_to_nnreal] }
end

@[simp] lemma to_nnreal_top_mul (a : ℝ≥0∞) : ennreal.to_nnreal (∞ * a) = 0 :=
by rw [mul_comm, to_nnreal_mul_top]

@[simp] lemma to_real_mul_top (a : ℝ≥0∞) : ennreal.to_real (a * ∞) = 0 :=
by rw [ennreal.to_real, to_nnreal_mul_top, nnreal.coe_zero]

@[simp] lemma to_real_top_mul (a : ℝ≥0∞) : ennreal.to_real (∞ * a) = 0 :=
by { rw mul_comm, exact to_real_mul_top _ }

lemma to_real_eq_to_real (ha : a < ∞) (hb : b < ∞) :
  ennreal.to_real a = ennreal.to_real b ↔ a = b :=
begin
  lift a to ℝ≥0 using ha.ne,
  lift b to ℝ≥0 using hb.ne,
  simp only [coe_eq_coe, nnreal.coe_eq, coe_to_real],
end

lemma to_real_smul (r : ℝ≥0) (s : ℝ≥0∞) :
  (r • s).to_real = r • s.to_real :=
begin
  induction s using with_top.rec_top_coe,
  { rw [show r • ∞ = (r : ℝ≥0∞) * ∞, by refl],
    simp only [ennreal.to_real_mul_top, ennreal.top_to_real, smul_zero] },
  { rw [← coe_smul, ennreal.coe_to_real, ennreal.coe_to_real],
    refl }
end

/-- `ennreal.to_nnreal` as a `monoid_hom`. -/
def to_nnreal_hom : ℝ≥0∞ →* ℝ≥0 :=
{ to_fun := ennreal.to_nnreal,
  map_one' := to_nnreal_coe,
  map_mul' := by rintro (_|x) (_|y); simp only [← coe_mul, none_eq_top, some_eq_coe,
    to_nnreal_top_mul, to_nnreal_mul_top, top_to_nnreal, mul_zero, zero_mul, to_nnreal_coe] }

lemma to_nnreal_mul {a b : ℝ≥0∞}: (a * b).to_nnreal = a.to_nnreal * b.to_nnreal :=
to_nnreal_hom.map_mul a b

lemma to_nnreal_pow (a : ℝ≥0∞) (n : ℕ) : (a ^ n).to_nnreal = a.to_nnreal ^ n :=
to_nnreal_hom.map_pow a n

lemma to_nnreal_prod {ι : Type*} {s : finset ι} {f : ι → ℝ≥0∞} :
  (∏ i in s, f i).to_nnreal = ∏ i in s, (f i).to_nnreal :=
to_nnreal_hom.map_prod _ _

lemma to_nnreal_inv (a : ℝ≥0∞) : (a⁻¹).to_nnreal = (a.to_nnreal)⁻¹ :=
begin
  by_cases ha_zero : a = 0,
  { simp [ha_zero], },
  by_cases ha_top : a = ∞,
  { simp [ha_top], },
  have ha_eq : a = a.to_nnreal, from (coe_to_nnreal ha_top).symm,
  nth_rewrite 0 ha_eq,
  rw ← coe_inv,
  { norm_cast, },
  { rw [ne.def, to_nnreal_eq_zero_iff], push_neg, exact ⟨ha_zero, ha_top⟩, },
end

<<<<<<< HEAD
=======
lemma to_nnreal_div (a b : ℝ≥0∞) : (a / b).to_nnreal = a.to_nnreal / b.to_nnreal :=
by rw [div_eq_mul_inv, to_nnreal_mul, to_nnreal_inv, div_eq_mul_inv]

>>>>>>> 21c74b9d
/-- `ennreal.to_real` as a `monoid_hom`. -/
def to_real_hom : ℝ≥0∞ →* ℝ :=
(nnreal.to_real_hom : ℝ≥0 →* ℝ).comp to_nnreal_hom

lemma to_real_mul : (a * b).to_real = a.to_real * b.to_real :=
to_real_hom.map_mul a b

lemma to_real_pow (a : ℝ≥0∞) (n : ℕ) : (a ^ n).to_real = a.to_real ^ n :=
to_real_hom.map_pow a n

lemma to_real_prod {ι : Type*} {s : finset ι} {f : ι → ℝ≥0∞} :
  (∏ i in s, f i).to_real = ∏ i in s, (f i).to_real :=
to_real_hom.map_prod _ _

lemma to_real_inv (a : ℝ≥0∞) : (a⁻¹).to_real = (a.to_real)⁻¹ :=
by { simp_rw ennreal.to_real, norm_cast, exact to_nnreal_inv a, }

<<<<<<< HEAD
=======
lemma to_real_div (a b : ℝ≥0∞) : (a / b).to_real = a.to_real / b.to_real :=
by rw [div_eq_mul_inv, to_real_mul, to_real_inv, div_eq_mul_inv]

>>>>>>> 21c74b9d
lemma of_real_prod_of_nonneg {s : finset α} {f : α → ℝ} (hf : ∀ i, i ∈ s → 0 ≤ f i) :
  ennreal.of_real (∏ i in s, f i) = ∏ i in s, ennreal.of_real (f i) :=
begin
  simp_rw [ennreal.of_real, ←coe_finset_prod, coe_eq_coe],
  exact real.to_nnreal_prod_of_nonneg hf,
end

@[simp] lemma to_nnreal_bit0 {x : ℝ≥0∞} : (bit0 x).to_nnreal = bit0 (x.to_nnreal) :=
begin
  by_cases hx_top : x = ∞,
  { simp [hx_top, bit0_eq_top_iff.mpr rfl], },
  exact to_nnreal_add (lt_top_iff_ne_top.mpr hx_top) (lt_top_iff_ne_top.mpr hx_top),
end

@[simp] lemma to_nnreal_bit1 {x : ℝ≥0∞} (hx_top : x ≠ ∞) :
  (bit1 x).to_nnreal = bit1 (x.to_nnreal) :=
by simp [bit1, bit1, to_nnreal_add
  (lt_top_iff_ne_top.mpr (by rwa [ne.def, bit0_eq_top_iff])) ennreal.one_lt_top]

@[simp] lemma to_real_bit0 {x : ℝ≥0∞} : (bit0 x).to_real = bit0 (x.to_real) :=
by simp [ennreal.to_real]

@[simp] lemma to_real_bit1 {x : ℝ≥0∞} (hx_top : x ≠ ∞) :
  (bit1 x).to_real = bit1 (x.to_real) :=
by simp [ennreal.to_real, hx_top]

@[simp] lemma of_real_bit0 {r : ℝ} (hr : 0 ≤ r) :
  ennreal.of_real (bit0 r) = bit0 (ennreal.of_real r) :=
of_real_add hr hr

@[simp] lemma of_real_bit1 {r : ℝ} (hr : 0 ≤ r) :
  ennreal.of_real (bit1 r) = bit1 (ennreal.of_real r) :=
(of_real_add (by simp [hr]) zero_le_one).trans (by simp [real.to_nnreal_one, bit1, hr])

end real

section infi
variables {ι : Sort*} {f g : ι → ℝ≥0∞}

lemma infi_add : infi f + a = ⨅i, f i + a :=
le_antisymm
  (le_infi $ assume i, add_le_add (infi_le _ _) $ le_refl _)
  (ennreal.sub_le_iff_le_add.1 $ le_infi $ assume i, ennreal.sub_le_iff_le_add.2 $ infi_le _ _)

lemma supr_sub : (⨆i, f i) - a = (⨆i, f i - a) :=
le_antisymm
  (ennreal.sub_le_iff_le_add.2 $ supr_le $ assume i, ennreal.sub_le_iff_le_add.1 $ le_supr _ i)
  (supr_le $ assume i, ennreal.sub_le_sub (le_supr _ _) (le_refl a))

lemma sub_infi : a - (⨅i, f i) = (⨆i, a - f i) :=
begin
  refine (eq_of_forall_ge_iff $ λ c, _),
  rw [ennreal.sub_le_iff_le_add, add_comm, infi_add],
  simp [ennreal.sub_le_iff_le_add, sub_eq_add_neg, add_comm],
end

lemma Inf_add {s : set ℝ≥0∞} : Inf s + a = ⨅b∈s, b + a :=
by simp [Inf_eq_infi, infi_add]

lemma add_infi {a : ℝ≥0∞} : a + infi f = ⨅b, a + f b :=
by rw [add_comm, infi_add]; simp [add_comm]

lemma infi_add_infi (h : ∀i j, ∃k, f k + g k ≤ f i + g j) : infi f + infi g = (⨅a, f a + g a) :=
suffices (⨅a, f a + g a) ≤ infi f + infi g,
  from le_antisymm (le_infi $ assume a, add_le_add (infi_le _ _) (infi_le _ _)) this,
calc (⨅a, f a + g a) ≤ (⨅ a a', f a + g a') :
    le_infi $ assume a, le_infi $ assume a',
      let ⟨k, h⟩ := h a a' in infi_le_of_le k h
  ... ≤ infi f + infi g :
    by simp [add_infi, infi_add, -add_comm, -le_infi_iff]; exact le_refl _

lemma infi_sum {f : ι → α → ℝ≥0∞} {s : finset α} [nonempty ι]
  (h : ∀(t : finset α) (i j : ι), ∃k, ∀a∈t, f k a ≤ f i a ∧ f k a ≤ f j a) :
  (⨅i, ∑ a in s, f i a) = ∑ a in s, ⨅i, f i a :=
finset.induction_on s (by simp) $ assume a s ha ih,
  have ∀ (i j : ι), ∃ (k : ι), f k a + ∑ b in s, f k b ≤ f i a + ∑ b in s, f j b,
    from assume i j,
    let ⟨k, hk⟩ := h (insert a s) i j in
    ⟨k, add_le_add (hk a (finset.mem_insert_self _ _)).left $ finset.sum_le_sum $
      assume a ha, (hk _ $ finset.mem_insert_of_mem ha).right⟩,
  by simp [ha, ih.symm, infi_add_infi this]

/-- If `x ≠ 0` and `x ≠ ∞`, then right multiplication by `x` maps infimum to infimum.
See also `ennreal.infi_mul` that assumes `[nonempty ι]` but does not require `x ≠ 0`. -/
lemma infi_mul_of_ne {ι} {f : ι → ℝ≥0∞} {x : ℝ≥0∞} (h0 : x ≠ 0) (h : x ≠ ∞) :
  infi f * x = ⨅ i, f i * x :=
le_antisymm
  mul_right_mono.map_infi_le
  ((div_le_iff_le_mul (or.inl h0) $ or.inl h).mp $ le_infi $
    λ i, (div_le_iff_le_mul (or.inl h0) $ or.inl h).mpr $ infi_le _ _)

/-- If `x ≠ ∞`, then right multiplication by `x` maps infimum over a nonempty type to infimum. See
also `ennreal.infi_mul_of_ne` that assumes `x ≠ 0` but does not require `[nonempty ι]`. -/
lemma infi_mul {ι} [nonempty ι] {f : ι → ℝ≥0∞} {x : ℝ≥0∞} (h : x ≠ ∞) :
  infi f * x = ⨅ i, f i * x :=
begin
  by_cases h0 : x = 0,
  { simp only [h0, mul_zero, infi_const] },
  { exact infi_mul_of_ne h0 h }
end

/-- If `x ≠ ∞`, then left multiplication by `x` maps infimum over a nonempty type to infimum. See
also `ennreal.mul_infi_of_ne` that assumes `x ≠ 0` but does not require `[nonempty ι]`. -/
lemma mul_infi {ι} [nonempty ι] {f : ι → ℝ≥0∞} {x : ℝ≥0∞} (h : x ≠ ∞) :
  x * infi f = ⨅ i, x * f i :=
by simpa only [mul_comm] using infi_mul h

/-- If `x ≠ 0` and `x ≠ ∞`, then left multiplication by `x` maps infimum to infimum.
See also `ennreal.mul_infi` that assumes `[nonempty ι]` but does not require `x ≠ 0`. -/
lemma mul_infi_of_ne {ι} {f : ι → ℝ≥0∞} {x : ℝ≥0∞} (h0 : x ≠ 0) (h : x ≠ ∞) :
  x * infi f = ⨅ i, x * f i :=
by simpa only [mul_comm] using infi_mul_of_ne h0 h

/-! `supr_mul`, `mul_supr` and variants are in `topology.instances.ennreal`. -/

end infi

section supr

@[simp] lemma supr_eq_zero {ι : Sort*} {f : ι → ℝ≥0∞} : (⨆ i, f i) = 0 ↔ ∀ i, f i = 0 :=
supr_eq_bot

@[simp] lemma supr_zero_eq_zero {ι : Sort*} : (⨆ i : ι, (0 : ℝ≥0∞)) = 0 :=
by simp

lemma sup_eq_zero {a b : ℝ≥0∞} : a ⊔ b = 0 ↔ a = 0 ∧ b = 0 := sup_eq_bot_iff

lemma supr_coe_nat : (⨆n:ℕ, (n : ℝ≥0∞)) = ∞ :=
(supr_eq_top _).2 $ assume b hb, ennreal.exists_nat_gt (lt_top_iff_ne_top.1 hb)

end supr

/-- `le_of_add_le_add_left` is normally applicable to `ordered_cancel_add_comm_monoid`,
but it holds in `ℝ≥0∞` with the additional assumption that `a < ∞`. -/
lemma le_of_add_le_add_left {a b c : ℝ≥0∞} : a < ∞ →
  a + b ≤ a + c → b ≤ c :=
by cases a; cases b; cases c; simp [← ennreal.coe_add, ennreal.coe_le_coe]

/-- `le_of_add_le_add_right` is normally applicable to `ordered_cancel_add_comm_monoid`,
but it holds in `ℝ≥0∞` with the additional assumption that `a < ∞`. -/
lemma le_of_add_le_add_right {a b c : ℝ≥0∞} : a < ∞ →
  b + a ≤ c + a → b ≤ c :=
by simpa only [add_comm _ a] using le_of_add_le_add_left

end ennreal<|MERGE_RESOLUTION|>--- conflicted
+++ resolved
@@ -1488,12 +1488,9 @@
   { rw [ne.def, to_nnreal_eq_zero_iff], push_neg, exact ⟨ha_zero, ha_top⟩, },
 end
 
-<<<<<<< HEAD
-=======
 lemma to_nnreal_div (a b : ℝ≥0∞) : (a / b).to_nnreal = a.to_nnreal / b.to_nnreal :=
 by rw [div_eq_mul_inv, to_nnreal_mul, to_nnreal_inv, div_eq_mul_inv]
 
->>>>>>> 21c74b9d
 /-- `ennreal.to_real` as a `monoid_hom`. -/
 def to_real_hom : ℝ≥0∞ →* ℝ :=
 (nnreal.to_real_hom : ℝ≥0 →* ℝ).comp to_nnreal_hom
@@ -1511,12 +1508,9 @@
 lemma to_real_inv (a : ℝ≥0∞) : (a⁻¹).to_real = (a.to_real)⁻¹ :=
 by { simp_rw ennreal.to_real, norm_cast, exact to_nnreal_inv a, }
 
-<<<<<<< HEAD
-=======
 lemma to_real_div (a b : ℝ≥0∞) : (a / b).to_real = a.to_real / b.to_real :=
 by rw [div_eq_mul_inv, to_real_mul, to_real_inv, div_eq_mul_inv]
 
->>>>>>> 21c74b9d
 lemma of_real_prod_of_nonneg {s : finset α} {f : α → ℝ} (hf : ∀ i, i ∈ s → 0 ≤ f i) :
   ennreal.of_real (∏ i in s, f i) = ∏ i in s, ennreal.of_real (f i) :=
 begin
