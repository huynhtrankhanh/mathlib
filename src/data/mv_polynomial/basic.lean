/-
Copyright (c) 2017 Johannes Hölzl. All rights reserved.
Released under Apache 2.0 license as described in the file LICENSE.
Authors: Johannes Hölzl, Johan Commelin, Mario Carneiro
-/

import ring_theory.adjoin.basic
import data.finsupp.antidiagonal
import algebra.monoid_algebra.basic
import order.symm_diff

/-!
# Multivariate polynomials

This file defines polynomial rings over a base ring (or even semiring),
with variables from a general type `σ` (which could be infinite).

## Important definitions

Let `R` be a commutative ring (or a semiring) and let `σ` be an arbitrary
type. This file creates the type `mv_polynomial σ R`, which mathematicians
might denote $R[X_i : i \in σ]$. It is the type of multivariate
(a.k.a. multivariable) polynomials, with variables
corresponding to the terms in `σ`, and coefficients in `R`.

### Notation

In the definitions below, we use the following notation:

+ `σ : Type*` (indexing the variables)

+ `R : Type*` `[comm_semiring R]` (the coefficients)

+ `s : σ →₀ ℕ`, a function from `σ` to `ℕ` which is zero away from a finite set.
This will give rise to a monomial in `mv_polynomial σ R` which mathematicians might call `X^s`

+ `a : R`

+ `i : σ`, with corresponding monomial `X i`, often denoted `X_i` by mathematicians

+ `p : mv_polynomial σ R`

### Definitions

* `mv_polynomial σ R` : the type of polynomials with variables of type `σ` and coefficients
  in the commutative semiring `R`

* `monomial s a` : the monomial which mathematically would be denoted `a * X^s`

* `C a` : the constant polynomial with value `a`

* `X i` : the degree one monomial corresponding to i; mathematically this might be denoted `Xᵢ`.

* `coeff s p` : the coefficient of `s` in `p`.

* `eval₂ (f : R → S₁) (g : σ → S₁) p` : given a semiring homomorphism from `R` to another
  semiring `S₁`, and a map `σ → S₁`, evaluates `p` at this valuation, returning a term of type `S₁`.
  Note that `eval₂` can be made using `eval` and `map` (see below), and it has been suggested
  that sticking to `eval` and `map` might make the code less brittle.

* `eval (g : σ → R) p` : given a map `σ → R`, evaluates `p` at this valuation,
  returning a term of type `R`

* `map (f : R → S₁) p` : returns the multivariate polynomial obtained from `p` by the change of
  coefficient semiring corresponding to `f`

## Implementation notes

Recall that if `Y` has a zero, then `X →₀ Y` is the type of functions from `X` to `Y` with finite
support, i.e. such that only finitely many elements of `X` get sent to non-zero terms in `Y`.
The definition of `mv_polynomial σ R` is `(σ →₀ ℕ) →₀ R` ; here `σ →₀ ℕ` denotes the space of all
monomials in the variables, and the function to `R` sends a monomial to its coefficient in
the polynomial being represented.

## Tags

polynomial, multivariate polynomial, multivariable polynomial

-/

noncomputable theory

open_locale classical big_operators

open set function finsupp add_monoid_algebra
open_locale big_operators

universes u v w x
variables {R : Type u} {S₁ : Type v} {S₂ : Type w} {S₃ : Type x}

/-- Multivariate polynomial, where `σ` is the index set of the variables and
  `R` is the coefficient ring -/
def mv_polynomial (σ : Type*) (R : Type*) [comm_semiring R] := add_monoid_algebra R (σ →₀ ℕ)

namespace mv_polynomial
variables {σ : Type*} {a a' a₁ a₂ : R} {e : ℕ} {n m : σ} {s : σ →₀ ℕ}

section comm_semiring

section instances

instance decidable_eq_mv_polynomial [comm_semiring R] [decidable_eq σ] [decidable_eq R] :
  decidable_eq (mv_polynomial σ R) := finsupp.decidable_eq
instance [comm_semiring R] : comm_semiring (mv_polynomial σ R) := add_monoid_algebra.comm_semiring
instance [comm_semiring R] : inhabited (mv_polynomial σ R) := ⟨0⟩
instance [monoid R] [comm_semiring S₁] [distrib_mul_action R S₁] :
  distrib_mul_action R (mv_polynomial σ S₁) :=
add_monoid_algebra.distrib_mul_action
instance [monoid R] [comm_semiring S₁] [distrib_mul_action R S₁] [has_faithful_scalar R S₁] :
  has_faithful_scalar R (mv_polynomial σ S₁) :=
add_monoid_algebra.has_faithful_scalar
instance [semiring R] [comm_semiring S₁] [module R S₁] : module R (mv_polynomial σ S₁) :=
add_monoid_algebra.module
instance [monoid R] [monoid S₁] [comm_semiring S₂]
  [has_scalar R S₁] [distrib_mul_action R S₂] [distrib_mul_action S₁ S₂] [is_scalar_tower R S₁ S₂] :
  is_scalar_tower R S₁ (mv_polynomial σ S₂) :=
add_monoid_algebra.is_scalar_tower
instance [monoid R] [monoid S₁][comm_semiring S₂]
  [distrib_mul_action R S₂] [distrib_mul_action S₁ S₂] [smul_comm_class R S₁ S₂] :
  smul_comm_class R S₁ (mv_polynomial σ S₂) :=
add_monoid_algebra.smul_comm_class
instance [comm_semiring R] [comm_semiring S₁] [algebra R S₁] : algebra R (mv_polynomial σ S₁) :=
add_monoid_algebra.algebra
-- TODO[gh-6025]: make this an instance once safe to do so
/-- If `R` is a subsingleton, then `mv_polynomial σ R` has a unique element -/
protected def unique [comm_semiring R] [subsingleton R] : unique (mv_polynomial σ R) :=
add_monoid_algebra.unique

end instances

variables [comm_semiring R] [comm_semiring S₁] {p q : mv_polynomial σ R}

/-- `monomial s a` is the monomial with coefficient `a` and exponents given by `s`  -/
def monomial (s : σ →₀ ℕ) : R →ₗ[R] mv_polynomial σ R := lsingle s

lemma single_eq_monomial (s : σ →₀ ℕ) (a : R) : single s a = monomial s a := rfl

lemma mul_def : (p * q) = p.sum (λ m a, q.sum $ λ n b, monomial (m + n) (a * b)) := rfl

/-- `C a` is the constant polynomial with value `a` -/
def C : R →+* mv_polynomial σ R :=
{ to_fun := monomial 0, ..single_zero_ring_hom }

variables (R σ)
theorem algebra_map_eq : algebra_map R (mv_polynomial σ R) = C := rfl
variables {R σ}

/-- `X n` is the degree `1` monomial $X_n$. -/
def X (n : σ) : mv_polynomial σ R := monomial (single n 1) 1

lemma C_apply : (C a : mv_polynomial σ R) = monomial 0 a := rfl

@[simp] lemma C_0 : C 0 = (0 : mv_polynomial σ R) := by simp [C_apply, monomial]

@[simp] lemma C_1 : C 1 = (1 : mv_polynomial σ R) := rfl

lemma C_mul_monomial : C a * monomial s a' = monomial s (a * a') :=
by simp [C_apply, monomial, single_mul_single]

@[simp] lemma C_add : (C (a + a') : mv_polynomial σ R) = C a + C a' := single_add

@[simp] lemma C_mul : (C (a * a') : mv_polynomial σ R) = C a * C a' := C_mul_monomial.symm

@[simp] lemma C_pow (a : R) (n : ℕ) : (C (a^n) : mv_polynomial σ R) = (C a)^n :=
by induction n; simp [pow_succ, *]

lemma C_injective (σ : Type*) (R : Type*) [comm_semiring R] :
  function.injective (C : R → mv_polynomial σ R) :=
finsupp.single_injective _

lemma C_surjective {R : Type*} [comm_semiring R] (σ : Type*) [is_empty σ] :
  function.surjective (C : R → mv_polynomial σ R) :=
begin
  refine λ p, ⟨p.to_fun 0, finsupp.ext (λ a, _)⟩,
  simpa [(finsupp.ext is_empty_elim : a = 0), C_apply, monomial],
end

@[simp] lemma C_inj {σ : Type*} (R : Type*) [comm_semiring R] (r s : R) :
  (C r : mv_polynomial σ R) = C s ↔ r = s :=
(C_injective σ R).eq_iff

instance infinite_of_infinite (σ : Type*) (R : Type*) [comm_semiring R] [infinite R] :
  infinite (mv_polynomial σ R) :=
infinite.of_injective C (C_injective _ _)

instance infinite_of_nonempty (σ : Type*) (R : Type*) [nonempty σ] [comm_semiring R]
  [nontrivial R] :
  infinite (mv_polynomial σ R) :=
infinite.of_injective ((λ s : σ →₀ ℕ, monomial s 1) ∘ single (classical.arbitrary σ)) $
  function.injective.comp
    (λ m n, (finsupp.single_left_inj one_ne_zero).mp) (finsupp.single_injective _)

lemma C_eq_coe_nat (n : ℕ) : (C ↑n : mv_polynomial σ R) = n :=
by induction n; simp [nat.succ_eq_add_one, *]

theorem C_mul' : mv_polynomial.C a * p = a • p :=
(algebra.smul_def a p).symm

lemma smul_eq_C_mul (p : mv_polynomial σ R) (a : R) : a • p = C a * p := C_mul'.symm

lemma C_eq_smul_one : (C a : mv_polynomial σ R) = a • 1 :=
by rw [← C_mul', mul_one]

lemma monomial_pow : monomial s a ^ e = monomial (e • s) (a ^ e) :=
add_monoid_algebra.single_pow e

@[simp] lemma monomial_mul {s s' : σ →₀ ℕ} {a b : R} :
  monomial s a * monomial s' b = monomial (s + s') (a * b) :=
add_monoid_algebra.single_mul_single

variables (σ R)

/-- `λ s, monomial s 1` as a homomorphism. -/
def monomial_one_hom : multiplicative (σ →₀ ℕ) →* mv_polynomial σ R :=
add_monoid_algebra.of _ _

variables {σ R}

@[simp] lemma monomial_one_hom_apply :
  monomial_one_hom R σ s = (monomial s 1 : mv_polynomial σ R) := rfl

lemma X_pow_eq_monomial : X n ^ e = monomial (single n e) (1 : R) :=
by simp [X, monomial_pow]

lemma monomial_add_single : monomial (s + single n e) a = (monomial s a * X n ^ e) :=
by rw [X_pow_eq_monomial, monomial_mul, mul_one]

lemma monomial_single_add : monomial (single n e + s) a = (X n ^ e * monomial s a) :=
by rw [X_pow_eq_monomial, monomial_mul, one_mul]

lemma monomial_eq_C_mul_X {s : σ} {a : R} {n : ℕ} :
  monomial (single s n) a = C a * (X s)^n :=
by rw [← zero_add (single s n), monomial_add_single, C_apply]

@[simp] lemma monomial_zero {s : σ →₀ ℕ}: monomial s (0 : R) = 0 :=
single_zero

@[simp] lemma monomial_zero' : (monomial (0 : σ →₀ ℕ) : R → mv_polynomial σ R) = C := rfl

@[simp] lemma sum_monomial_eq {A : Type*} [add_comm_monoid A]
  {u : σ →₀ ℕ} {r : R} {b : (σ →₀ ℕ) → R → A} (w : b u 0 = 0) :
  sum (monomial u r) b = b u r :=
sum_single_index w

@[simp] lemma sum_C {A : Type*} [add_comm_monoid A]
  {b : (σ →₀ ℕ) → R → A} (w : b 0 0 = 0) :
  sum (C a) b = b 0 a :=
sum_monomial_eq w

lemma monomial_sum_one {α : Type*} (s : finset α) (f : α → (σ →₀ ℕ)) :
  (monomial (∑ i in s, f i) 1 : mv_polynomial σ R) = ∏ i in s, monomial (f i) 1 :=
(monomial_one_hom R σ).map_prod (λ i, multiplicative.of_add (f i)) s

lemma monomial_sum_index {α : Type*} (s : finset α) (f : α → (σ →₀ ℕ)) (a : R) :
  (monomial (∑ i in s, f i) a) = C a * ∏ i in s, monomial (f i) 1 :=
by rw [← monomial_sum_one, C_mul', ← (monomial _).map_smul, smul_eq_mul, mul_one]

lemma monomial_finsupp_sum_index {α β : Type*} [has_zero β] (f : α →₀ β)
  (g : α → β → (σ →₀ ℕ)) (a : R) :
  (monomial (f.sum g) a) = C a * f.prod (λ a b, monomial (g a b) 1) :=
monomial_sum_index _ _ _

lemma monomial_eq : monomial s a = C a * (s.prod $ λn e, X n ^ e : mv_polynomial σ R) :=
by simp only [X_pow_eq_monomial, ← monomial_finsupp_sum_index, finsupp.sum_single]

@[recursor 5]
lemma induction_on {M : mv_polynomial σ R → Prop} (p : mv_polynomial σ R)
  (h_C : ∀a, M (C a)) (h_add : ∀p q, M p → M q → M (p + q)) (h_X : ∀p n, M p → M (p * X n)) :
  M p :=
have ∀s a, M (monomial s a),
begin
  assume s a,
  apply @finsupp.induction σ ℕ _ _ s,
  { show M (monomial 0 a), from h_C a, },
  { assume n e p hpn he ih,
    have : ∀e:ℕ, M (monomial p a * X n ^ e),
    { intro e,
      induction e,
      { simp [ih] },
      { simp [ih, pow_succ', (mul_assoc _ _ _).symm, h_X, e_ih] } },
    simp [add_comm, monomial_add_single, this] }
end,
finsupp.induction p
  (by have : M (C 0) := h_C 0; rwa [C_0] at this)
  (assume s a p hsp ha hp, h_add _ _ (this s a) hp)

attribute [elab_as_eliminator]
theorem induction_on' {P : mv_polynomial σ R → Prop} (p : mv_polynomial σ R)
    (h1 : ∀ (u : σ →₀ ℕ) (a : R), P (monomial u a))
    (h2 : ∀ (p q : mv_polynomial σ R), P p → P q → P (p + q)) : P p :=
finsupp.induction p (suffices P (monomial 0 0), by rwa monomial_zero at this,
                     show P (monomial 0 0), from h1 0 0)
                    (λ a b f ha hb hPf, h2 _ _ (h1 _ _) hPf)

lemma ring_hom_ext {A : Type*} [semiring A] {f g : mv_polynomial σ R →+* A}
  (hC : ∀ r, f (C r) = g (C r)) (hX : ∀ i, f (X i) = g (X i)) :
  f = g :=
by { ext, exacts [hC _, hX _] }

/-- See note [partially-applied ext lemmas]. -/
@[ext] lemma ring_hom_ext' {A : Type*} [semiring A] {f g : mv_polynomial σ R →+* A}
  (hC : f.comp C = g.comp C) (hX : ∀ i, f (X i) = g (X i)) :
  f = g :=
ring_hom_ext (ring_hom.ext_iff.1 hC) hX

lemma hom_eq_hom [semiring S₂]
  (f g : mv_polynomial σ R →+* S₂)
  (hC : f.comp C = g.comp C) (hX : ∀n:σ, f (X n) = g (X n)) (p : mv_polynomial σ R) :
  f p = g p :=
ring_hom.congr_fun (ring_hom_ext' hC hX) p

lemma is_id (f : mv_polynomial σ R →+* mv_polynomial σ R)
  (hC : f.comp C = C) (hX : ∀n:σ, f (X n) = (X n)) (p : mv_polynomial σ R) :
  f p = p :=
hom_eq_hom f (ring_hom.id _) hC hX p

@[ext] lemma alg_hom_ext' {A B : Type*} [comm_semiring A] [comm_semiring B]
  [algebra R A] [algebra R B] {f g : mv_polynomial σ A →ₐ[R] B}
  (h₁ : f.comp (is_scalar_tower.to_alg_hom R A (mv_polynomial σ A)) =
        g.comp (is_scalar_tower.to_alg_hom R A (mv_polynomial σ A)))
  (h₂ : ∀ i, f (X i) = g (X i)) : f = g :=
alg_hom.coe_ring_hom_injective (mv_polynomial.ring_hom_ext'
  (congr_arg alg_hom.to_ring_hom h₁) h₂)

@[ext] lemma alg_hom_ext {A : Type*} [semiring A] [algebra R A]
  {f g : mv_polynomial σ R →ₐ[R] A} (hf : ∀ i : σ, f (X i) = g (X i)) :
  f = g :=
add_monoid_algebra.alg_hom_ext' (mul_hom_ext' (λ (x : σ), monoid_hom.ext_mnat (hf x)))

@[simp] lemma alg_hom_C (f : mv_polynomial σ R →ₐ[R] mv_polynomial σ R) (r : R) :
  f (C r) = C r :=
f.commutes r

<<<<<<< HEAD
@[ext] lemma linear_map_ext {M : Type*} [add_comm_monoid M] [module R M]
  {f g : mv_polynomial σ R →ₗ[R] M} (h : ∀ s, f ∘ₗ monomial s = g ∘ₗ monomial s) :
  f = g :=
by { ext1, apply h }
=======
@[simp] lemma adjoin_range_X : algebra.adjoin R (range (X : σ → mv_polynomial σ R)) = ⊤ :=
begin
  set S := algebra.adjoin R (range (X : σ → mv_polynomial σ R)),
  refine top_unique (λ p hp, _), clear hp,
  induction p using mv_polynomial.induction_on,
  case h_C : { exact S.algebra_map_mem _ },
  case h_add : p q hp hq { exact S.add_mem hp hq },
  case h_X : p i hp { exact S.mul_mem hp (algebra.subset_adjoin $ mem_range_self _) }
end
>>>>>>> b7ecf6ce

section support

/--
The finite set of all `m : σ →₀ ℕ` such that `X^m` has a non-zero coefficient.
-/
def support (p : mv_polynomial σ R) : finset (σ →₀ ℕ) :=
p.support

lemma finsupp_support_eq_support (p : mv_polynomial σ R) : finsupp.support p = p.support := rfl

lemma support_monomial [decidable (a = 0)] : (monomial s a).support = if a = 0 then ∅ else {s} :=
by convert rfl

lemma support_monomial_subset : (monomial s a).support ⊆ {s} :=
support_single_subset

lemma support_add : (p + q).support ⊆ p.support ∪ q.support := finsupp.support_add

lemma support_X [nontrivial R] : (X n : mv_polynomial σ R).support = {single n 1} :=
by rw [X, support_monomial, if_neg]; exact one_ne_zero

end support

section coeff

/-- The coefficient of the monomial `m` in the multi-variable polynomial `p`. -/
def coeff (m : σ →₀ ℕ) (p : mv_polynomial σ R) : R :=
@coe_fn _ _ (monoid_algebra.has_coe_to_fun _ _) p m

@[simp] lemma mem_support_iff {p : mv_polynomial σ R} {m : σ →₀ ℕ} :
  m ∈ p.support ↔ p.coeff m ≠ 0 :=
by simp [support, coeff]

lemma not_mem_support_iff {p : mv_polynomial σ R} {m : σ →₀ ℕ} :
  m ∉ p.support ↔ p.coeff m = 0 :=
by simp

lemma sum_def {A} [add_comm_monoid A] {p : mv_polynomial σ R} {b : (σ →₀ ℕ) → R → A} :
  p.sum b = ∑ m in p.support, b m (p.coeff m) :=
by simp [support, finsupp.sum, coeff]

lemma support_mul (p q : mv_polynomial σ R) :
  (p * q).support ⊆ p.support.bUnion (λ a, q.support.bUnion $ λ b, {a + b}) :=
by convert add_monoid_algebra.support_mul p q; ext; convert iff.rfl

@[ext] lemma ext (p q : mv_polynomial σ R) :
  (∀ m, coeff m p = coeff m q) → p = q := ext

lemma ext_iff (p q : mv_polynomial σ R) :
  p = q ↔ (∀ m, coeff m p = coeff m q) :=
⟨ λ h m, by rw h, ext p q⟩

@[simp] lemma coeff_add (m : σ →₀ ℕ) (p q : mv_polynomial σ R) :
  coeff m (p + q) = coeff m p + coeff m q := add_apply p q m

@[simp] lemma coeff_smul {S₁ : Type*} [monoid S₁] [distrib_mul_action S₁ R]
  (m : σ →₀ ℕ) (c : S₁) (p : mv_polynomial σ R) :
  coeff m (c • p) = c • coeff m p := smul_apply c p m

@[simp] lemma coeff_zero (m : σ →₀ ℕ) :
  coeff m (0 : mv_polynomial σ R) = 0 := rfl

@[simp] lemma coeff_zero_X (i : σ) : coeff 0 (X i : mv_polynomial σ R) = 0 :=
single_eq_of_ne (λ h, by cases single_eq_zero.1 h)

/-- `mv_polynomial.coeff m` but promoted to an `add_monoid_hom`. -/
@[simps] def coeff_add_monoid_hom (m : σ →₀ ℕ) : mv_polynomial σ R →+ R :=
{ to_fun := coeff m,
  map_zero' := coeff_zero m,
  map_add' := coeff_add m }

lemma coeff_sum {X : Type*} (s : finset X) (f : X → mv_polynomial σ R) (m : σ →₀ ℕ) :
  coeff m (∑ x in s, f x) = ∑ x in s, coeff m (f x) :=
(coeff_add_monoid_hom _).map_sum _ s

lemma monic_monomial_eq (m) : monomial m (1:R) = (m.prod $ λn e, X n ^ e : mv_polynomial σ R) :=
by simp [monomial_eq]

@[simp] lemma coeff_monomial [decidable_eq σ] (m n) (a) :
  coeff m (monomial n a : mv_polynomial σ R) = if n = m then a else 0 :=
single_apply

@[simp] lemma coeff_C [decidable_eq σ] (m) (a) :
  coeff m (C a : mv_polynomial σ R) = if 0 = m then a else 0 :=
single_apply

lemma coeff_one [decidable_eq σ] (m) :
  coeff m (1 : mv_polynomial σ R) = if 0 = m then 1 else 0 :=
coeff_C m 1

@[simp] lemma coeff_zero_C (a) : coeff 0 (C a : mv_polynomial σ R) = a :=
single_eq_same

@[simp] lemma coeff_zero_one : coeff 0 (1 : mv_polynomial σ R) = 1 :=
coeff_zero_C 1

lemma coeff_X_pow [decidable_eq σ] (i : σ) (m) (k : ℕ) :
  coeff m (X i ^ k : mv_polynomial σ R) = if single i k = m then 1 else 0 :=
begin
  have := coeff_monomial m (finsupp.single i k) (1:R),
  rwa [@monomial_eq _ _ (1:R) (finsupp.single i k) _,
    C_1, one_mul, finsupp.prod_single_index] at this,
  exact pow_zero _
end

lemma coeff_X' [decidable_eq σ] (i : σ) (m) :
  coeff m (X i : mv_polynomial σ R) = if single i 1 = m then 1 else 0 :=
by rw [← coeff_X_pow, pow_one]

@[simp] lemma coeff_X (i : σ) :
  coeff (single i 1) (X i : mv_polynomial σ R) = 1 :=
by rw [coeff_X', if_pos rfl]

@[simp] lemma coeff_C_mul (m) (a : R) (p : mv_polynomial σ R) :
  coeff m (C a * p) = a * coeff m p :=
begin
  rw [mul_def, sum_C],
  { simp [sum_def, coeff_sum] {contextual := tt} },
  simp
end

lemma coeff_mul (p q : mv_polynomial σ R) (n : σ →₀ ℕ) :
  coeff n (p * q) = ∑ x in antidiagonal n, coeff x.1 p * coeff x.2 q :=
add_monoid_algebra.mul_apply_antidiagonal p q _ _ $ λ p, mem_antidiagonal

@[simp] lemma coeff_mul_monomial (m) (s : σ →₀ ℕ) (r : R) (p : mv_polynomial σ R) :
  coeff (m + s) (p * monomial s r) = coeff m p * r :=
(add_monoid_algebra.mul_single_apply_aux p _ _ _ _ (λ a, add_left_inj _))

@[simp] lemma coeff_monomial_mul (m) (s : σ →₀ ℕ) (r : R) (p : mv_polynomial σ R) :
  coeff (s + m) (monomial s r * p) = r * coeff m p :=
(add_monoid_algebra.single_mul_apply_aux p _ _ _ _ (λ a, add_right_inj _))

@[simp] lemma coeff_mul_X (m) (s : σ) (p : mv_polynomial σ R) :
  coeff (m + single s 1) (p * X s) = coeff m p :=
(coeff_mul_monomial _ _ _ _).trans (mul_one _)

@[simp] lemma coeff_X_mul (m) (s : σ) (p : mv_polynomial σ R) :
  coeff (single s 1 + m) (X s * p) = coeff m p :=
(coeff_monomial_mul _ _ _ _).trans (one_mul _)

@[simp] lemma support_mul_X (s : σ) (p : mv_polynomial σ R) :
  (p * X s).support = p.support.map (add_right_embedding (single s 1)) :=
add_monoid_algebra.support_mul_single p _ (by simp) _

@[simp] lemma support_X_mul (s : σ) (p : mv_polynomial σ R) :
  (X s * p).support = p.support.map (add_left_embedding (single s 1)) :=
add_monoid_algebra.support_single_mul p _ (by simp) _

lemma support_sdiff_support_subset_support_add [decidable_eq σ] (p q : mv_polynomial σ R) :
  p.support \ q.support ⊆ (p + q).support :=
begin
  intros m hm,
  simp only [not_not, mem_support_iff, finset.mem_sdiff, ne.def] at hm,
  simp [hm.2, hm.1],
end

lemma support_symm_diff_support_subset_support_add [decidable_eq σ] (p q : mv_polynomial σ R) :
  p.support Δ q.support ⊆ (p + q).support :=
begin
  rw [symm_diff_def, finset.sup_eq_union],
  apply finset.union_subset,
  { exact support_sdiff_support_subset_support_add p q, },
  { rw add_comm,
    exact support_sdiff_support_subset_support_add q p, },
end


lemma coeff_mul_monomial' (m) (s : σ →₀ ℕ) (r : R) (p : mv_polynomial σ R) :
  coeff m (p * monomial s r) = if s ≤ m then coeff (m - s) p * r else 0 :=
begin
  obtain rfl | hr := eq_or_ne r 0,
  { simp only [monomial_zero, coeff_zero, mul_zero, if_t_t], },
  haveI : nontrivial R := nontrivial_of_ne _ _ hr,
  split_ifs with h h,
  { conv_rhs {rw ← coeff_mul_monomial _ s},
    congr' with  t,
    rw tsub_add_cancel_of_le h, },
  { rw ← not_mem_support_iff, intro hm, apply h,
    have H := support_mul _ _ hm, simp only [finset.mem_bUnion] at H,
    rcases H with ⟨j, hj, i', hi', H⟩,
    rw [support_monomial, if_neg hr, finset.mem_singleton] at hi', subst i',
    rw finset.mem_singleton at H, subst m,
    exact le_add_left le_rfl, }
end

lemma coeff_monomial_mul' (m) (s : σ →₀ ℕ) (r : R) (p : mv_polynomial σ R) :
  coeff m (monomial s r * p) = if s ≤ m then r * coeff (m - s) p else 0 :=
begin
  -- note that if we allow `R` to be non-commutative we will have to duplicate the proof above.
  rw [mul_comm, mul_comm r],
  exact coeff_mul_monomial' _ _ _ _
end

lemma coeff_mul_X' [decidable_eq σ] (m) (s : σ) (p : mv_polynomial σ R) :
  coeff m (p * X s) = if s ∈ m.support then coeff (m - single s 1) p else 0 :=
begin
  refine (coeff_mul_monomial' _ _ _ _).trans _,
  simp_rw [finsupp.single_le_iff, finsupp.mem_support_iff, nat.succ_le_iff, pos_iff_ne_zero,
    mul_one],
  congr,
end

lemma coeff_X_mul' [decidable_eq σ] (m) (s : σ) (p : mv_polynomial σ R) :
  coeff m (X s * p) = if s ∈ m.support then coeff (m - single s 1) p else 0 :=
begin
  refine (coeff_monomial_mul' _ _ _ _).trans _,
  simp_rw [finsupp.single_le_iff, finsupp.mem_support_iff, nat.succ_le_iff, pos_iff_ne_zero,
    one_mul],
  congr,
end

lemma eq_zero_iff {p : mv_polynomial σ R} :
  p = 0 ↔ ∀ d, coeff d p = 0 :=
by { rw ext_iff, simp only [coeff_zero], }

lemma ne_zero_iff {p : mv_polynomial σ R} :
  p ≠ 0 ↔ ∃ d, coeff d p ≠ 0 :=
by { rw [ne.def, eq_zero_iff], push_neg, }

lemma exists_coeff_ne_zero {p : mv_polynomial σ R} (h : p ≠ 0) :
  ∃ d, coeff d p ≠ 0 :=
ne_zero_iff.mp h

lemma C_dvd_iff_dvd_coeff (r : R) (φ : mv_polynomial σ R) :
  C r ∣ φ ↔ ∀ i, r ∣ φ.coeff i :=
begin
  split,
  { rintros ⟨φ, rfl⟩ c, rw coeff_C_mul, apply dvd_mul_right },
  { intro h,
    choose c hc using h,
    classical,
    let c' : (σ →₀ ℕ) → R := λ i, if i ∈ φ.support then c i else 0,
    let ψ : mv_polynomial σ R := ∑ i in φ.support, monomial i (c' i),
    use ψ,
    apply mv_polynomial.ext, intro i,
    simp only [coeff_C_mul, coeff_sum, coeff_monomial, finset.sum_ite_eq', c'],
    split_ifs with hi hi,
    { rw hc },
    { rw not_mem_support_iff at hi, rwa mul_zero } },
end

end coeff

section constant_coeff

/--
`constant_coeff p` returns the constant term of the polynomial `p`, defined as `coeff 0 p`.
This is a ring homomorphism.
-/
def constant_coeff : mv_polynomial σ R →+* R :=
{ to_fun := coeff 0,
  map_one' := by simp [coeff, add_monoid_algebra.one_def],
  map_mul' := by simp [coeff_mul, finsupp.support_single_ne_zero],
  map_zero' := coeff_zero _,
  map_add' := coeff_add _ }

lemma constant_coeff_eq : (constant_coeff : mv_polynomial σ R → R) = coeff 0 := rfl

@[simp]
lemma constant_coeff_C (r : R) :
  constant_coeff (C r : mv_polynomial σ R) = r :=
by simp [constant_coeff_eq]

@[simp]
lemma constant_coeff_X (i : σ) :
  constant_coeff (X i : mv_polynomial σ R) = 0 :=
by simp [constant_coeff_eq]

lemma constant_coeff_monomial [decidable_eq σ] (d : σ →₀ ℕ) (r : R) :
  constant_coeff (monomial d r) = if d = 0 then r else 0 :=
by rw [constant_coeff_eq, coeff_monomial]

variables (σ R)

@[simp] lemma constant_coeff_comp_C :
  constant_coeff.comp (C : R →+* mv_polynomial σ R) = ring_hom.id R :=
by { ext, apply constant_coeff_C }

@[simp] lemma constant_coeff_comp_algebra_map :
  constant_coeff.comp (algebra_map R (mv_polynomial σ R)) = ring_hom.id R :=
constant_coeff_comp_C _ _

end constant_coeff

section as_sum

@[simp] lemma support_sum_monomial_coeff (p : mv_polynomial σ R) :
  ∑ v in p.support, monomial v (coeff v p) = p :=
finsupp.sum_single p

lemma as_sum (p : mv_polynomial σ R) : p = ∑ v in p.support, monomial v (coeff v p) :=
(support_sum_monomial_coeff p).symm

end as_sum


section eval₂
variables (f : R →+* S₁) (g : σ → S₁)

/-- Evaluate a polynomial `p` given a valuation `g` of all the variables
  and a ring hom `f` from the scalar ring to the target -/
def eval₂ (p : mv_polynomial σ R) : S₁ :=
p.sum (λs a, f a * s.prod (λn e, g n ^ e))

lemma eval₂_eq (g : R →+* S₁) (x : σ → S₁) (f : mv_polynomial σ R) :
  f.eval₂ g x = ∑ d in f.support, g (f.coeff d) * ∏ i in d.support, x i ^ d i :=
rfl

lemma eval₂_eq' [fintype σ] (g : R →+* S₁) (x : σ → S₁) (f : mv_polynomial σ R) :
  f.eval₂ g x = ∑ d in f.support, g (f.coeff d) * ∏ i, x i ^ d i :=
by { simp only [eval₂_eq, ← finsupp.prod_pow], refl }

@[simp] lemma eval₂_zero : (0 : mv_polynomial σ R).eval₂ f g = 0 :=
finsupp.sum_zero_index

section

@[simp] lemma eval₂_add : (p + q).eval₂ f g = p.eval₂ f g + q.eval₂ f g :=
finsupp.sum_add_index
  (by simp [f.map_zero])
  (by simp [add_mul, f.map_add])

@[simp] lemma eval₂_monomial : (monomial s a).eval₂ f g = f a * s.prod (λn e, g n ^ e) :=
finsupp.sum_single_index (by simp [f.map_zero])

@[simp] lemma eval₂_C (a) : (C a).eval₂ f g = f a :=
by rw [C_apply, eval₂_monomial, prod_zero_index, mul_one]

@[simp] lemma eval₂_one : (1 : mv_polynomial σ R).eval₂ f g = 1 :=
(eval₂_C _ _ _).trans f.map_one

@[simp] lemma eval₂_X (n) : (X n).eval₂ f g = g n :=
by simp [eval₂_monomial, f.map_one, X, prod_single_index, pow_one]

lemma eval₂_mul_monomial :
  ∀{s a}, (p * monomial s a).eval₂ f g = p.eval₂ f g * f a * s.prod (λn e, g n ^ e) :=
begin
  apply mv_polynomial.induction_on p,
  { assume a' s a,
    simp [C_mul_monomial, eval₂_monomial, f.map_mul] },
  { assume p q ih_p ih_q, simp [add_mul, eval₂_add, ih_p, ih_q] },
  { assume p n ih s a,
    from calc (p * X n * monomial s a).eval₂ f g = (p * monomial (single n 1 + s) a).eval₂ f g :
        by rw [monomial_single_add, pow_one, mul_assoc]
      ... = (p * monomial (single n 1) 1).eval₂ f g * f a * s.prod (λn e, g n ^ e) :
        by simp [ih, prod_single_index, prod_add_index, pow_one, pow_add, mul_assoc, mul_left_comm,
          f.map_one, -add_comm] }
end

lemma eval₂_mul_C : (p * C a).eval₂ f g = p.eval₂ f g * f a :=
(eval₂_mul_monomial _ _).trans $ by simp

@[simp] lemma eval₂_mul : ∀{p}, (p * q).eval₂ f g = p.eval₂ f g * q.eval₂ f g :=
begin
  apply mv_polynomial.induction_on q,
  { simp [eval₂_C, eval₂_mul_C] },
  { simp [mul_add, eval₂_add] {contextual := tt} },
  { simp [X, eval₂_monomial, eval₂_mul_monomial, ← mul_assoc] { contextual := tt} }
end

@[simp] lemma eval₂_pow {p:mv_polynomial σ R} : ∀{n:ℕ}, (p ^ n).eval₂ f g = (p.eval₂ f g)^n
| 0       := by { rw [pow_zero, pow_zero], exact eval₂_one _ _ }
| (n + 1) := by rw [pow_add, pow_one, pow_add, pow_one, eval₂_mul, eval₂_pow]

/-- `mv_polynomial.eval₂` as a `ring_hom`. -/
def eval₂_hom (f : R →+* S₁) (g : σ → S₁) : mv_polynomial σ R →+* S₁ :=
{ to_fun := eval₂ f g,
  map_one' := eval₂_one _ _,
  map_mul' := λ p q, eval₂_mul _ _,
  map_zero' := eval₂_zero _ _,
  map_add' := λ p q, eval₂_add _ _ }

@[simp] lemma coe_eval₂_hom (f : R →+* S₁) (g : σ → S₁) :
  ⇑(eval₂_hom f g) = eval₂ f g := rfl

lemma eval₂_hom_congr  {f₁ f₂ : R →+* S₁} {g₁ g₂ : σ → S₁} {p₁ p₂ : mv_polynomial σ R} :
  f₁ = f₂ → g₁ = g₂ → p₁ = p₂ →  eval₂_hom f₁ g₁ p₁ = eval₂_hom f₂ g₂ p₂ :=
by rintros rfl rfl rfl; refl
end

@[simp] lemma eval₂_hom_C (f : R →+* S₁) (g : σ → S₁) (r : R) :
  eval₂_hom f g (C r) = f r := eval₂_C f g r

@[simp] lemma eval₂_hom_X' (f : R →+* S₁) (g : σ → S₁) (i : σ) :
  eval₂_hom f g (X i) = g i := eval₂_X f g i

@[simp] lemma comp_eval₂_hom [comm_semiring S₂] (f : R →+* S₁) (g : σ → S₁) (φ : S₁ →+* S₂) :
  φ.comp (eval₂_hom f g) = (eval₂_hom (φ.comp f) (λ i, φ (g i))) :=
begin
  apply mv_polynomial.ring_hom_ext,
  { intro r, rw [ring_hom.comp_apply, eval₂_hom_C, eval₂_hom_C, ring_hom.comp_apply] },
  { intro i, rw [ring_hom.comp_apply, eval₂_hom_X', eval₂_hom_X'] }
end

lemma map_eval₂_hom  [comm_semiring S₂] (f : R →+* S₁) (g : σ → S₁) (φ : S₁ →+* S₂)
  (p : mv_polynomial σ R) :
  φ (eval₂_hom f g p) = (eval₂_hom (φ.comp f) (λ i, φ (g i)) p) :=
by { rw ← comp_eval₂_hom, refl }

lemma eval₂_hom_monomial (f : R →+* S₁) (g : σ → S₁) (d : σ →₀ ℕ) (r : R) :
  eval₂_hom f g (monomial d r) = f r * d.prod (λ i k, g i ^ k) :=
by simp only [monomial_eq, ring_hom.map_mul, eval₂_hom_C, finsupp.prod,
  ring_hom.map_prod, ring_hom.map_pow, eval₂_hom_X']

section
lemma eval₂_comp_left {S₂} [comm_semiring S₂]
  (k : S₁ →+* S₂) (f : R →+* S₁) (g : σ → S₁)
  (p) : k (eval₂ f g p) = eval₂ (k.comp f) (k ∘ g) p :=
by apply mv_polynomial.induction_on p; simp [
  eval₂_add, k.map_add,
  eval₂_mul, k.map_mul] {contextual := tt}
end

@[simp] lemma eval₂_eta (p : mv_polynomial σ R) : eval₂ C X p = p :=
by apply mv_polynomial.induction_on p;
   simp [eval₂_add, eval₂_mul] {contextual := tt}

lemma eval₂_congr (g₁ g₂ : σ → S₁)
  (h : ∀ {i : σ} {c : σ →₀ ℕ}, i ∈ c.support → coeff c p ≠ 0 → g₁ i = g₂ i) :
  p.eval₂ f g₁ = p.eval₂ f g₂ :=
begin
  apply finset.sum_congr rfl,
  intros c hc, dsimp, congr' 1,
  apply finset.prod_congr rfl,
  intros i hi, dsimp, congr' 1,
  apply h hi,
  rwa finsupp.mem_support_iff at hc
end

@[simp] lemma eval₂_prod (s : finset S₂) (p : S₂ → mv_polynomial σ R) :
  eval₂ f g (∏ x in s, p x) = ∏ x in s, eval₂ f g (p x) :=
(eval₂_hom f g).map_prod _ s

@[simp] lemma eval₂_sum (s : finset S₂) (p : S₂ → mv_polynomial σ R) :
  eval₂ f g (∑ x in s, p x) = ∑ x in s, eval₂ f g (p x) :=
(eval₂_hom f g).map_sum _ s

attribute [to_additive] eval₂_prod

lemma eval₂_assoc (q : S₂ → mv_polynomial σ R) (p : mv_polynomial S₂ R) :
  eval₂ f (λ t, eval₂ f g (q t)) p = eval₂ f g (eval₂ C q p) :=
begin
  show _ = eval₂_hom f g (eval₂ C q p),
  rw eval₂_comp_left (eval₂_hom f g), congr' with a, simp,
end

end eval₂

section eval
variables {f : σ → R}

/-- Evaluate a polynomial `p` given a valuation `f` of all the variables -/
def eval (f : σ → R) : mv_polynomial σ R →+* R := eval₂_hom (ring_hom.id _) f

lemma eval_eq (x : σ → R) (f : mv_polynomial σ R) :
  eval x f = ∑ d in f.support, f.coeff d * ∏ i in d.support, x i ^ d i :=
rfl

lemma eval_eq' [fintype σ] (x : σ → R) (f : mv_polynomial σ R) :
  eval x f = ∑ d in f.support, f.coeff d * ∏ i, x i ^ d i :=
eval₂_eq' (ring_hom.id R) x f

lemma eval_monomial : eval f (monomial s a) = a * s.prod (λn e, f n ^ e) :=
eval₂_monomial _ _

@[simp] lemma eval_C : ∀ a, eval f (C a) = a := eval₂_C _ _

@[simp] lemma eval_X : ∀ n, eval f (X n) = f n := eval₂_X _ _

@[simp] lemma smul_eval (x) (p : mv_polynomial σ R) (s) : eval x (s • p) = s * eval x p :=
by rw [smul_eq_C_mul, (eval x).map_mul, eval_C]

lemma eval_sum {ι : Type*} (s : finset ι) (f : ι → mv_polynomial σ R) (g : σ → R) :
  eval g (∑ i in s, f i) = ∑ i in s, eval g (f i) :=
(eval g).map_sum _ _

@[to_additive]
lemma eval_prod {ι : Type*} (s : finset ι) (f : ι → mv_polynomial σ R) (g : σ → R) :
  eval g (∏ i in s, f i) = ∏ i in s, eval g (f i) :=
(eval g).map_prod _ _

theorem eval_assoc {τ}
  (f : σ → mv_polynomial τ R) (g : τ → R)
  (p : mv_polynomial σ R) :
  eval (eval g ∘ f) p = eval g (eval₂ C f p) :=
begin
  rw eval₂_comp_left (eval g),
  unfold eval, simp only [coe_eval₂_hom],
  congr' with a, simp
end

end eval

section map
variables (f : R →+* S₁)

/-- `map f p` maps a polynomial `p` across a ring hom `f` -/
def map : mv_polynomial σ R →+* mv_polynomial σ S₁ := eval₂_hom (C.comp f) X

@[simp] theorem map_monomial (s : σ →₀ ℕ) (a : R) : map f (monomial s a) = monomial s (f a) :=
(eval₂_monomial _ _).trans monomial_eq.symm

@[simp] theorem map_C : ∀ (a : R), map f (C a : mv_polynomial σ R) = C (f a) := map_monomial _ _

@[simp] theorem map_X : ∀ (n : σ), map f (X n : mv_polynomial σ R) = X n := eval₂_X _ _

theorem map_id : ∀ (p : mv_polynomial σ R), map (ring_hom.id R) p = p := eval₂_eta

theorem map_map [comm_semiring S₂]
  (g : S₁ →+* S₂)
  (p : mv_polynomial σ R) :
  map g (map f p) = map (g.comp f) p :=
(eval₂_comp_left (map g) (C.comp f) X p).trans $
begin
  congr,
  { ext1 a, simp only [map_C, comp_app, ring_hom.coe_comp], },
  { ext1 n, simp only [map_X, comp_app], }
end

theorem eval₂_eq_eval_map (g : σ → S₁) (p : mv_polynomial σ R) :
  p.eval₂ f g = eval g (map f p) :=
begin
  unfold map eval, simp only [coe_eval₂_hom],
  have h := eval₂_comp_left (eval₂_hom _ g),
  dsimp at h,
  rw h,
  congr,
  { ext1 a, simp only [coe_eval₂_hom, ring_hom.id_apply, comp_app, eval₂_C, ring_hom.coe_comp], },
  { ext1 n, simp only [comp_app, eval₂_X], },
end

lemma eval₂_comp_right {S₂} [comm_semiring S₂]
  (k : S₁ →+* S₂) (f : R →+* S₁) (g : σ → S₁)
  (p) : k (eval₂ f g p) = eval₂ k (k ∘ g) (map f p) :=
begin
  apply mv_polynomial.induction_on p,
  { intro r, rw [eval₂_C, map_C, eval₂_C] },
  { intros p q hp hq, rw [eval₂_add, k.map_add, (map f).map_add, eval₂_add, hp, hq] },
  { intros p s hp,
    rw [eval₂_mul, k.map_mul, (map f).map_mul, eval₂_mul, map_X, hp, eval₂_X, eval₂_X] }
end

lemma map_eval₂ (f : R →+* S₁) (g : S₂ → mv_polynomial S₃ R) (p : mv_polynomial S₂ R) :
  map f (eval₂ C g p) = eval₂ C (map f ∘ g) (map f p) :=
begin
  apply mv_polynomial.induction_on p,
  { intro r, rw [eval₂_C, map_C, map_C, eval₂_C] },
  { intros p q hp hq, rw [eval₂_add, (map f).map_add, hp, hq, (map f).map_add, eval₂_add] },
  { intros p s hp,
    rw [eval₂_mul, (map f).map_mul, hp, (map f).map_mul, map_X, eval₂_mul, eval₂_X, eval₂_X] }
end

lemma coeff_map (p : mv_polynomial σ R) : ∀ (m : σ →₀ ℕ), coeff m (map f p) = f (coeff m p) :=
begin
  apply mv_polynomial.induction_on p; clear p,
  { intros r m, rw [map_C], simp only [coeff_C], split_ifs, {refl}, rw f.map_zero },
  { intros p q hp hq m, simp only [hp, hq, (map f).map_add, coeff_add], rw f.map_add },
  { intros p i hp m, simp only [hp, (map f).map_mul, map_X],
    simp only [hp, mem_support_iff, coeff_mul_X'],
    split_ifs, {refl},
    rw f.map_zero }
end

lemma map_injective (hf : function.injective f) :
  function.injective (map f : mv_polynomial σ R → mv_polynomial σ S₁) :=
begin
  intros p q h,
  simp only [ext_iff, coeff_map] at h ⊢,
  intro m,
  exact hf (h m),
end

lemma map_surjective (hf : function.surjective f) :
  function.surjective (map f : mv_polynomial σ R → mv_polynomial σ S₁) :=
λ p, begin
  induction p using mv_polynomial.induction_on' with i fr a b ha hb,
  { obtain ⟨r, rfl⟩ := hf fr,
    exact ⟨monomial i r, map_monomial _ _ _⟩, },
  { obtain ⟨a, rfl⟩ := ha,
    obtain ⟨b, rfl⟩ := hb,
    exact ⟨a + b, ring_hom.map_add _ _ _⟩ },
end

/-- If `f` is a left-inverse of `g` then `map f` is a left-inverse of `map g`. -/
lemma map_left_inverse {f : R →+* S₁} {g : S₁ →+* R} (hf : function.left_inverse f g) :
  function.left_inverse (map f : mv_polynomial σ R → mv_polynomial σ S₁) (map g) :=
λ x, by rw [map_map, (ring_hom.ext hf : f.comp g = ring_hom.id _), map_id]

/-- If `f` is a right-inverse of `g` then `map f` is a right-inverse of `map g`. -/
lemma map_right_inverse {f : R →+* S₁} {g : S₁ →+* R} (hf : function.right_inverse f g) :
  function.right_inverse (map f : mv_polynomial σ R → mv_polynomial σ S₁) (map g) :=
(map_left_inverse hf.left_inverse).right_inverse

@[simp] lemma eval_map (f : R →+* S₁) (g : σ → S₁) (p : mv_polynomial σ R) :
  eval g (map f p) = eval₂ f g p :=
by { apply mv_polynomial.induction_on p; { simp { contextual := tt } } }

@[simp] lemma eval₂_map [comm_semiring S₂] (f : R →+* S₁) (g : σ → S₂) (φ : S₁ →+* S₂)
  (p : mv_polynomial σ R) :
  eval₂ φ g (map f p) = eval₂ (φ.comp f) g p :=
by { rw [← eval_map, ← eval_map, map_map], }

@[simp] lemma eval₂_hom_map_hom [comm_semiring S₂] (f : R →+* S₁) (g : σ → S₂) (φ : S₁ →+* S₂)
  (p : mv_polynomial σ R) :
  eval₂_hom φ g (map f p) = eval₂_hom (φ.comp f) g p :=
eval₂_map f g φ p

@[simp] lemma constant_coeff_map (f : R →+* S₁) (φ : mv_polynomial σ R) :
  constant_coeff (mv_polynomial.map f φ) = f (constant_coeff φ) :=
coeff_map f φ 0

lemma constant_coeff_comp_map (f : R →+* S₁) :
  (constant_coeff : mv_polynomial σ S₁ →+* S₁).comp (mv_polynomial.map f) = f.comp constant_coeff :=
by { ext; simp }

lemma support_map_subset (p : mv_polynomial σ R) : (map f p).support ⊆ p.support :=
begin
  intro x,
  simp only [mem_support_iff],
  contrapose!,
  change p.coeff x = 0 → (map f p).coeff x = 0,
  rw coeff_map,
  intro hx,
  rw hx,
  exact ring_hom.map_zero f
end

lemma support_map_of_injective (p : mv_polynomial σ R) {f : R →+* S₁} (hf : injective f) :
  (map f p).support = p.support :=
begin
  apply finset.subset.antisymm,
  { exact mv_polynomial.support_map_subset _ _ },
  intros x hx,
  rw mem_support_iff,
  contrapose! hx,
  simp only [not_not, mem_support_iff],
  change (map f p).coeff x = 0 at hx,
  rw [coeff_map, ← f.map_zero] at hx,
  exact hf hx
end

lemma C_dvd_iff_map_hom_eq_zero
  (q : R →+* S₁) (r : R) (hr : ∀ r' : R, q r' = 0 ↔ r ∣ r')
  (φ : mv_polynomial σ R) :
  C r ∣ φ ↔ map q φ = 0 :=
begin
  rw [C_dvd_iff_dvd_coeff, mv_polynomial.ext_iff],
  simp only [coeff_map, coeff_zero, hr],
end

lemma map_map_range_eq_iff (f : R →+* S₁) (g : S₁ → R) (hg : g 0 = 0) (φ : mv_polynomial σ S₁) :
  map f (finsupp.map_range g hg φ) = φ ↔ ∀ d, f (g (coeff d φ)) = coeff d φ :=
begin
  rw mv_polynomial.ext_iff,
  apply forall_congr, intro m,
  rw [coeff_map],
  apply eq_iff_eq_cancel_right.mpr,
  refl
end

/-- If `f : S₁ →ₐ[R] S₂` is a morphism of `R`-algebras, then so is `mv_polynomial.map f`. -/
@[simps]
def map_alg_hom [comm_semiring S₂] [algebra R S₁] [algebra R S₂] (f : S₁ →ₐ[R] S₂) :
  mv_polynomial σ S₁ →ₐ[R] mv_polynomial σ S₂ :=
{ to_fun := map ↑f,
  commutes' := λ r, begin
    have h₁ : algebra_map R (mv_polynomial σ S₁) r = C (algebra_map R S₁ r) := rfl,
    have h₂ : algebra_map R (mv_polynomial σ S₂) r = C (algebra_map R S₂ r) := rfl,
    rw [h₁, h₂, map, eval₂_hom_C, ring_hom.comp_apply, alg_hom.coe_to_ring_hom, alg_hom.commutes],
  end,
  ..map ↑f }

@[simp] lemma map_alg_hom_id [algebra R S₁] :
  map_alg_hom (alg_hom.id R S₁) = alg_hom.id R (mv_polynomial σ S₁) :=
alg_hom.ext map_id

@[simp] lemma map_alg_hom_coe_ring_hom [comm_semiring S₂] [algebra R S₁] [algebra R S₂]
  (f : S₁ →ₐ[R] S₂) :
  ↑(map_alg_hom f : _ →ₐ[R] mv_polynomial σ S₂) =
    (map ↑f : mv_polynomial σ S₁ →+* mv_polynomial σ S₂) :=
ring_hom.mk_coe _ _ _ _ _

end map


section aeval

/-! ### The algebra of multivariate polynomials -/

variables [algebra R S₁] [comm_semiring S₂]
variables (f : σ → S₁)

/-- A map `σ → S₁` where `S₁` is an algebra over `R` generates an `R`-algebra homomorphism
from multivariate polynomials over `σ` to `S₁`. -/
def aeval : mv_polynomial σ R →ₐ[R] S₁ :=
{ commutes' := λ r, eval₂_C _ _ _
  .. eval₂_hom (algebra_map R S₁) f }

theorem aeval_def (p : mv_polynomial σ R) : aeval f p = eval₂ (algebra_map R S₁) f p := rfl

lemma aeval_eq_eval₂_hom (p : mv_polynomial σ R) :
  aeval f p = eval₂_hom (algebra_map R S₁) f p := rfl

@[simp] lemma aeval_X (s : σ) : aeval f (X s : mv_polynomial _ R) = f s := eval₂_X _ _ _

@[simp] lemma aeval_C (r : R) : aeval f (C r) = algebra_map R S₁ r := eval₂_C _ _ _

theorem aeval_unique (φ : mv_polynomial σ R →ₐ[R] S₁) :
  φ = aeval (φ ∘ X) :=
by { ext i, simp }

lemma comp_aeval {B : Type*} [comm_semiring B] [algebra R B]
  (φ : S₁ →ₐ[R] B) :
  φ.comp (aeval f) = aeval (λ i, φ (f i)) :=
by { ext i, simp }

@[simp] lemma map_aeval {B : Type*} [comm_semiring B]
  (g : σ → S₁) (φ : S₁ →+* B) (p : mv_polynomial σ R) :
  φ (aeval g p) = (eval₂_hom (φ.comp (algebra_map R S₁)) (λ i, φ (g i)) p) :=
by { rw ← comp_eval₂_hom, refl }

@[simp] lemma eval₂_hom_zero (f : R →+* S₂) (p : mv_polynomial σ R) :
  eval₂_hom f (0 : σ → S₂) p = f (constant_coeff p) :=
begin
  suffices : eval₂_hom f (0 : σ → S₂) = f.comp constant_coeff,
    from ring_hom.congr_fun this p,
  ext; simp
end

@[simp] lemma eval₂_hom_zero' (f : R →+* S₂) (p : mv_polynomial σ R) :
  eval₂_hom f (λ _, 0 : σ → S₂) p = f (constant_coeff p) :=
eval₂_hom_zero f p

@[simp] lemma aeval_zero (p : mv_polynomial σ R) :
  aeval (0 : σ → S₁) p = algebra_map _ _ (constant_coeff p) :=
eval₂_hom_zero (algebra_map R S₁) p

@[simp] lemma aeval_zero' (p : mv_polynomial σ R) :
  aeval (λ _, 0 : σ → S₁) p = algebra_map _ _ (constant_coeff p) :=
aeval_zero p

lemma aeval_monomial (g : σ → S₁) (d : σ →₀ ℕ) (r : R) :
  aeval g (monomial d r) = algebra_map _ _ r * d.prod (λ i k, g i ^ k) :=
eval₂_hom_monomial _ _ _ _

lemma eval₂_hom_eq_zero (f : R →+* S₂) (g : σ → S₂) (φ : mv_polynomial σ R)
  (h : ∀ d, φ.coeff d ≠ 0 → ∃ i ∈ d.support, g i = 0) :
  eval₂_hom f g φ = 0 :=
begin
  rw [φ.as_sum, ring_hom.map_sum, finset.sum_eq_zero],
  intros d hd,
  obtain ⟨i, hi, hgi⟩ : ∃ i ∈ d.support, g i = 0 := h d (finsupp.mem_support_iff.mp hd),
  rw [eval₂_hom_monomial, finsupp.prod, finset.prod_eq_zero hi, mul_zero],
  rw [hgi, zero_pow],
  rwa [pos_iff_ne_zero, ← finsupp.mem_support_iff]
end

lemma aeval_eq_zero [algebra R S₂] (f : σ → S₂) (φ : mv_polynomial σ R)
  (h : ∀ d, φ.coeff d ≠ 0 → ∃ i ∈ d.support, f i = 0) :
  aeval f φ = 0 :=
eval₂_hom_eq_zero _ _ _ h

lemma aeval_sum {ι : Type*} (s : finset ι) (φ : ι → mv_polynomial σ R) :
  aeval f (∑ i in s, φ i) = ∑ i in s, aeval f (φ i) :=
(mv_polynomial.aeval f).map_sum _ _

@[to_additive]
lemma aeval_prod {ι : Type*} (s : finset ι) (φ : ι → mv_polynomial σ R) :
  aeval f (∏ i in s, φ i) = ∏ i in s, aeval f (φ i) :=
(mv_polynomial.aeval f).map_prod _ _

end aeval

section aeval_tower

variables {S A B : Type*} [comm_semiring S] [comm_semiring A] [comm_semiring B]
variables [algebra S R] [algebra S A] [algebra S B]

/-- Version of `aeval` for defining algebra homs out of `mv_polynomial σ R` over a smaller base ring
  than `R`. -/
def aeval_tower (f : R →ₐ[S] A) (x : σ → A) : mv_polynomial σ R →ₐ[S] A :=
{ commutes' := λ r,
    by simp [is_scalar_tower.algebra_map_eq S R (mv_polynomial σ R), algebra_map_eq],
  ..eval₂_hom ↑f x }

variables (g : R →ₐ[S] A) (y : σ → A)

@[simp] lemma aeval_tower_X (i : σ): aeval_tower g y (X i) = y i := eval₂_X _ _ _

@[simp] lemma aeval_tower_C (x : R) : aeval_tower g y (C x) = g x := eval₂_C _ _ _

@[simp] lemma aeval_tower_comp_C : ((aeval_tower g y : mv_polynomial σ R →+* A).comp C) = g :=
ring_hom.ext $ aeval_tower_C _ _

@[simp] lemma aeval_tower_algebra_map (x : R) :
  aeval_tower g y (algebra_map R (mv_polynomial σ R) x) = g x := eval₂_C _ _ _

@[simp] lemma aeval_tower_comp_algebra_map :
  (aeval_tower g y : mv_polynomial σ R →+* A).comp (algebra_map R (mv_polynomial σ R)) = g :=
aeval_tower_comp_C _ _

lemma aeval_tower_to_alg_hom (x : R) :
  aeval_tower g y (is_scalar_tower.to_alg_hom S R (mv_polynomial σ R) x) = g x :=
aeval_tower_algebra_map _ _ _

@[simp] lemma aeval_tower_comp_to_alg_hom :
  (aeval_tower g y).comp (is_scalar_tower.to_alg_hom S R (mv_polynomial σ R)) = g :=
alg_hom.coe_ring_hom_injective $ aeval_tower_comp_algebra_map _ _

@[simp] lemma aeval_tower_id : aeval_tower (alg_hom.id S S) =
  (aeval : (σ → S) → (mv_polynomial σ S →ₐ[S] S)) :=
by { ext, simp only [aeval_tower_X, aeval_X] }

@[simp] lemma aeval_tower_of_id : aeval_tower (algebra.of_id S A) =
  (aeval : (σ → A) → (mv_polynomial σ S →ₐ[S] A)) :=
by { ext, simp only [aeval_X, aeval_tower_X] }

end aeval_tower

end comm_semiring

end mv_polynomial<|MERGE_RESOLUTION|>--- conflicted
+++ resolved
@@ -331,12 +331,6 @@
   f (C r) = C r :=
 f.commutes r
 
-<<<<<<< HEAD
-@[ext] lemma linear_map_ext {M : Type*} [add_comm_monoid M] [module R M]
-  {f g : mv_polynomial σ R →ₗ[R] M} (h : ∀ s, f ∘ₗ monomial s = g ∘ₗ monomial s) :
-  f = g :=
-by { ext1, apply h }
-=======
 @[simp] lemma adjoin_range_X : algebra.adjoin R (range (X : σ → mv_polynomial σ R)) = ⊤ :=
 begin
   set S := algebra.adjoin R (range (X : σ → mv_polynomial σ R)),
@@ -346,7 +340,11 @@
   case h_add : p q hp hq { exact S.add_mem hp hq },
   case h_X : p i hp { exact S.mul_mem hp (algebra.subset_adjoin $ mem_range_self _) }
 end
->>>>>>> b7ecf6ce
+
+@[ext] lemma linear_map_ext {M : Type*} [add_comm_monoid M] [module R M]
+  {f g : mv_polynomial σ R →ₗ[R] M} (h : ∀ s, f ∘ₗ monomial s = g ∘ₗ monomial s) :
+  f = g :=
+by { ext1, apply h }
 
 section support
 
