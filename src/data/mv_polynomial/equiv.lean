/-
Copyright (c) 2017 Johannes Hölzl. All rights reserved.
Released under Apache 2.0 license as described in the file LICENSE.
Authors: Johannes Hölzl, Johan Commelin, Mario Carneiro
-/

import data.mv_polynomial.rename
import data.equiv.fin
import data.polynomial.algebra_map

/-!
# Equivalences between polynomial rings

This file establishes a number of equivalences between polynomial rings,
based on equivalences between the underlying types.

## Notation

As in other polynomial files, we typically use the notation:

+ `σ : Type*` (indexing the variables)

+ `R : Type*` `[comm_semiring R]` (the coefficients)

+ `s : σ →₀ ℕ`, a function from `σ` to `ℕ` which is zero away from a finite set.
This will give rise to a monomial in `mv_polynomial σ R` which mathematicians might call `X^s`

+ `a : R`

+ `i : σ`, with corresponding monomial `X i`, often denoted `X_i` by mathematicians

+ `p : mv_polynomial σ R`

## Tags

equivalence, isomorphism, morphism, ring hom, hom

-/

noncomputable theory

open_locale classical big_operators

open set function finsupp add_monoid_algebra

universes u v w x
variables {R : Type u} {S₁ : Type v} {S₂ : Type w} {S₃ : Type x}

namespace mv_polynomial
variables {σ : Type*} {a a' a₁ a₂ : R} {e : ℕ} {n m : σ} {s : σ →₀ ℕ}

section equiv

variables (R) [comm_semiring R]

/--
The ring isomorphism between multivariable polynomials in a single variable and
polynomials over the ground ring.
-/
@[simps]
def punit_alg_equiv : mv_polynomial punit R ≃ₐ[R] polynomial R :=
{ to_fun    := eval₂ polynomial.C (λu:punit, polynomial.X),
  inv_fun   := polynomial.eval₂ mv_polynomial.C (X punit.star),
  left_inv  :=
    begin
      let f : polynomial R →+* mv_polynomial punit R :=
        (polynomial.eval₂_ring_hom mv_polynomial.C (X punit.star)),
      let g : mv_polynomial punit R →+* polynomial R :=
        (eval₂_hom polynomial.C (λu:punit, polynomial.X)),
      show ∀ p, f.comp g p = p,
      apply is_id,
      { assume a, dsimp, rw [eval₂_C, polynomial.eval₂_C] },
      { rintros ⟨⟩, dsimp, rw [eval₂_X, polynomial.eval₂_X] }
    end,
  right_inv := assume p, polynomial.induction_on p
    (assume a, by rw [polynomial.eval₂_C, mv_polynomial.eval₂_C])
    (assume p q hp hq, by rw [polynomial.eval₂_add, mv_polynomial.eval₂_add, hp, hq])
    (assume p n hp,
      by rw [polynomial.eval₂_mul, polynomial.eval₂_pow, polynomial.eval₂_X, polynomial.eval₂_C,
        eval₂_mul, eval₂_C, eval₂_pow, eval₂_X]),
  map_mul'  := λ _ _, eval₂_mul _ _,
  map_add'  := λ _ _, eval₂_add _ _,
  commutes' := λ _, eval₂_C _ _ _}

section map
variables {R} (σ)

/-- If `e : A ≃+* B` is an isomorphism of rings, then so is `map e`. -/
@[simps apply]
def map_equiv [comm_semiring S₁] [comm_semiring S₂] (e : S₁ ≃+* S₂) :
  mv_polynomial σ S₁ ≃+* mv_polynomial σ S₂ :=
{ to_fun    := map (e : S₁ →+* S₂),
  inv_fun   := map (e.symm : S₂ →+* S₁),
  left_inv  := λ p,
    have (e.symm : S₂ →+* S₁).comp ↑e = ring_hom.id _ := ring_hom.ext e.symm_apply_apply,
    by rw [map_map, this, map_id],
  right_inv := assume p,
    have (e : S₁ →+* S₂).comp ↑e.symm = ring_hom.id _ := ring_hom.ext e.apply_symm_apply,
    by rw [map_map, this, map_id],
  ..map (e : S₁ →+* S₂) }

@[simp] lemma map_equiv_refl :
  map_equiv σ (ring_equiv.refl R) = ring_equiv.refl _ :=
ring_equiv.ext map_id

@[simp] lemma map_equiv_symm [comm_semiring S₁] [comm_semiring S₂] (e : S₁ ≃+* S₂) :
  (map_equiv σ e).symm = map_equiv σ e.symm := rfl

@[simp] lemma map_equiv_trans [comm_semiring S₁] [comm_semiring S₂] [comm_semiring S₃]
  (e : S₁ ≃+* S₂) (f : S₂ ≃+* S₃) :
  (map_equiv σ e).trans (map_equiv σ f) = map_equiv σ (e.trans f) :=
ring_equiv.ext (map_map e f)

variables {A₁ A₂ A₃ : Type*} [comm_semiring A₁] [comm_semiring A₂] [comm_semiring A₃]
variables [algebra R A₁] [algebra R A₂] [algebra R A₃]

/-- If `e : A ≃ₐ[R] B` is an isomorphism of `R`-algebras, then so is `map e`. -/
def map_alg_equiv (e : A₁ ≃ₐ[R] A₂) :
  mv_polynomial σ A₁ ≃ₐ[R] mv_polynomial σ A₂ :=
{ commutes' := λ r, begin
    dsimp,
    have h₁ : algebra_map R (mv_polynomial σ A₁) r = C (algebra_map R A₁ r) := rfl,
    have h₂ : algebra_map R (mv_polynomial σ A₂) r = C (algebra_map R A₂ r) := rfl,
    rw [h₁, h₂, map, eval₂_hom_C, ring_hom.comp_apply,
      ring_equiv.coe_to_ring_hom, alg_equiv.coe_ring_equiv, alg_equiv.commutes],
  end,
  ..(map_equiv σ ↑e) }

@[simp] lemma map_alg_equiv_apply (e : A₁ ≃ₐ[R] A₂) (x : mv_polynomial σ A₁) :
  map_alg_equiv σ e x = map ↑e x := rfl

@[simp] lemma map_alg_equiv_refl :
  map_alg_equiv σ (alg_equiv.refl : A₁ ≃ₐ[R] A₁) = alg_equiv.refl :=
alg_equiv.ext map_id

@[simp] lemma map_alg_equiv_symm (e : A₁ ≃ₐ[R] A₂) :
  (map_alg_equiv σ e).symm = map_alg_equiv σ e.symm := rfl

@[simp] lemma map_alg_equiv_trans (e : A₁ ≃ₐ[R] A₂) (f : A₂ ≃ₐ[R] A₃) :
  (map_alg_equiv σ e).trans (map_alg_equiv σ f) = map_alg_equiv σ (e.trans f) :=
alg_equiv.ext (map_map e f)

end map

section
variables (S₁ S₂ S₃)

/--
The function from multivariable polynomials in a sum of two types,
to multivariable polynomials in one of the types,
with coefficents in multivariable polynomials in the other type.

See `sum_ring_equiv` for the ring isomorphism.
-/
def sum_to_iter : mv_polynomial (S₁ ⊕ S₂) R →+* mv_polynomial S₁ (mv_polynomial S₂ R) :=
eval₂_hom (C.comp C) (λbc, sum.rec_on bc X (C ∘ X))

@[simp]
lemma sum_to_iter_C (a : R) : sum_to_iter R S₁ S₂ (C a) = C (C a) :=
eval₂_C _ _ a

@[simp]
lemma sum_to_iter_Xl (b : S₁) : sum_to_iter R S₁ S₂ (X (sum.inl b)) = X b :=
eval₂_X _ _ (sum.inl b)

@[simp]
lemma sum_to_iter_Xr (c : S₂) : sum_to_iter R S₁ S₂ (X (sum.inr c)) = C (X c) :=
eval₂_X _ _ (sum.inr c)

/--
The function from multivariable polynomials in one type,
with coefficents in multivariable polynomials in another type,
to multivariable polynomials in the sum of the two types.

See `sum_ring_equiv` for the ring isomorphism.
-/
def iter_to_sum : mv_polynomial S₁ (mv_polynomial S₂ R) →+* mv_polynomial (S₁ ⊕ S₂) R :=
eval₂_hom (eval₂_hom C (X ∘ sum.inr)) (X ∘ sum.inl)

lemma iter_to_sum_C_C (a : R) : iter_to_sum R S₁ S₂ (C (C a)) = C a :=
eq.trans (eval₂_C _ _ (C a)) (eval₂_C _ _ _)

lemma iter_to_sum_X (b : S₁) : iter_to_sum R S₁ S₂ (X b) = X (sum.inl b) :=
eval₂_X _ _ _

lemma iter_to_sum_C_X (c : S₂) : iter_to_sum R S₁ S₂ (C (X c)) = X (sum.inr c) :=
eq.trans (eval₂_C _ _ (X c)) (eval₂_X _ _ _)

<<<<<<< HEAD
/-- The ring, `mv_polynomial σ R` is isomorphic to `R` when `σ` is empty. -/
@[simps] def is_empty_equiv [he : is_empty σ] : mv_polynomial σ R ≃ₐ[R] R :=
=======
variable (σ)

/-- The algebra isomorphism between multivariable polynomials in no variables
and the ground ring. -/
@[simps] def is_empty_alg_equiv [he : is_empty σ] : mv_polynomial σ R ≃ₐ[R] R :=
>>>>>>> f8637039
alg_equiv.of_alg_hom
  (aeval (is_empty.elim he))
  (algebra.of_id _ _)
  (by { ext, simp [algebra.of_id_apply, algebra_map_eq] })
  (by { ext i m, exact is_empty.elim' he i })

<<<<<<< HEAD
=======
/-- The ring isomorphism between multivariable polynomials in no variables
and the ground ring. -/
@[simps] def is_empty_ring_equiv [he : is_empty σ] : mv_polynomial σ R ≃+* R :=
(is_empty_alg_equiv R σ).to_ring_equiv

variable {σ}

>>>>>>> f8637039
/-- A helper function for `sum_ring_equiv`. -/
@[simps]
def mv_polynomial_equiv_mv_polynomial [comm_semiring S₃]
  (f : mv_polynomial S₁ R →+* mv_polynomial S₂ S₃)
  (g : mv_polynomial S₂ S₃ →+* mv_polynomial S₁ R)
  (hfgC : ∀a, f (g (C a)) = C a)
  (hfgX : ∀n, f (g (X n)) = X n)
  (hgfC : ∀a, g (f (C a)) = C a)
  (hgfX : ∀n, g (f (X n)) = X n) :
  mv_polynomial S₁ R ≃+* mv_polynomial S₂ S₃ :=
{ to_fun    := f, inv_fun := g,
  left_inv  := is_id (ring_hom.comp _ _) hgfC hgfX,
  right_inv := is_id (ring_hom.comp _ _) hfgC hfgX,
  map_mul'  := f.map_mul,
  map_add'  := f.map_add }

/--
The ring isomorphism between multivariable polynomials in a sum of two types,
and multivariable polynomials in one of the types,
with coefficents in multivariable polynomials in the other type.
-/
def sum_ring_equiv : mv_polynomial (S₁ ⊕ S₂) R ≃+* mv_polynomial S₁ (mv_polynomial S₂ R) :=
begin
  apply @mv_polynomial_equiv_mv_polynomial R (S₁ ⊕ S₂) _ _ _ _
    (sum_to_iter R S₁ S₂) (iter_to_sum R S₁ S₂),
  { assume p,
    convert hom_eq_hom ((sum_to_iter R S₁ S₂).comp ((iter_to_sum R S₁ S₂).comp C)) C _ _ p,
    { assume a, dsimp, rw [iter_to_sum_C_C R S₁ S₂, sum_to_iter_C R S₁ S₂] },
    { assume c, dsimp, rw [iter_to_sum_C_X R S₁ S₂, sum_to_iter_Xr R S₁ S₂] } },
  { assume b, rw [iter_to_sum_X R S₁ S₂, sum_to_iter_Xl R S₁ S₂] },
  { assume a, rw [sum_to_iter_C R S₁ S₂, iter_to_sum_C_C R S₁ S₂] },
  { assume n, cases n with b c,
    { rw [sum_to_iter_Xl, iter_to_sum_X] },
    { rw [sum_to_iter_Xr, iter_to_sum_C_X] } },
end

/--
The algebra isomorphism between multivariable polynomials in a sum of two types,
and multivariable polynomials in one of the types,
with coefficents in multivariable polynomials in the other type.
-/
def sum_alg_equiv : mv_polynomial (S₁ ⊕ S₂) R ≃ₐ[R]
  mv_polynomial S₁ (mv_polynomial S₂ R) :=
{ commutes' := begin
    intro r,
    have A : algebra_map R (mv_polynomial S₁ (mv_polynomial S₂ R)) r = (C (C r) : _), by refl,
    have B : algebra_map R (mv_polynomial (S₁ ⊕ S₂) R) r = C r, by refl,
    simp only [sum_ring_equiv, sum_to_iter_C, mv_polynomial_equiv_mv_polynomial_apply,
      ring_equiv.to_fun_eq_coe, A, B],
  end,
  ..sum_ring_equiv R S₁ S₂ }

section

-- this speeds up typeclass search in the lemma below
local attribute [instance, priority 2000] is_scalar_tower.right

/--
The algebra isomorphism between multivariable polynomials in `option S₁` and
polynomials with coefficients in `mv_polynomial S₁ R`.
-/
def option_equiv_left : mv_polynomial (option S₁) R ≃ₐ[R] polynomial (mv_polynomial S₁ R) :=
(rename_equiv R $ (equiv.option_equiv_sum_punit.{0} S₁).trans (equiv.sum_comm _ _))
  .trans $
(sum_alg_equiv R _ _).trans $
(punit_alg_equiv (mv_polynomial S₁ R)).restrict_scalars R

end

/--
The algebra isomorphism between multivariable polynomials in `option S₁` and
multivariable polynomials with coefficients in polynomials.
-/
def option_equiv_right : mv_polynomial (option S₁) R ≃ₐ[R] mv_polynomial S₁ (polynomial R) :=
(rename_equiv R $ equiv.option_equiv_sum_punit.{0} S₁).trans $
(sum_alg_equiv R S₁ unit).trans $
map_alg_equiv _ (punit_alg_equiv R)

/--
The algebra isomorphism between multivariable polynomials in `fin (n + 1)` and
polynomials over multivariable polynomials in `fin n`.
-/
def fin_succ_equiv (n : ℕ) :
  mv_polynomial (fin (n + 1)) R ≃ₐ[R] polynomial (mv_polynomial (fin n) R) :=
(rename_equiv R (fin_succ_equiv n)).trans
  (option_equiv_left R (fin n))

lemma fin_succ_equiv_eq (n : ℕ) :
  (fin_succ_equiv R n : mv_polynomial (fin (n + 1)) R →+* polynomial (mv_polynomial (fin n) R)) =
  eval₂_hom (polynomial.C.comp (C : R →+* mv_polynomial (fin n) R))
    (λ i : fin (n+1), fin.cases polynomial.X (λ k, polynomial.C (X k)) i) :=
begin
  apply ring_hom_ext,
  { intro r,
    dsimp [ring_equiv.coe_to_ring_hom, fin_succ_equiv, option_equiv_left, sum_alg_equiv,
      sum_ring_equiv],
    simp only [sum_to_iter_C, eval₂_C, rename_C, ring_hom.coe_comp] },
  { intro i,
    dsimp [fin_succ_equiv, option_equiv_left, sum_alg_equiv, sum_ring_equiv],
    refine fin.cases _ (λ _, _) i,
    { simp only [fin.cases_zero, sum.swap, rename_X, equiv.option_equiv_sum_punit_none,
      equiv.sum_comm_apply, rename_equiv_apply, comp_app, sum_to_iter_Xl, equiv.coe_trans,
      fin_succ_equiv_zero, eval₂_X], },
    { simp only [equiv.option_equiv_sum_punit_some, sum.swap, fin.cases_succ, rename_X,
        equiv.sum_comm_apply, sum_to_iter_Xr, comp_app, eval₂_C,
        equiv.coe_trans, fin_succ_equiv_succ, eval₂_X]} }
end

@[simp] lemma fin_succ_equiv_apply (n : ℕ) (p : mv_polynomial (fin (n + 1)) R) :
  fin_succ_equiv R n p =
  eval₂_hom (polynomial.C.comp (C : R →+* mv_polynomial (fin n) R))
    (λ i : fin (n+1), fin.cases polynomial.X (λ k, polynomial.C (X k)) i) p :=
by { rw ← fin_succ_equiv_eq, refl }

lemma fin_succ_equiv_comp_C_eq_C {R : Type u} [comm_semiring R] (n : ℕ) :
  (↑(mv_polynomial.fin_succ_equiv R n).symm : polynomial (mv_polynomial (fin n) R) →+* _).comp
    ((polynomial.C).comp (mv_polynomial.C))
    = (mv_polynomial.C : R →+* mv_polynomial (fin n.succ) R) :=
begin
  refine ring_hom.ext (λ x, _),
  rw ring_hom.comp_apply,
  refine (mv_polynomial.fin_succ_equiv R n).injective
    (trans ((mv_polynomial.fin_succ_equiv R n).apply_symm_apply _) _),
  simp only [mv_polynomial.fin_succ_equiv_apply, mv_polynomial.eval₂_hom_C],
end

end

end equiv

end mv_polynomial<|MERGE_RESOLUTION|>--- conflicted
+++ resolved
@@ -186,24 +186,17 @@
 lemma iter_to_sum_C_X (c : S₂) : iter_to_sum R S₁ S₂ (C (X c)) = X (sum.inr c) :=
 eq.trans (eval₂_C _ _ (X c)) (eval₂_X _ _ _)
 
-<<<<<<< HEAD
-/-- The ring, `mv_polynomial σ R` is isomorphic to `R` when `σ` is empty. -/
-@[simps] def is_empty_equiv [he : is_empty σ] : mv_polynomial σ R ≃ₐ[R] R :=
-=======
 variable (σ)
 
 /-- The algebra isomorphism between multivariable polynomials in no variables
 and the ground ring. -/
 @[simps] def is_empty_alg_equiv [he : is_empty σ] : mv_polynomial σ R ≃ₐ[R] R :=
->>>>>>> f8637039
 alg_equiv.of_alg_hom
   (aeval (is_empty.elim he))
   (algebra.of_id _ _)
   (by { ext, simp [algebra.of_id_apply, algebra_map_eq] })
   (by { ext i m, exact is_empty.elim' he i })
 
-<<<<<<< HEAD
-=======
 /-- The ring isomorphism between multivariable polynomials in no variables
 and the ground ring. -/
 @[simps] def is_empty_ring_equiv [he : is_empty σ] : mv_polynomial σ R ≃+* R :=
@@ -211,7 +204,6 @@
 
 variable {σ}
 
->>>>>>> f8637039
 /-- A helper function for `sum_ring_equiv`. -/
 @[simps]
 def mv_polynomial_equiv_mv_polynomial [comm_semiring S₃]
