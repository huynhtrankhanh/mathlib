--- conflicted
+++ resolved
@@ -89,7 +89,6 @@
 by rw [←mul_one r, ring_hom.map_mul, ring_hom.map_one, ←smul_def, map_smul, map_one_eq_zero,
   smul_zero]
 
-<<<<<<< HEAD
 @[simp] lemma leibniz_pow (n : ℕ) : D (a ^ n) = n • a ^ (n - 1) • D a :=
 begin
   induction n with n ihn,
@@ -98,7 +97,7 @@
     have : a * a ^ (n - 1) = a ^ n, by rw [← pow_succ, nat.sub_add_cancel hpos],
     simp [pow_succ, leibniz, ihn, smul_comm a n, smul_smul a, add_smul, this, nat.succ_eq_add_one] }
 end
-=======
+
 lemma eq_on_adjoin {s : set A} (h : set.eq_on D1 D2 s) : set.eq_on D1 D2 (adjoin R s) :=
 λ x hx, algebra.adjoin_induction hx h
   (λ r, (D1.map_algebra_map r).trans (D2.map_algebra_map r).symm)
@@ -109,7 +108,6 @@
 on the whole algebra. -/
 lemma ext_of_adjoin_eq_top (s : set A) (hs : adjoin R s = ⊤) (h : set.eq_on D1 D2 s) : D1 = D2 :=
 ext $ λ a, eq_on_adjoin h $ hs.symm ▸ trivial
->>>>>>> 2d17c5a2
 
 /- Data typeclasses -/
 
