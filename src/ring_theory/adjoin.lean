/-
Copyright (c) 2019 Kenny Lau. All rights reserved.
Released under Apache 2.0 license as described in the file LICENSE.
Authors: Kenny Lau
-/
import ring_theory.polynomial.basic
import algebra.algebra.subalgebra

/-!
# Adjoining elements to form subalgebras

This file develops the basic theory of subalgebras of an R-algebra generated
by a set of elements. A basic interface for `adjoin` is set up, and various
results about finitely-generated subalgebras and submodules are proved.

## Definitions

* `fg (S : subalgebra R A)` : A predicate saying that the subalgebra is finitely-generated
as an A-algebra

## Tags

adjoin, algebra, finitely-generated algebra

-/

universes u v w

open submodule

namespace algebra

variables {R : Type u} {A : Type v} {B : Type w}

section semiring
variables [comm_semiring R] [semiring A] [semiring B]
variables [algebra R A] [algebra R B] {s t : set A}
open subsemiring

theorem subset_adjoin : s ⊆ adjoin R s :=
set.subset.trans (set.subset_union_right _ _) subset_closure

theorem adjoin_le {S : subalgebra R A} (H : s ⊆ S) : adjoin R s ≤ S :=
closure_le.2 $ set.union_subset S.range_le H

theorem adjoin_le_iff {S : subalgebra R A} : adjoin R s ≤ S ↔ s ⊆ S:=
⟨set.subset.trans subset_adjoin, adjoin_le⟩

theorem adjoin_mono (H : s ⊆ t) : adjoin R s ≤ adjoin R t :=
closure_le.2 (set.subset.trans (set.union_subset_union_right _ H) subset_closure)

variables (R A)
@[simp] theorem adjoin_empty : adjoin R (∅ : set A) = ⊥ :=
eq_bot_iff.2 $ adjoin_le $ set.empty_subset _

variables (R) {A} (s)
theorem adjoin_eq_span : (adjoin R s : submodule R A) = span R (monoid.closure s) :=
begin
  apply le_antisymm,
  { intros r hr, rcases mem_closure_iff_exists_list.1 hr with ⟨L, HL, rfl⟩, clear hr,
    induction L with hd tl ih, { exact zero_mem _ },
    rw list.forall_mem_cons at HL,
    rw [list.map_cons, list.sum_cons],
    refine submodule.add_mem _ _ (ih HL.2),
    replace HL := HL.1, clear ih tl,
    suffices : ∃ z r (hr : r ∈ monoid.closure s), has_scalar.smul.{u v} z r = list.prod hd,
    { rcases this with ⟨z, r, hr, hzr⟩, rw ← hzr,
      exact smul_mem _ _ (subset_span hr) },
    induction hd with hd tl ih, { exact ⟨1, 1, is_submonoid.one_mem, one_smul _ _⟩ },
    rw list.forall_mem_cons at HL,
    rcases (ih HL.2) with ⟨z, r, hr, hzr⟩, rw [list.prod_cons, ← hzr],
    rcases HL.1 with ⟨hd, rfl⟩ | hs,
    { refine ⟨hd * z, r, hr, _⟩,
      rw [smul_def, smul_def, (algebra_map _ _).map_mul, _root_.mul_assoc] },
    { exact ⟨z, hd * r, is_submonoid.mul_mem (monoid.subset_closure hs) hr,
        (mul_smul_comm _ _ _).symm⟩ } },
  exact span_le.2 (show monoid.closure s ⊆ adjoin R s, from monoid.closure_subset subset_adjoin)
end

lemma adjoin_image (f : A →ₐ[R] B) (s : set A) :
  adjoin R (f '' s) = (adjoin R s).map f :=
le_antisymm (adjoin_le $ set.image_subset _ subset_adjoin) $
subalgebra.map_le.2 $ adjoin_le $ set.image_subset_iff.1 subset_adjoin

@[simp] lemma adjoin_insert_adjoin (x : A) :
  adjoin R (insert x ↑(adjoin R s : submodule R A)) = adjoin R (insert x s) :=
le_antisymm
  (adjoin_le (set.insert_subset.mpr
    ⟨subset_adjoin (set.mem_insert _ _), adjoin_mono (set.subset_insert _ _)⟩))
  (algebra.adjoin_mono (set.insert_subset_insert algebra.subset_adjoin))

end semiring

section comm_semiring
variables [comm_semiring R] [comm_semiring A]
variables [algebra R A] {s t : set A}
open subsemiring

variables (R s t)
theorem adjoin_union : adjoin R (s ∪ t) = (adjoin R s).under (adjoin (adjoin R s) t) :=
le_antisymm
  (closure_mono $ set.union_subset
    (set.range_subset_iff.2 $ λ r, or.inl ⟨algebra_map R (adjoin R s) r, rfl⟩)
    (set.union_subset_union_left _ $ λ x hxs, ⟨⟨_, subset_adjoin hxs⟩, rfl⟩))
  (closure_le.2 $ set.union_subset
    (set.range_subset_iff.2 $ λ x, adjoin_mono (set.subset_union_left _ _) x.2)
    (set.subset.trans (set.subset_union_right _ _) subset_adjoin))

theorem adjoin_eq_range :
  adjoin R s = (mv_polynomial.aeval (coe : s → A)).range :=
le_antisymm
  (adjoin_le $ λ x hx, ⟨mv_polynomial.X ⟨x, hx⟩, set.mem_univ _, mv_polynomial.eval₂_X _ _ _⟩)
  (λ x ⟨p, _, (hp : mv_polynomial.aeval coe p = x)⟩, hp ▸ mv_polynomial.induction_on p
    (λ r, by { rw [mv_polynomial.aeval_def, mv_polynomial.eval₂_C],
               exact (adjoin R s).algebra_map_mem r })
    (λ p q hp hq, by rw alg_hom.map_add; exact is_add_submonoid.add_mem hp hq)
    (λ p ⟨n, hn⟩ hp, by rw [alg_hom.map_mul, mv_polynomial.aeval_def _ (mv_polynomial.X _),
      mv_polynomial.eval₂_X]; exact is_submonoid.mul_mem hp (subset_adjoin hn)))

theorem adjoin_singleton_eq_range (x : A) : adjoin R {x} = (polynomial.aeval x).range :=
le_antisymm
  (adjoin_le $ set.singleton_subset_iff.2 ⟨polynomial.X, set.mem_univ _, polynomial.eval₂_X _ _⟩)
  (λ y ⟨p, _, (hp : polynomial.aeval x p = y)⟩, hp ▸ polynomial.induction_on p
    (λ r, by { rw [polynomial.aeval_def, polynomial.eval₂_C],
               exact (adjoin R _).algebra_map_mem r })
    (λ p q hp hq, by rw alg_hom.map_add; exact is_add_submonoid.add_mem hp hq)
    (λ n r ih, by { rw [pow_succ', ← mul_assoc, alg_hom.map_mul,
      polynomial.aeval_def _ polynomial.X, polynomial.eval₂_X],
      exact is_submonoid.mul_mem ih (subset_adjoin rfl) }))

lemma adjoin_singleton_one : adjoin R ({1} : set A) = ⊥ :=
begin
  rw [eq_bot_iff, adjoin_singleton_eq_range],
  intro a,
  simp only [alg_hom.coe_range, set.mem_range, coe_bot, exists_imp_distrib],
  rintro φ rfl,
  refine ⟨polynomial.aeval 1 φ, _⟩,
  simp only [polynomial.aeval_def, polynomial.eval₂_eq_sum, finsupp.sum, ring_hom.map_sum,
    one_pow, mul_one, id.map_eq_self]
end

theorem adjoin_union_coe_submodule : (adjoin R (s ∪ t) : submodule R A) =
  (adjoin R s) * (adjoin R t) :=
begin
  rw [adjoin_eq_span, adjoin_eq_span, adjoin_eq_span, span_mul_span],
  congr' 1 with z, simp [monoid.mem_closure_union_iff, set.mem_mul],
end

end comm_semiring

section ring
variables [comm_ring R] [ring A]
variables [algebra R A] {s t : set A}
variables {R s t}
open ring

theorem adjoin_int (s : set R) : adjoin ℤ s = subalgebra_of_is_subring (closure s) :=
le_antisymm (adjoin_le subset_closure) (closure_subset subset_adjoin)

theorem mem_adjoin_iff {s : set A} {x : A} :
  x ∈ adjoin R s ↔ x ∈ closure (set.range (algebra_map R A) ∪ s) :=
⟨λ hx, subsemiring.closure_induction hx subset_closure is_add_submonoid.zero_mem
  is_submonoid.one_mem (λ _ _, is_add_submonoid.add_mem) (λ _ _, is_submonoid.mul_mem),
suffices closure (set.range ⇑(algebra_map R A) ∪ s) ⊆ adjoin R s, from @this x,
closure_subset subsemiring.subset_closure⟩


theorem adjoin_eq_ring_closure (s : set A) :
  (adjoin R s : set A) = closure (set.range (algebra_map R A) ∪ s) :=
set.ext $ λ x, mem_adjoin_iff

end ring

section comm_ring
variables [comm_ring R] [comm_ring A]
variables [algebra R A] {s t : set A}
variables {R s t}
open ring

theorem fg_trans (h1 : (adjoin R s : submodule R A).fg)
  (h2 : (adjoin (adjoin R s) t : submodule (adjoin R s) A).fg) :
  (adjoin R (s ∪ t) : submodule R A).fg :=
begin
  rcases fg_def.1 h1 with ⟨p, hp, hp'⟩,
  rcases fg_def.1 h2 with ⟨q, hq, hq'⟩,
  refine fg_def.2 ⟨p * q, hp.mul hq, le_antisymm _ _⟩,
  { rw [span_le],
    rintros _ ⟨x, y, hx, hy, rfl⟩,
    change x * y ∈ _,
    refine is_submonoid.mul_mem _ _,
    { have : x ∈ (adjoin R s : submodule R A),
      { rw ← hp', exact subset_span hx },
      exact adjoin_mono (set.subset_union_left _ _) this },
    have : y ∈ (adjoin (adjoin R s) t : submodule (adjoin R s) A),
    { rw ← hq', exact subset_span hy },
    change y ∈ adjoin R (s ∪ t), rwa adjoin_union },
  { intros r hr,
    change r ∈ adjoin R (s ∪ t) at hr,
    rw adjoin_union at hr,
    change r ∈ (adjoin (adjoin R s) t : submodule (adjoin R s) A) at hr,
    haveI := classical.dec_eq A,
    haveI := classical.dec_eq R,
    rw [← hq', ← set.image_id q, finsupp.mem_span_iff_total (adjoin R s)] at hr,
    rcases hr with ⟨l, hlq, rfl⟩,
    have := @finsupp.total_apply A A (adjoin R s),
    rw [this, finsupp.sum],
    refine sum_mem _ _,
    intros z hz, change (l z).1 * _ ∈ _,
    have : (l z).1 ∈ (adjoin R s : submodule R A) := (l z).2,
    rw [← hp', ← set.image_id p, finsupp.mem_span_iff_total R] at this,
    rcases this with ⟨l2, hlp, hl⟩,
    have := @finsupp.total_apply A A R,
    rw this at hl,
    rw [←hl, finsupp.sum_mul],
    refine sum_mem _ _,
    intros t ht, change _ * _ ∈ _, rw smul_mul_assoc, refine smul_mem _ _ _,
    exact subset_span ⟨t, z, hlp ht, hlq hz, rfl⟩ }
end

end comm_ring

end algebra

namespace subalgebra

variables {R : Type u} {A : Type v} {B : Type w}
variables [comm_semiring R] [semiring A] [algebra R A] [semiring B] [algebra R B]

/-- A subalgebra `S` is finitely generated if there exists `t : finset A` such that
`algebra.adjoin R t = S`. -/
def fg (S : subalgebra R A) : Prop :=
∃ t : finset A, algebra.adjoin R ↑t = S

lemma fg_adjoin_finset (s : finset A) : (algebra.adjoin R (↑s : set A)).fg :=
⟨s, rfl⟩

theorem fg_def {S : subalgebra R A} : S.fg ↔ ∃ t : set A, set.finite t ∧ algebra.adjoin R t = S :=
⟨λ ⟨t, ht⟩, ⟨↑t, set.finite_mem_finset t, ht⟩,
λ ⟨t, ht1, ht2⟩, ⟨ht1.to_finset, by rwa set.finite.coe_to_finset⟩⟩

theorem fg_bot : (⊥ : subalgebra R A).fg :=
⟨∅, algebra.adjoin_empty R A⟩

theorem fg_of_fg_to_submodule {S : subalgebra R A} : (S : submodule R A).fg → S.fg :=
λ ⟨t, ht⟩, ⟨t, le_antisymm
  (algebra.adjoin_le (λ x hx, show x ∈ (S : submodule R A), from ht ▸ subset_span hx))
  (λ x (hx : x ∈ (S : submodule R A)), span_le.mpr
    (λ x hx, algebra.subset_adjoin hx)
<<<<<<< HEAD
    (show x ∈ span R ↑t, by { rw ht, exact hx }))⟩
=======
      (show x ∈ span R ↑t, by { rw ht, exact hx }))⟩
>>>>>>> 01c1e6fb

theorem fg_of_noetherian [is_noetherian R A] (S : subalgebra R A) : S.fg :=
fg_of_fg_to_submodule (is_noetherian.noetherian S)

lemma fg_of_submodule_fg (h : (⊤ : submodule R A).fg) : (⊤ : subalgebra R A).fg :=
let ⟨s, hs⟩ := h in ⟨s, to_submodule_injective $
by { rw [algebra.coe_top, eq_top_iff, ← hs, span_le], exact algebra.subset_adjoin }⟩

section
open_locale classical
lemma fg_map (S : subalgebra R A) (f : A →ₐ[R] B) (hs : S.fg) : (S.map f).fg :=
let ⟨s, hs⟩ := hs in ⟨s.image f, by rw [finset.coe_image, algebra.adjoin_image, hs]⟩
end

lemma fg_of_fg_map (S : subalgebra R A) (f : A →ₐ[R] B) (hf : function.injective f)
  (hs : (S.map f).fg) : S.fg :=
let ⟨s, hs⟩ := hs in ⟨s.preimage f $ λ _ _ _ _ h, hf h, map_injective f hf $
by { rw [← algebra.adjoin_image, finset.coe_preimage, set.image_preimage_eq_of_subset, hs],
  rw [← alg_hom.coe_range, ← algebra.adjoin_le_iff, hs, ← algebra.map_top], exact map_mono le_top }⟩

lemma fg_top (S : subalgebra R A) : (⊤ : subalgebra R S).fg ↔ S.fg :=
⟨λ h, by { rw [← S.range_val, ← algebra.map_top], exact fg_map _ _ h },
λ h, fg_of_fg_map _ S.val subtype.val_injective $ by { rw [algebra.map_top, range_val], exact h }⟩

lemma induction_on_adjoin [is_noetherian R A] (P : subalgebra R A → Prop)
  (base : P ⊥) (ih : ∀ (S : subalgebra R A) (x : A), P S → P (algebra.adjoin R (insert x S)))
  (S : subalgebra R A) : P S :=
begin
  classical,
  obtain ⟨t, rfl⟩ := S.fg_of_noetherian,
  refine finset.induction_on t _ _,
  { simpa using base },
  intros x t hxt h,
  convert ih _ x h using 1,
  rw [finset.coe_insert, coe_coe, algebra.adjoin_insert_adjoin]
end

end subalgebra

variables {R : Type u} {A : Type v} {B : Type w}
variables [comm_ring R] [comm_ring A] [comm_ring B] [algebra R A] [algebra R B]

/-- The image of a Noetherian R-algebra under an R-algebra map is a Noetherian ring. -/
instance alg_hom.is_noetherian_ring_range (f : A →ₐ[R] B) [is_noetherian_ring A] :
  is_noetherian_ring f.range :=
is_noetherian_ring_range f.to_ring_hom

theorem is_noetherian_ring_of_fg {S : subalgebra R A} (HS : S.fg)
  [is_noetherian_ring R] : is_noetherian_ring S :=
let ⟨t, ht⟩ := HS in ht ▸ (algebra.adjoin_eq_range R (↑t : set A)).symm ▸
by haveI : is_noetherian_ring (mv_polynomial (↑t : set A) R) :=
mv_polynomial.is_noetherian_ring;
convert alg_hom.is_noetherian_ring_range _; apply_instance

theorem is_noetherian_ring_closure (s : set R) (hs : s.finite) :
  is_noetherian_ring (ring.closure s) :=
show is_noetherian_ring (subalgebra_of_is_subring (ring.closure s)), from
algebra.adjoin_int s ▸ is_noetherian_ring_of_fg (subalgebra.fg_def.2 ⟨s, hs, rfl⟩)

namespace algebra

theorem adjoin_algebra_map' {R : Type u} {S : Type v} {A : Type w}
  [comm_ring R] [comm_ring S] [comm_ring A] [algebra R S] [algebra S A] (s : set S) :
  adjoin R (algebra_map S (comap R S A) '' s) = subalgebra.map (adjoin R s) (to_comap R S A) :=
le_antisymm (adjoin_le $ set.image_subset_iff.2 $ λ y hy, ⟨y, subset_adjoin hy, rfl⟩)
  (subalgebra.map_le.2 $ adjoin_le $ λ y hy, subset_adjoin ⟨y, hy, rfl⟩)

end algebra<|MERGE_RESOLUTION|>--- conflicted
+++ resolved
@@ -246,11 +246,7 @@
   (algebra.adjoin_le (λ x hx, show x ∈ (S : submodule R A), from ht ▸ subset_span hx))
   (λ x (hx : x ∈ (S : submodule R A)), span_le.mpr
     (λ x hx, algebra.subset_adjoin hx)
-<<<<<<< HEAD
-    (show x ∈ span R ↑t, by { rw ht, exact hx }))⟩
-=======
       (show x ∈ span R ↑t, by { rw ht, exact hx }))⟩
->>>>>>> 01c1e6fb
 
 theorem fg_of_noetherian [is_noetherian R A] (S : subalgebra R A) : S.fg :=
 fg_of_fg_to_submodule (is_noetherian.noetherian S)
