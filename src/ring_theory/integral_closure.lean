--- conflicted
+++ resolved
@@ -186,52 +186,6 @@
   fg_mul _ _ (ih $ λ i hi, his i $ set.mem_insert_of_mem a hi)
     (fg_adjoin_singleton_of_integral _ $ his a $ set.mem_insert a s)) his
 
-<<<<<<< HEAD
-theorem is_integral_of_noetherian' (H : is_noetherian R A) (x : A) :
-  is_integral R x :=
-begin
-  let leval : @linear_map R (polynomial R) A _ _ _ _ _ := (aeval x).to_linear_map,
-  let D : ℕ → submodule R A := λ n, (degree_le R n).map leval,
-  let M := well_founded.min (is_noetherian_iff_well_founded.1 H)
-    (set.range D) ⟨_, ⟨0, rfl⟩⟩,
-  have HM : M ∈ set.range D := well_founded.min_mem _ _ _,
-  cases HM with N HN,
-  have HM : ¬M < D (N+1) := well_founded.not_lt_min
-    (is_noetherian_iff_well_founded.1 H) (set.range D) _ ⟨N+1, rfl⟩,
-  rw ← HN at HM,
-  have HN2 : D (N+1) ≤ D N := classical.by_contradiction (λ H, HM
-    (lt_of_le_not_le (map_mono (degree_le_mono
-      (with_bot.coe_le_coe.2 (nat.le_succ N)))) H)),
-  have HN3 : leval (X^(N+1)) ∈ D N,
-  { exact HN2 (mem_map_of_mem (mem_degree_le.2 (degree_X_pow_le _))) },
-  rcases HN3 with ⟨p, hdp, hpe⟩,
-  refine ⟨X^(N+1) - p, monic_X_pow_sub (mem_degree_le.1 hdp), _⟩,
-  show leval (X ^ (N + 1) - p) = 0,
-  rw [linear_map.map_sub, hpe, sub_self]
-end
-
-theorem is_integral_of_noetherian (S : subalgebra R A)
-  (H : is_noetherian R (S : submodule R A)) (x : A) (hx : x ∈ S) :
-  is_integral R x :=
-begin
-  letI : algebra R S := S.algebra,
-  letI : comm_ring S := S.comm_ring R A,
-  suffices : is_integral R (⟨x, hx⟩ : S),
-  { rcases this with ⟨p, hpm, hpx⟩,
-    replace hpx := congr_arg subtype.val hpx,
-    refine ⟨p, hpm, eq.trans _ hpx⟩,
-    simp only [aeval_def, eval₂, finsupp.sum],
-    rw ← p.support.sum_hom subtype.val,
-    { refine finset.sum_congr rfl (λ n hn, _),
-      change _ = _ * _,
-      rw is_monoid_hom.map_pow coe, refl,
-      split; intros; refl },
-    refine { map_add := _, map_zero := _ }; intros; refl },
-  refine is_integral_of_noetherian' H ⟨x, hx⟩
-end
-
-=======
->>>>>>> bcd61b1d
 theorem is_integral_of_mem_of_fg (S : subalgebra R A)
   (HS : S.to_submodule.fg) (x : A) (hx : x ∈ S) : is_integral R x :=
 begin
