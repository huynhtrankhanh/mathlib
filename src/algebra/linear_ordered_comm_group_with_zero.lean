/-
Copyright (c) 2020 Kenny Lau. All rights reserved.
Released under Apache 2.0 license as described in the file LICENSE.
Authors: Kenny Lau, Johan Commelin, Patrick Massot
-/

import algebra.ordered_group
import algebra.group_with_zero
import algebra.group_with_zero.power
import tactic.abel

/-!
# Linearly ordered commutative groups and monoids with a zero element adjoined

This file sets up a special class of linearly ordered commutative monoids
that show up as the target of so-called “valuations” in algebraic number theory.

Usually, in the informal literature, these objects are constructed
by taking a linearly ordered commutative group Γ and formally adjoining a zero element: Γ ∪ {0}.

The disadvantage is that a type such as `nnreal` is not of that form,
whereas it is a very common target for valuations.
The solutions is to use a typeclass, and that is exactly what we do in this file.

Note that to avoid issues with import cycles, `linear_ordered_comm_monoid_with_zero` is defined
in another file. However, the lemmas about it are stated here.
-/

set_option old_structure_cmd true

/-- A linearly ordered commutative group with a zero element. -/
class linear_ordered_comm_group_with_zero (α : Type*)
  extends linear_ordered_comm_monoid_with_zero α, comm_group_with_zero α

variables {α : Type*}
variables {a b c d x y z : α}

instance [linear_ordered_add_comm_monoid_with_top α] :
  linear_ordered_comm_monoid_with_zero (multiplicative (order_dual α)) :=
{ zero := multiplicative.of_add (⊤ : α),
  zero_mul := top_add,
  mul_zero := add_top,
  zero_le_one := (le_top : (0 : α) ≤ ⊤),
  ..multiplicative.ordered_comm_monoid,
  ..multiplicative.linear_order }

instance [linear_ordered_add_comm_group_with_top α] :
  linear_ordered_comm_group_with_zero (multiplicative (order_dual α)) :=
{ inv_zero := linear_ordered_add_comm_group_with_top.neg_top,
  mul_inv_cancel := linear_ordered_add_comm_group_with_top.add_neg_cancel,
  ..multiplicative.div_inv_monoid,
  ..multiplicative.linear_ordered_comm_monoid_with_zero,
  ..multiplicative.nontrivial }

section monoid

variables [monoid α] [preorder α]

lemma left.pow_le_one_of_le [covariant_class α α (*) (≤)] {x : α} (H : x ≤ 1) :
  ∀  {n : ℕ}, x^n ≤ 1
| 0       := (pow_zero x).le.trans rfl.le
| (n + 1) := calc x ^ n.succ = x * x ^ n : pow_succ x n
                         ... ≤ x * 1     : mul_le_mul_left' left.pow_le_one_of_le x
                         ... = x : mul_one x
                         ... ≤ 1 : H

lemma left.one_le_pow_of_le [covariant_class α α (*) (≤)] {x : α} (H : 1 ≤ x) :
  ∀ {n : ℕ}, 1 ≤ x^n
| 0 := rfl.le.trans (pow_zero x).symm.le
| (n + 1) := calc 1 ≤ x : H
                ... = x * 1 : (mul_one x).symm
                ... ≤ x * x ^ n : mul_le_mul_left' left.one_le_pow_of_le x
                ... = x ^ n.succ : (pow_succ x n).symm

lemma right.one_le_pow_of_le [covariant_class α α (function.swap (*)) (≤)]
  {n : ℕ} {x : α} (H : 1 ≤ x) :
  1 ≤ x^n :=
begin
  induction n with n hn,
  { rw pow_zero },
  { rw pow_succ,
    exact right.one_le_mul H hn }
end

lemma right.pow_le_one_of_le [covariant_class α α (function.swap (*)) (≤)]
  {n : ℕ} {x : α} (H : x ≤ 1) :
  x^n ≤ 1 :=
begin
  induction n with n hn,
  { rw pow_zero },
  { rw pow_succ,
    exact mul_le_of_le_one_of_le H hn }
end

lemma pow_le_pow_of_le [covariant_class α α (*) (≤)] [covariant_class α α (function.swap (*)) (≤)]
  {x y : α} (H : x ≤ y) :
  ∀ {n : ℕ} , x^n ≤ y^n
| 0 := (pow_zero _).le.trans (rfl.le.trans (pow_zero _).symm.le)
| (n + 1) := calc  x ^ n.succ = x * x ^ n  : pow_succ x n
                 ... ≤ y * x ^ n  : mul_le_mul_right' H (x ^ n)
                 ... ≤ y * y ^ n  : mul_le_mul_left' pow_le_pow_of_le y
                 ... = y ^ n.succ : (pow_succ y n).symm

@[elab_as_eliminator]
lemma induction_from_zero_lt {p : ℕ → Prop} {n : ℕ} (n0 : 0 < n)
  (p1 : p 1) (pind : ∀ {n}, 0 < n → p n → p n.succ) :
  p n :=
begin
  cases n,
  { exact (lt_irrefl _ n0).elim },
  { induction n with n ih,
    { exact p1 },
    { exact pind n.succ_pos (ih n.succ_pos) } }
end

lemma left.pow_lt_one_of_lt [covariant_class α α (*) (<)] {n : ℕ} {x : α} (n0 : 0 < n) (H : x < 1) :
  x^n < 1 :=
begin
  refine induction_from_zero_lt n0 (by simp [H]) (λ n n0 hn, lt_trans _ H),
  convert mul_lt_mul_left' hn x,
  { exact pow_succ x n },
  { exact (mul_one _).symm }
end

lemma right.pow_lt_one_of_lt [covariant_class α α (function.swap (*)) (<)] {n : ℕ} {x : α}
  (n0 : 0 < n) (H : x < 1) :
  x^n < 1 :=
begin
  refine induction_from_zero_lt n0 (by simp [H]) (λ n n0 hn, lt_trans _ H),
  convert mul_lt_mul_right' hn x,
  { exact pow_succ' x n },
  { exact (one_mul _).symm }
end

end monoid

section linear_ordered_comm_monoid

variables [linear_ordered_comm_monoid_with_zero α]
/-
The following facts are true more generally in a (linearly) ordered commutative monoid.
-/

/-- Pullback a `linear_ordered_comm_monoid_with_zero` under an injective map.
See note [reducible non-instances]. -/
@[reducible]
def function.injective.linear_ordered_comm_monoid_with_zero {β : Type*}
  [has_zero β] [has_one β] [has_mul β]
  (f : β → α) (hf : function.injective f) (zero : f 0 = 0) (one : f 1 = 1)
  (mul : ∀ x y, f (x * y) = f x * f y) :
  linear_ordered_comm_monoid_with_zero β :=
{ zero_le_one := show f 0 ≤ f 1, by simp only [zero, one,
    linear_ordered_comm_monoid_with_zero.zero_le_one],
  ..linear_order.lift f hf,
  ..hf.ordered_comm_monoid f one mul,
  ..hf.comm_monoid_with_zero f zero one mul }

lemma one_le_pow_of_one_le' {n : ℕ} (H : 1 ≤ x) : 1 ≤ x^n :=
left.one_le_pow_of_le H

lemma pow_le_one_of_le_one {n : ℕ} (H : x ≤ 1) : x^n ≤ 1 :=
left.pow_le_one_of_le H

lemma eq_one_of_pow_eq_one {n : ℕ} (hn : n ≠ 0) (H : x ^ n = 1) : x = 1 :=
begin
  rcases nat.exists_eq_succ_of_ne_zero hn with ⟨n, rfl⟩, clear hn,
  induction n with n ih,
  { simpa using H },
  { cases le_total x 1 with h,
    all_goals
    { have h1 := mul_le_mul_right' h (x ^ (n + 1)),
      rw pow_succ at H,
      rw [H, one_mul] at h1 },
    { have h2 := pow_le_one_of_le_one h,
      exact ih (le_antisymm h2 h1) },
    { have h2 := one_le_pow_of_one_le' h,
      exact ih (le_antisymm h1 h2) } }
end

lemma pow_eq_one_iff {n : ℕ} (hn : n ≠ 0) : x ^ n = 1 ↔ x = 1 :=
⟨eq_one_of_pow_eq_one hn, by { rintro rfl, exact one_pow _ }⟩

lemma one_le_pow_iff {n : ℕ} (hn : n ≠ 0) : 1 ≤ x^n ↔ 1 ≤ x :=
begin
  refine ⟨_, one_le_pow_of_one_le'⟩,
  contrapose!,
  intro h, apply lt_of_le_of_ne (pow_le_one_of_le_one (le_of_lt h)),
  rw [ne.def, pow_eq_one_iff hn],
  exact ne_of_lt h,
end

lemma pow_le_one_iff {n : ℕ} (hn : n ≠ 0) : x^n ≤ 1 ↔ x ≤ 1 :=
begin
  refine ⟨_, pow_le_one_of_le_one⟩,
  contrapose!,
  intro h, apply lt_of_le_of_ne (one_le_pow_of_one_le' (le_of_lt h)),
  rw [ne.def, eq_comm, pow_eq_one_iff hn],
  exact ne_of_gt h,
end

lemma zero_le_one' : (0 : α) ≤ 1 :=
linear_ordered_comm_monoid_with_zero.zero_le_one

@[simp] lemma zero_le' : 0 ≤ a :=
by simpa only [mul_zero, mul_one] using mul_le_mul_left' (@zero_le_one' α _) a

@[simp] lemma not_lt_zero' : ¬a < 0 :=
not_lt_of_le zero_le'

@[simp] lemma le_zero_iff : a ≤ 0 ↔ a = 0 :=
⟨λ h, le_antisymm h zero_le', λ h, h ▸ le_refl _⟩

lemma zero_lt_iff : 0 < a ↔ a ≠ 0 :=
⟨ne_of_gt, λ h, lt_of_le_of_ne zero_le' h.symm⟩

lemma ne_zero_of_lt (h : b < a) : a ≠ 0 :=
λ h1, not_lt_zero' $ show b < 0, from h1 ▸ h

lemma pow_pos_iff [no_zero_divisors α] {n : ℕ} (hn : 0 < n) : 0 < a ^ n ↔ 0 < a :=
by simp_rw [zero_lt_iff, pow_ne_zero_iff hn]

instance : linear_ordered_add_comm_monoid_with_top (additive (order_dual α)) :=
{ top := (0 : α),
  top_add' := λ a, (zero_mul a : (0 : α) * a = 0),
  le_top := λ _, zero_le',
  ..additive.ordered_add_comm_monoid,
  ..additive.linear_order }

end linear_ordered_comm_monoid

variables [linear_ordered_comm_group_with_zero α]

lemma zero_lt_one'' : (0 : α) < 1 :=
lt_of_le_of_ne zero_le_one' zero_ne_one

lemma le_of_le_mul_right (h : c ≠ 0) (hab : a * c ≤ b * c) : a ≤ b :=
by simpa only [mul_inv_cancel_right' h] using (mul_le_mul_right' hab c⁻¹)

lemma le_mul_inv_of_mul_le (h : c ≠ 0) (hab : a * c ≤ b) : a ≤ b * c⁻¹ :=
le_of_le_mul_right h (by simpa [h] using hab)

lemma mul_inv_le_of_le_mul (h : c ≠ 0) (hab : a ≤ b * c) : a * c⁻¹ ≤ b :=
le_of_le_mul_right h (by simpa [h] using hab)

lemma div_le_div' (a b c d : α) (hb : b ≠ 0) (hd : d ≠ 0) :
  a * b⁻¹ ≤ c * d⁻¹ ↔ a * d ≤ c * b :=
begin
  by_cases ha : a = 0, { simp [ha] },
  by_cases hc : c = 0, { simp [inv_ne_zero hb, hc, hd], },
  exact @mul_inv_le_mul_inv_iff' _ _ _ _
    (units.mk0 a ha) (units.mk0 b hb) (units.mk0 c hc) (units.mk0 d hd)
end

@[simp] lemma units.zero_lt (u : units α) : (0 : α) < u :=
zero_lt_iff.2 $ u.ne_zero

lemma mul_lt_mul'''' (hab : a < b) (hcd : c < d) : a * c < b * d :=
have hb : b ≠ 0 := ne_zero_of_lt hab,
have hd : d ≠ 0 := ne_zero_of_lt hcd,
if ha : a = 0 then by { rw [ha, zero_mul, zero_lt_iff], exact mul_ne_zero hb hd } else
if hc : c = 0 then by { rw [hc, mul_zero, zero_lt_iff], exact mul_ne_zero hb hd } else
@mul_lt_mul_of_le_of_lt _
  (units.mk0 a ha) (units.mk0 b hb) (units.mk0 c hc) (units.mk0 d hd) _ _ _ _ hab.le hcd

lemma mul_inv_lt_of_lt_mul' (h : x < y * z) : x * z⁻¹ < y :=
have hz : z ≠ 0 := (mul_ne_zero_iff.1 $ ne_zero_of_lt h).2,
by { contrapose! h, simpa only [inv_inv'] using mul_inv_le_of_le_mul (inv_ne_zero hz) h }

lemma mul_lt_right' (c : α) (h : a < b) (hc : c ≠ 0) : a * c < b * c :=
by { contrapose! h, exact le_of_le_mul_right hc h }

lemma pow_lt_pow_succ {x : α} {n : ℕ} (hx : 1 < x) : x ^ n < x ^ n.succ :=
by { rw [← one_mul (x ^ n), pow_succ],
exact mul_lt_right' _ hx (pow_ne_zero _ $ ne_of_gt (lt_trans zero_lt_one'' hx)) }

lemma pow_lt_pow' {x : α} {m n : ℕ} (hx : 1 < x) (hmn : m < n) : x ^ m < x ^ n :=
by { induction hmn with n hmn ih, exacts [pow_lt_pow_succ hx, lt_trans ih (pow_lt_pow_succ hx)] }

lemma inv_lt_inv'' (ha : a ≠ 0) (hb : b ≠ 0) : a⁻¹ < b⁻¹ ↔ b < a :=
@inv_lt_inv_iff _ _ _ _ _ (units.mk0 a ha) (units.mk0 b hb)

lemma inv_le_inv'' (ha : a ≠ 0) (hb : b ≠ 0) : a⁻¹ ≤ b⁻¹ ↔ b ≤ a :=
@inv_le_inv_iff _ _ _ _ _ (units.mk0 a ha) (units.mk0 b hb)

instance : linear_ordered_add_comm_group_with_top (additive (order_dual α)) :=
{ neg_top := inv_zero,
  add_neg_cancel := λ a ha, mul_inv_cancel ha,
  ..additive.sub_neg_monoid,
  ..additive.linear_ordered_add_comm_monoid_with_top,
  ..additive.nontrivial }

namespace monoid_hom

variables {R : Type*} [ring R] (f : R →* α)

theorem map_neg_one : f (-1) = 1 :=
eq_one_of_pow_eq_one (nat.succ_ne_zero 1) $
  calc f (-1) ^ 2 = f (-1) * f(-1) : sq _
              ... = f ((-1) * - 1) : (f.map_mul _ _).symm
              ... = f ( - - 1)     : congr_arg _ (neg_one_mul _)
              ... = f 1            : congr_arg _ (neg_neg _)
              ... = 1              : map_one f

@[simp] lemma map_neg (x : R) : f (-x) = f x :=
calc f (-x) = f (-1 * x)   : congr_arg _ (neg_one_mul _).symm
        ... = f (-1) * f x : map_mul _ _ _
        ... = 1 * f x      : _root_.congr_arg (λ g, g * (f x)) (map_neg_one f)
        ... = f x          : one_mul _

lemma map_sub_swap (x y : R) : f (x - y) = f (y - x) :=
<<<<<<< HEAD
calc f (x - y) = f (-(y - x)) : by rw neg_sub _ _
=======
calc f (x - y) = f (-(y - x)) : congr_arg _ (neg_sub _ _).symm
>>>>>>> b1f52e5d
           ... = _            : map_neg _ _

end monoid_hom<|MERGE_RESOLUTION|>--- conflicted
+++ resolved
@@ -308,11 +308,7 @@
         ... = f x          : one_mul _
 
 lemma map_sub_swap (x y : R) : f (x - y) = f (y - x) :=
-<<<<<<< HEAD
-calc f (x - y) = f (-(y - x)) : by rw neg_sub _ _
-=======
 calc f (x - y) = f (-(y - x)) : congr_arg _ (neg_sub _ _).symm
->>>>>>> b1f52e5d
            ... = _            : map_neg _ _
 
 end monoid_hom