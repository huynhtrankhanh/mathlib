/-
Copyright (c) 2020 Kenny Lau. All rights reserved.
Released under Apache 2.0 license as described in the file LICENSE.
Authors: Kenny Lau, Johan Commelin, Patrick Massot
-/

import algebra.ordered_comm_group_with_zero
import algebra.group_with_zero
import algebra.group_with_zero.power
import tactic.abel

/-!
# Linearly ordered commutative groups with a zero element adjoined

This file sets up a special class of linearly ordered commutative monoids
that show up as the target of so-called “valuations” in algebraic number theory.

Usually, in the informal literature, these objects are constructed
by taking a linearly ordered commutative group Γ and formally adjoining a zero element: Γ ∪ {0}.

The disadvantage is that a type such as `nnreal` is not of that form,
whereas it is a very common target for valuations.
The solutions is to use a typeclass, and that is exactly what we do in this file.
-/

set_option old_structure_cmd true

/-- A linearly ordered commutative group with a zero element. -/
class linear_ordered_comm_group_with_zero (α : Type*)
  extends linear_order α, comm_group_with_zero α :=
(mul_le_mul_left : ∀ {a b : α}, a ≤ b → ∀ c : α, c * a ≤ c * b)
(zero_le_one : (0:α) ≤ 1)

variables {α : Type*} [linear_ordered_comm_group_with_zero α]
variables {a b c d x y z : α}

local attribute [instance] classical.prop_decidable

/-- Every linearly ordered commutative group with zero is an ordered commutative group with zero. -/
@[priority 100] -- see Note [lower instance priority]
instance linear_ordered_comm_group_with_zero.to_ordered_comm_group_with_zero :
  ordered_comm_group_with_zero α :=
{ lt_of_mul_lt_mul_left := λ a b c h, by { contrapose! h,
    exact linear_ordered_comm_group_with_zero.mul_le_mul_left h a }
  .. ‹linear_ordered_comm_group_with_zero α› }


section linear_ordered_comm_monoid
/-
The following facts are true more generally in a (linearly) ordered commutative monoid.
-/

lemma eq_one_of_pow_eq_one {n : ℕ} (hn : n ≠ 0) (H : x ^ n = 1) : x = 1 :=
begin
  rcases nat.exists_eq_succ_of_ne_zero hn with ⟨n, rfl⟩, clear hn,
  induction n with n ih,
  { simpa using H },
  { cases le_total x 1 with h,
    all_goals
    { have h1 := mul_le_mul_right' h (x ^ (n + 1)),
      rw pow_succ at H,
      rw [H, one_mul] at h1 },
    { have h2 := pow_le_one_of_le_one h,
      exact ih (le_antisymm h2 h1) },
    { have h2 := one_le_pow_of_one_le' h,
      exact ih (le_antisymm h1 h2) } }
end

lemma pow_eq_one_iff {n : ℕ} (hn : n ≠ 0) : x ^ n = 1 ↔ x = 1 :=
⟨eq_one_of_pow_eq_one hn, by { rintro rfl, exact one_pow _ }⟩

lemma one_le_pow_iff {n : ℕ} (hn : n ≠ 0) : 1 ≤ x^n ↔ 1 ≤ x :=
begin
  refine ⟨_, one_le_pow_of_one_le'⟩,
  contrapose!,
  intro h, apply lt_of_le_of_ne (pow_le_one_of_le_one (le_of_lt h)),
  rw [ne.def, pow_eq_one_iff hn],
  exact ne_of_lt h,
end

lemma pow_le_one_iff {n : ℕ} (hn : n ≠ 0) : x^n ≤ 1 ↔ x ≤ 1 :=
begin
  refine ⟨_, pow_le_one_of_le_one⟩,
  contrapose!,
  intro h, apply lt_of_le_of_ne (one_le_pow_of_one_le' (le_of_lt h)),
  rw [ne.def, eq_comm, pow_eq_one_iff hn],
  exact ne_of_gt h,
end

end linear_ordered_comm_monoid

lemma mul_inv_lt_of_lt_mul' (h : x < y * z) : x * z⁻¹ < y :=
have hz : z ≠ 0 := (mul_ne_zero_iff.1 $ ne_zero_of_lt h).2,
by { contrapose! h, simpa only [inv_inv'] using mul_inv_le_of_le_mul (inv_ne_zero hz) h }

lemma mul_lt_right' (c : α) (h : a < b) (hc : c ≠ 0) : a * c < b * c :=
by { contrapose! h, exact le_of_le_mul_right hc h }

lemma pow_lt_pow_succ {x : α} {n : ℕ} (hx : 1 < x) : x ^ n < x ^ n.succ :=
by { rw ← one_mul (x ^ n),
exact mul_lt_right' _ hx (pow_ne_zero _ $ ne_of_gt (lt_trans zero_lt_one'' hx)) }

lemma pow_lt_pow' {x : α} {m n : ℕ} (hx : 1 < x) (hmn : m < n) : x ^ m < x ^ n :=
by { induction hmn with n hmn ih, exacts [pow_lt_pow_succ hx, lt_trans ih (pow_lt_pow_succ hx)] }

namespace monoid_hom

variables {R : Type*} [ring R] (f : R →* α)

theorem map_neg_one : f (-1) = 1 :=
begin
  apply eq_one_of_pow_eq_one (nat.succ_ne_zero 1) (_ : _ ^ 2 = _),
  rw [pow_two, ← f.map_mul, neg_one_mul, neg_neg, f.map_one],
end

@[simp] lemma map_neg (x : R) : f (-x) = f x :=
calc f (-x) = f (-1 * x)   : by rw [neg_one_mul]
        ... = f (-1) * f x : map_mul _ _ _
        ... = f x          : by rw [f.map_neg_one, one_mul]

lemma map_sub_swap (x y : R) : f (x - y) = f (y - x) :=
calc f (x - y) = f (-(y - x)) : by rw show x - y = -(y-x), by abel
           ... = _ : map_neg _ _

<<<<<<< HEAD
=======
lemma inv_le_inv'' (ha : a ≠ 0) (hb : b ≠ 0) : a⁻¹ ≤ b⁻¹ ↔ b ≤ a :=
@inv_le_inv_iff _ _ (units.mk0 a ha) (units.mk0 b hb)

namespace monoid_hom

variables {R : Type*} [ring R] (f : R →* α)

theorem map_neg_one : f (-1) = 1 :=
begin
  apply eq_one_of_pow_eq_one (nat.succ_ne_zero 1) (_ : _ ^ 2 = _),
  rw [pow_two, ← f.map_mul, neg_one_mul, neg_neg, f.map_one],
end

@[simp] lemma map_neg (x : R) : f (-x) = f x :=
calc f (-x) = f (-1 * x)   : by rw [neg_one_mul]
        ... = f (-1) * f x : map_mul _ _ _
        ... = f x          : by rw [f.map_neg_one, one_mul]

lemma map_sub_swap (x y : R) : f (x - y) = f (y - x) :=
calc f (x - y) = f (-(y - x)) : by rw show x - y = -(y-x), by abel
           ... = _ : map_neg _ _

>>>>>>> 0e09ada8
end monoid_hom<|MERGE_RESOLUTION|>--- conflicted
+++ resolved
@@ -122,8 +122,6 @@
 calc f (x - y) = f (-(y - x)) : by rw show x - y = -(y-x), by abel
            ... = _ : map_neg _ _
 
-<<<<<<< HEAD
-=======
 lemma inv_le_inv'' (ha : a ≠ 0) (hb : b ≠ 0) : a⁻¹ ≤ b⁻¹ ↔ b ≤ a :=
 @inv_le_inv_iff _ _ (units.mk0 a ha) (units.mk0 b hb)
 
@@ -146,5 +144,4 @@
 calc f (x - y) = f (-(y - x)) : by rw show x - y = -(y-x), by abel
            ... = _ : map_neg _ _
 
->>>>>>> 0e09ada8
 end monoid_hom