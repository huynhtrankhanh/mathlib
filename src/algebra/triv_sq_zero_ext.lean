--- conflicted
+++ resolved
@@ -133,7 +133,6 @@
 instance [has_scalar T R] [has_scalar T M] [has_scalar S R] [has_scalar S M] [has_scalar T S]
   [is_scalar_tower T S R] [is_scalar_tower T S M] : is_scalar_tower T S (tsze R M) :=
 prod.is_scalar_tower
-<<<<<<< HEAD
 
 instance [has_scalar T R] [has_scalar T M] [has_scalar S R] [has_scalar S M]
   [smul_comm_class T S R] [smul_comm_class T S M] : smul_comm_class T S (tsze R M) :=
@@ -192,66 +191,6 @@
 section
 variables (R)
 
-=======
-
-instance [has_scalar T R] [has_scalar T M] [has_scalar S R] [has_scalar S M]
-  [smul_comm_class T S R] [smul_comm_class T S M] : smul_comm_class T S (tsze R M) :=
-prod.smul_comm_class
-
-instance [has_scalar S R] [has_scalar S M] [has_scalar Sᵐᵒᵖ R] [has_scalar Sᵐᵒᵖ M]
-  [is_central_scalar S R] [is_central_scalar S M] : is_central_scalar S (tsze R M) :=
-prod.is_central_scalar
-
-instance [monoid S] [mul_action S R] [mul_action S M] : mul_action S (tsze R M) :=
-prod.mul_action
-
-instance [monoid S] [add_monoid R] [add_monoid M]
-  [distrib_mul_action S R] [distrib_mul_action S M] : distrib_mul_action S (tsze R M) :=
-prod.distrib_mul_action
-
-instance [semiring S] [add_comm_monoid R] [add_comm_monoid M]
-  [module S R] [module S M] : module S (tsze R M) :=
-prod.module
-
-@[simp] lemma fst_zero [has_zero R] [has_zero M] : (0 : tsze R M).fst = 0 := rfl
-@[simp] lemma snd_zero [has_zero R] [has_zero M] : (0 : tsze R M).snd = 0 := rfl
-
-@[simp] lemma fst_add [has_add R] [has_add M] (x₁ x₂ : tsze R M) :
-  (x₁ + x₂).fst = x₁.fst + x₂.fst := rfl
-@[simp] lemma snd_add [has_add R] [has_add M] (x₁ x₂ : tsze R M) :
-  (x₁ + x₂).snd = x₁.snd + x₂.snd := rfl
-
-@[simp] lemma fst_neg [has_neg R] [has_neg M] (x : tsze R M) : (-x).fst = -x.fst := rfl
-@[simp] lemma snd_neg [has_neg R] [has_neg M] (x : tsze R M) : (-x).snd = -x.snd := rfl
-
-@[simp] lemma fst_smul [has_scalar S R] [has_scalar S M] (s : S) (x : tsze R M) :
-  (s • x).fst = s • x.fst := rfl
-@[simp] lemma snd_smul [has_scalar S R] [has_scalar S M] (s : S) (x : tsze R M) :
-  (s • x).snd = s • x.snd := rfl
-
-section
-variables (M)
-
-@[simp] lemma inl_zero [has_zero R] [has_zero M] : (inl 0 : tsze R M) = 0 := rfl
-
-@[simp] lemma inl_add [has_add R] [add_zero_class M] (r₁ r₂ : R) :
-  (inl (r₁ + r₂) : tsze R M) = inl r₁ + inl r₂ :=
-ext rfl (add_zero 0).symm
-
-@[simp] lemma inl_neg [has_neg R] [add_group M] (r : R) :
-  (inl (-r) : tsze R M) = -inl r :=
-ext rfl neg_zero.symm
-
-@[simp] lemma inl_smul [monoid S] [add_monoid M] [has_scalar S R] [distrib_mul_action S M]
-  (s : S) (r : R) : (inl (s • r) : tsze R M) = s • inl r :=
-ext rfl (smul_zero s).symm
-
-end
-
-section
-variables (R)
-
->>>>>>> 779517b6
 @[simp] lemma inr_zero [has_zero R] [has_zero M] : (inr 0 : tsze R M) = 0 := rfl
 
 @[simp] lemma inr_add [add_zero_class R] [add_zero_class M] (m₁ m₂ : M) :
@@ -272,25 +211,21 @@
   inl x.fst + inr x.snd = x :=
 ext (add_zero x.1) (zero_add x.2)
 
-<<<<<<< HEAD
 /-- To show a property hold on all `triv_sq_zero_ext R M` it suffices to show it holds
 on terms of the form `inl r + inr m`.
 
 This can be used as `induction x using triv_sq_zero_ext.ind`. -/
-lemma ind {R M} [add_monoid R] [add_monoid M] {P : triv_sq_zero_ext R M → Prop}
+lemma ind {R M} [add_zero_class R] [add_zero_class M] {P : triv_sq_zero_ext R M → Prop}
   (h : ∀ r m, P (inl r + inr m)) (x) : P x :=
 inl_fst_add_inr_snd_eq x ▸ h x.1 x.2
-=======
 variables (R M)
->>>>>>> 779517b6
 
 /-- The canonical `R`-linear inclusion `M → triv_sq_zero_ext R M`. -/
 @[simps apply]
 def inr_hom [semiring R] [add_comm_monoid M] [module R M] : M →ₗ[R] tsze R M :=
 { to_fun := inr, ..linear_map.inr _ _ _ }
 
-<<<<<<< HEAD
-/-- The canonical `R`-module projection `triv_sq_zero_ext R M → M`. -/
+/-- The canonical `R`-linear projection `triv_sq_zero_ext R M → M`. -/
 @[simps apply]
 def snd_hom [semiring R] [add_comm_monoid M] [module R M] : tsze R M →ₗ[R] M :=
 { to_fun := snd, ..linear_map.snd _ _ _ }
@@ -304,15 +239,6 @@
 
 end additive
 
-=======
-/-- The canonical `R`-linear projection `triv_sq_zero_ext R M → M`. -/
-@[simps apply]
-def snd_hom [semiring R] [add_comm_monoid M] [module R M] : tsze R M →ₗ[R] M :=
-{ to_fun := snd, ..linear_map.snd _ _ _ }
-
-end additive
-
->>>>>>> 779517b6
 /-! ### Multiplicative structure -/
 
 section mul
@@ -403,11 +329,8 @@
 instance [comm_semiring R] [add_comm_monoid M] [module R M] : comm_semiring (tsze R M) :=
 { .. triv_sq_zero_ext.comm_monoid,
   .. triv_sq_zero_ext.non_assoc_semiring }
-<<<<<<< HEAD
-=======
 
 variables (R M)
->>>>>>> 779517b6
 
 /-- The canonical inclusion of rings `R → triv_sq_zero_ext R M`. -/
 @[simps apply]
@@ -422,21 +345,6 @@
 
 section algebra
 variables (S : Type*) (R : Type u) (M : Type v)
-<<<<<<< HEAD
-
-variables [comm_semiring S] [comm_semiring R] [add_comm_monoid M]
-variables [algebra S R] [module S M] [module R M] [is_scalar_tower S R M]
-
-instance algebra' : algebra S (tsze R M) :=
-{ commutes' := λ r x, mul_comm _ _,
-  smul_def' := λ r x, ext (algebra.smul_def _ _) $
-    show r • x.2 = algebra_map S R r • x.2 + x.1 • 0, by rw [smul_zero, add_zero, algebra_map_smul],
-  .. triv_sq_zero_ext.inl_hom.comp (algebra_map S R) }
-instance [comm_semiring R] [add_comm_monoid M] [module R M] : algebra R (tsze R M) :=
-triv_sq_zero_ext.algebra' _ _ _
-
-lemma algebra_map_eq_inl : ⇑(algebra_map R (tsze R M)) = inl := rfl
-=======
 variables [comm_semiring S] [comm_semiring R] [add_comm_monoid M]
 variables [algebra S R] [module S M] [module R M] [is_scalar_tower S R M]
 
@@ -451,7 +359,6 @@
 
 lemma algebra_map_eq_inl : ⇑(algebra_map R (tsze R M)) = inl := rfl
 lemma algebra_map_eq_inl_hom : algebra_map R (tsze R M) = inl_hom R M := rfl
->>>>>>> 779517b6
 lemma algebra_map_eq_inl' (s : S) : algebra_map S (tsze R M) s = inl (algebra_map S R s) := rfl
 
 /-- The canonical `R`-algebra projection `triv_sq_zero_ext R M → R`. -/
@@ -462,7 +369,6 @@
   map_mul' := fst_mul,
   map_zero' := fst_zero,
   map_add' := fst_add,
-<<<<<<< HEAD
   commutes' := fst_inl }
 
 
@@ -518,9 +424,6 @@
 lemma lift_aux_inr_hom :
   lift_aux (inr_hom : _ →ₗ[R] tsze R M) (inr_mul_inr R) = alg_hom.id R (tsze R M):=
 alg_hom_ext $ lift_aux_apply_inr _ _
-=======
-  commutes' := fst_inl M }
->>>>>>> 779517b6
 
 end algebra
 
