/-
Copyright (c) 2021 Eric Wieser. All rights reserved.
Released under Apache 2.0 license as described in the file LICENSE.
Authors: Eric Wieser
-/
import algebra.group.inj_surj
import data.list.big_operators
import data.list.range
import data.set_like.basic
import data.sigma.basic
<<<<<<< HEAD
import data.list.prod_monoid
import data.list.range
import algebra.group.inj_surj
=======
import group_theory.group_action.defs
>>>>>>> 4efa9d8a

/-!
# Additively-graded multiplicative structures

This module provides a set of heterogeneous typeclasses for defining a multiplicative structure
over the sigma type `graded_monoid A` such that `(*) : A i → A j → A (i + j)`; that is to say, `A`
forms an additively-graded monoid. The typeclasses are:

* `graded_monoid.ghas_one A`
* `graded_monoid.ghas_mul A`
* `graded_monoid.gmonoid A`
* `graded_monoid.gcomm_monoid A`

With the `sigma_graded` locale open, these respectively imbue:

* `has_one (graded_monoid A)`
* `has_mul (graded_monoid A)`
* `monoid (graded_monoid A)`
* `comm_monoid (graded_monoid A)`

the base type `A 0` with:

* `graded_monoid.grade_zero.has_one`
* `graded_monoid.grade_zero.has_mul`
* `graded_monoid.grade_zero.monoid`
* `graded_monoid.grade_zero.comm_monoid`

and the `i`th grade `A i` with `A 0`-actions (`•`) defined as left-multiplication:

* (nothing)
* `graded_monoid.grade_zero.has_scalar (A 0)`
* `graded_monoid.grade_zero.mul_action (A 0)`
* (nothing)

For now, these typeclasses are primarily used in the construction of `direct_sum.ring` and the rest
of that file.

## Internally graded monoids

In addition to the above typeclasses, in the most frequent case when `A` is an indexed collection of
`set_like` subobjects (such as `add_submonoid`s, `add_subgroup`s, or `submodule`s), this file
provides the `Prop` typeclasses:

* `set_like.has_graded_one A` (which provides the obvious `graded_monoid.ghas_one A` instance)
* `set_like.has_graded_mul A` (which provides the obvious `graded_monoid.ghas_mul A` instance)
* `set_like.graded_monoid A` (which provides the obvious `graded_monoid.gmonoid A` and
  `graded_monoid.gcomm_monoid A` instances)

Strictly this last class is unecessary as it has no fields not present in its parents, but it is
included for convenience. Note that there is no need for `graded_ring` or similar, as all the
information it would contain is already supplied by `graded_monoid` when `A` is a collection
of additively-closed set_like objects such as `submodules`. These constructions are explored in
`algebra.direct_sum.internal`.


## Dependent graded products

This also introduces `list.dprod`, which takes the (possibly non-commutative) product of a list
of graded elements of type `A i`. This definition primarily exist to allow `graded_monoid.mk`
and `direct_sum.of` to be pulled outside a product, such as in `graded_monoid.mk_list_dprod` and
`direct_sum.of_list_dprod`.

## tags

graded monoid
-/

set_option old_structure_cmd true

variables {ι : Type*}

/-- A type alias of sigma types for graded monoids. -/
def graded_monoid (A : ι → Type*) := sigma A

namespace graded_monoid

instance {A : ι → Type*} [inhabited ι] [inhabited (A (default ι))]: inhabited (graded_monoid A) :=
sigma.inhabited

/-- Construct an element of a graded monoid. -/
def mk {A : ι → Type*} : Π i, A i → graded_monoid A := sigma.mk

/-! ### Typeclasses -/
section defs

variables (A : ι → Type*)

/-- A graded version of `has_one`, which must be of grade 0. -/
class ghas_one [has_zero ι] :=
(one : A 0)

/-- `ghas_one` implies `has_one (graded_monoid A)` -/
instance ghas_one.to_has_one [has_zero ι] [ghas_one A] : has_one (graded_monoid A) :=
⟨⟨_, ghas_one.one⟩⟩

/-- A graded version of `has_mul`. Multiplication combines grades additively, like
`add_monoid_algebra`. -/
class ghas_mul [has_add ι] :=
(mul {i j} : A i → A j → A (i + j))

/-- `ghas_mul` implies `has_mul (graded_monoid A)`. -/
instance ghas_mul.to_has_mul [has_add ι] [ghas_mul A] :
  has_mul (graded_monoid A) :=
⟨λ (x y : graded_monoid A), ⟨_, ghas_mul.mul x.snd y.snd⟩⟩

lemma mk_mul_mk [has_add ι] [ghas_mul A] {i j} (a : A i) (b : A j) :
  mk i a * mk j b = mk (i + j) (ghas_mul.mul a b) :=
rfl

namespace gmonoid

variables {A} [add_monoid ι] [ghas_mul A] [ghas_one A]

/-- A default implementation of power on a graded monoid, like `npow_rec`.
`gmonoid.gnpow` should be used instead. -/
def gnpow_rec : Π (n : ℕ) {i}, A i → A (n • i)
| 0 i a := cast (congr_arg A (zero_nsmul i).symm) ghas_one.one
| (n + 1) i a := cast (congr_arg A (succ_nsmul i n).symm) (ghas_mul.mul a $ gnpow_rec _ a)

@[simp] lemma gnpow_rec_zero (a : graded_monoid A) : graded_monoid.mk _ (gnpow_rec 0 a.snd) = 1 :=
sigma.ext (zero_nsmul _) (heq_of_cast_eq _ rfl).symm

/-- Tactic used to autofill `graded_monoid.gmonoid.gnpow_zero'` when the default
`graded_monoid.gmonoid.gnpow_rec` is used. -/
meta def apply_gnpow_rec_zero_tac : tactic unit := `[apply graded_monoid.gmonoid.gnpow_rec_zero]

@[simp] lemma gnpow_rec_succ (n : ℕ) (a : graded_monoid A) :
  (graded_monoid.mk _ $ gnpow_rec n.succ a.snd) = a * ⟨_, gnpow_rec n a.snd⟩ :=
sigma.ext (succ_nsmul _ _) (heq_of_cast_eq _ rfl).symm

/-- Tactic used to autofill `graded_monoid.gmonoid.gnpow_succ'` when the default
`graded_monoid.gmonoid.gnpow_rec` is used. -/
meta def apply_gnpow_rec_succ_tac : tactic unit := `[apply graded_monoid.gmonoid.gnpow_rec_succ]

end gmonoid

/-- A graded version of `monoid`.

Like `monoid.npow`, this has an optional `gmonoid.gnpow` field to allow definitional control of
natural powers of a graded monoid. -/
class gmonoid [add_monoid ι]  extends ghas_mul A, ghas_one A :=
(one_mul (a : graded_monoid A) : 1 * a = a)
(mul_one (a : graded_monoid A) : a * 1 = a)
(mul_assoc (a b c : graded_monoid A) : a * b * c = a * (b * c))
(gnpow : Π (n : ℕ) {i}, A i → A (n • i) := gmonoid.gnpow_rec)
(gnpow_zero' : Π (a : graded_monoid A), graded_monoid.mk _ (gnpow 0 a.snd) = 1
  . gmonoid.apply_gnpow_rec_zero_tac)
(gnpow_succ' : Π (n : ℕ) (a : graded_monoid A),
  (graded_monoid.mk _ $ gnpow n.succ a.snd) = a * ⟨_, gnpow n a.snd⟩
  . gmonoid.apply_gnpow_rec_succ_tac)

/-- `gmonoid` implies a `monoid (graded_monoid A)`. -/
instance gmonoid.to_monoid [add_monoid ι] [gmonoid A] :
  monoid (graded_monoid A) :=
{ one := (1), mul := (*),
  npow := λ n a, graded_monoid.mk _ (gmonoid.gnpow n a.snd),
  npow_zero' := λ a, gmonoid.gnpow_zero' a,
  npow_succ' := λ n a, gmonoid.gnpow_succ' n a,
  one_mul := gmonoid.one_mul, mul_one := gmonoid.mul_one, mul_assoc := gmonoid.mul_assoc }

lemma mk_pow [add_monoid ι] [gmonoid A] {i} (a : A i) (n : ℕ) :
  mk i a ^ n = mk (n • i) (gmonoid.gnpow _ a) :=
begin
  induction n with n,
  { rw [pow_zero],
    exact (gmonoid.gnpow_zero' ⟨_, a⟩).symm, },
  { rw [pow_succ, n_ih, mk_mul_mk],
    exact (gmonoid.gnpow_succ' n ⟨_, a⟩).symm, },
end

/-- A graded version of `comm_monoid`. -/
class gcomm_monoid [add_comm_monoid ι] extends gmonoid A :=
(mul_comm (a : graded_monoid A) (b : graded_monoid A) : a * b = b * a)

/-- `gcomm_monoid` implies a `comm_monoid (graded_monoid A)`, although this is only used as an
instance locally to define notation in `gmonoid` and similar typeclasses. -/
instance gcomm_monoid.to_comm_monoid [add_comm_monoid ι] [gcomm_monoid A] :
  comm_monoid (graded_monoid A) :=
{ mul_comm := gcomm_monoid.mul_comm, ..gmonoid.to_monoid A }

end defs


/-! ### Instances for `A 0`

The various `g*` instances are enough to promote the `add_comm_monoid (A 0)` structure to various
types of multiplicative structure.
-/

section grade_zero

variables (A : ι → Type*)

section one
variables [has_zero ι] [ghas_one A]

/-- `1 : A 0` is the value provided in `ghas_one.one`. -/
@[nolint unused_arguments]
instance grade_zero.has_one : has_one (A 0) :=
⟨ghas_one.one⟩

end one

section mul
variables [add_monoid ι] [ghas_mul A]

/-- `(•) : A 0 → A i → A i` is the value provided in `graded_monoid.ghas_mul.mul`, composed with
an `eq.rec` to turn `A (0 + i)` into `A i`.
-/
instance grade_zero.has_scalar (i : ι) : has_scalar (A 0) (A i) :=
{ smul := λ x y, (zero_add i).rec (ghas_mul.mul x y) }

/-- `(*) : A 0 → A 0 → A 0` is the value provided in `graded_monoid.ghas_mul.mul`, composed with
an `eq.rec` to turn `A (0 + 0)` into `A 0`.
-/
instance grade_zero.has_mul : has_mul (A 0) :=
{ mul := (•) }

variables {A}

@[simp] lemma mk_zero_smul {i} (a : A 0) (b : A i) : mk _ (a • b) = mk _ a * mk _ b :=
sigma.ext (zero_add _).symm $ eq_rec_heq _ _

@[simp] lemma grade_zero.smul_eq_mul (a b : A 0) : a • b = a * b := rfl


end mul

section monoid
variables [add_monoid ι] [gmonoid A]

/-- The `monoid` structure derived from `gmonoid A`. -/
instance grade_zero.monoid : monoid (A 0) :=
function.injective.monoid (mk 0) sigma_mk_injective rfl mk_zero_smul

end monoid

section monoid
variables [add_comm_monoid ι] [gcomm_monoid A]

/-- The `comm_monoid` structure derived from `gcomm_monoid A`. -/
instance grade_zero.comm_monoid : comm_monoid (A 0) :=
function.injective.comm_monoid (mk 0) sigma_mk_injective rfl mk_zero_smul

end monoid

section mul_action
variables [add_monoid ι] [gmonoid A]

/-- `graded_monoid.mk 0` is a `monoid_hom`, using the `graded_monoid.grade_zero.monoid` structure.
-/
def mk_zero_monoid_hom : A 0 →* (graded_monoid A) :=
{ to_fun := mk 0, map_one' := rfl, map_mul' := mk_zero_smul }

/-- Each grade `A i` derives a `A 0`-action structure from `gmonoid A`. -/
instance grade_zero.mul_action {i} : mul_action (A 0) (A i) :=
begin
  letI := mul_action.comp_hom (graded_monoid A) (mk_zero_monoid_hom A),
  exact function.injective.mul_action (mk i) sigma_mk_injective mk_zero_smul,
end

end mul_action

end grade_zero

end graded_monoid

/-! ### Concrete instances -/
section

variables (ι) {R : Type*}

@[simps one]
instance has_one.ghas_one [has_zero ι] [has_one R] : graded_monoid.ghas_one (λ i : ι, R) :=
{ one := 1 }

@[simps mul]
instance has_mul.ghas_mul [has_add ι] [has_mul R] : graded_monoid.ghas_mul (λ i : ι, R) :=
{ mul := λ i j, (*) }

/-- If all grades are the same type and themselves form a monoid, then there is a trivial grading
structure. -/
@[simps gnpow]
instance monoid.gmonoid [add_monoid ι] [monoid R] : graded_monoid.gmonoid (λ i : ι, R) :=
{ one_mul := λ a, sigma.ext (zero_add _) (heq_of_eq (one_mul _)),
  mul_one := λ a, sigma.ext (add_zero _) (heq_of_eq (mul_one _)),
  mul_assoc := λ a b c, sigma.ext (add_assoc _ _ _) (heq_of_eq (mul_assoc _ _ _)),
  gnpow := λ n i a, a ^ n,
  gnpow_zero' := λ a, sigma.ext (zero_nsmul _) (heq_of_eq (monoid.npow_zero' _)),
  gnpow_succ' := λ n ⟨i, a⟩, sigma.ext (succ_nsmul _ _) (heq_of_eq (monoid.npow_succ' _ _)),
  ..has_one.ghas_one ι,
  ..has_mul.ghas_mul ι }

/-- If all grades are the same type and themselves form a commutative monoid, then there is a
trivial grading structure. -/
instance comm_monoid.gcomm_monoid [add_comm_monoid ι] [comm_monoid R] :
  graded_monoid.gcomm_monoid (λ i : ι, R) :=
{ mul_comm := λ a b, sigma.ext (add_comm _ _) (heq_of_eq (mul_comm _ _)),
  ..monoid.gmonoid ι }

end
/-! ### Shorthands for creating instance of the above typeclasses for collections of subobjects -/

section subobjects

variables {R : Type*}

/-- A version of `graded_monoid.ghas_one` for internally graded objects. -/
class set_like.has_graded_one {S : Type*} [set_like S R] [has_one R] [has_zero ι]
  (A : ι → S) : Prop :=
(one_mem : (1 : R) ∈ A 0)

instance set_like.ghas_one {S : Type*} [set_like S R] [has_one R] [has_zero ι] (A : ι → S)
  [set_like.has_graded_one A] : graded_monoid.ghas_one (λ i, A i) :=
{ one := ⟨1, set_like.has_graded_one.one_mem⟩ }

@[simp] lemma set_like.coe_ghas_one {S : Type*} [set_like S R] [has_one R] [has_zero ι] (A : ι → S)
  [set_like.has_graded_one A] : ↑(@graded_monoid.ghas_one.one _ (λ i, A i) _ _) = (1 : R) := rfl

/-- A version of `graded_monoid.ghas_one` for internally graded objects. -/
class set_like.has_graded_mul {S : Type*} [set_like S R] [has_mul R] [has_add ι]
  (A : ι → S) : Prop :=
(mul_mem : ∀ ⦃i j⦄ {gi gj}, gi ∈ A i → gj ∈ A j → gi * gj ∈ A (i + j))

instance set_like.ghas_mul {S : Type*} [set_like S R] [has_mul R] [has_add ι] (A : ι → S)
  [set_like.has_graded_mul A] :
  graded_monoid.ghas_mul (λ i, A i) :=
{ mul := λ i j a b, ⟨(a * b : R), set_like.has_graded_mul.mul_mem a.prop b.prop⟩ }

@[simp] lemma set_like.coe_ghas_mul {S : Type*} [set_like S R] [has_mul R] [has_add ι] (A : ι → S)
  [set_like.has_graded_mul A] {i j : ι} (x : A i) (y : A j) :
    ↑(@graded_monoid.ghas_mul.mul _ (λ i, A i) _ _ _ _ x y) = (x * y : R) := rfl

/-- A version of `graded_monoid.gmonoid` for internally graded objects. -/
class set_like.graded_monoid {S : Type*} [set_like S R] [monoid R] [add_monoid ι]
  (A : ι → S) extends set_like.has_graded_one A, set_like.has_graded_mul A : Prop

namespace set_like.graded_monoid
variables {S : Type*} [set_like S R] [monoid R] [add_monoid ι]
variables {A : ι → S} [set_like.graded_monoid A]

lemma pow_mem (n : ℕ) {r : R} {i : ι} (h : r ∈ A i) : r ^ n ∈ A (n • i) :=
begin
  induction n,
  { rw [pow_zero, zero_nsmul], exact one_mem },
  { rw [pow_succ', succ_nsmul'], exact mul_mem n_ih h },
end

lemma list_prod_map_mem {ι'} (l : list ι') (i : ι' → ι) (r : ι' → R) (h : ∀ j ∈ l, r j ∈ A (i j)) :
  (l.map r).prod ∈ A (l.map i).sum :=
begin
  induction l,
  { rw [list.map_nil, list.map_nil, list.prod_nil, list.sum_nil],
    exact one_mem },
  { rw [list.map_cons, list.map_cons, list.prod_cons, list.sum_cons],
    exact mul_mem (h _ $ list.mem_cons_self _ _) (l_ih $ λ j hj, h _ $ list.mem_cons_of_mem _ hj) },
end

lemma list_prod_of_fn_mem {n} (i : fin n → ι) (r : fin n → R) (h : ∀ j, r j ∈ A (i j)) :
  (list.of_fn r).prod ∈ A (list.of_fn i).sum :=
begin
  rw [list.of_fn_eq_map, list.of_fn_eq_map],
  exact list_prod_map_mem _ _ _ (λ _ _, h _),
end

end set_like.graded_monoid

/-- Build a `gmonoid` instance for a collection of subobjects. -/
instance set_like.gmonoid {S : Type*} [set_like S R] [monoid R] [add_monoid ι] (A : ι → S)
  [set_like.graded_monoid A] :
  graded_monoid.gmonoid (λ i, A i) :=
{ one_mul := λ ⟨i, a, h⟩, sigma.subtype_ext (zero_add _) (one_mul _),
  mul_one := λ ⟨i, a, h⟩, sigma.subtype_ext (add_zero _) (mul_one _),
  mul_assoc := λ ⟨i, a, ha⟩ ⟨j, b, hb⟩ ⟨k, c, hc⟩,
    sigma.subtype_ext (add_assoc _ _ _) (mul_assoc _ _ _),
  gnpow := λ n i a, ⟨a ^ n, set_like.graded_monoid.pow_mem n a.prop⟩,
  gnpow_zero' := λ n, sigma.subtype_ext (zero_nsmul _) (pow_zero _),
  gnpow_succ' := λ n a, sigma.subtype_ext (succ_nsmul _ _) (pow_succ _ _),
  ..set_like.ghas_one A,
  ..set_like.ghas_mul A }

@[simp] lemma set_like.coe_gnpow {S : Type*} [set_like S R] [monoid R] [add_monoid ι] (A : ι → S)
  [set_like.graded_monoid A] {i : ι} (x : A i) (n : ℕ) :
    ↑(@graded_monoid.gmonoid.gnpow _ (λ i, A i) _ _ n _ x) = (x ^ n : R) := rfl

/-- Build a `gcomm_monoid` instance for a collection of subobjects. -/
instance set_like.gcomm_monoid {S : Type*} [set_like S R] [comm_monoid R] [add_comm_monoid ι]
  (A : ι → S) [set_like.graded_monoid A] :
  graded_monoid.gcomm_monoid (λ i, A i) :=
{ mul_comm := λ ⟨i, a, ha⟩ ⟨j, b, hb⟩, sigma.subtype_ext (add_comm _ _) (mul_comm _ _),
  ..set_like.gmonoid A}

end subobjects

section dprod

variables {α : Type*} {A : ι → Type*} [add_monoid ι] [graded_monoid.gmonoid A]

/-- The index used by `list.dprod`. Propositionally this is equal to `(l.map fι).sum`, but
definitionally it needs to have a different form to avoid introducing `eq.rec`s in `list.dprod`. -/
def list.dprod_index (l : list α) (fι : α → ι) : ι :=
l.foldr (λ i b, fι i + b) 0

@[simp] lemma list.dprod_index_nil (fι : α → ι) : ([] : list α).dprod_index fι = 0 := rfl
@[simp] lemma list.dprod_index_cons (a : α) (l : list α) (fι : α → ι) :
  (a :: l).dprod_index fι = fι a + l.dprod_index fι := rfl

@[simp] lemma list.dprod_index_eq_map_sum (l : list α) (fι : α → ι) :
  l.dprod_index fι = (l.map fι).sum :=
begin
  dunfold list.dprod_index,
  induction l,
  { simp, },
  { simp [l_ih], },
end

/-- A dependent product for graded monoids represented by the indexed family of types `A i`.
This is a dependent version of `(l.map fA).prod`.

For a list `l : list α`, this computes the product of `fA a` over `a`, where each `fA` is of type
`A (fι a)`. -/
def list.dprod (l : list α) (fι : α → ι) (fA : Π a, A (fι a)) :
  A (l.dprod_index fι) :=
l.foldr_rec_on _ _ graded_monoid.ghas_one.one (λ i x a ha, graded_monoid.ghas_mul.mul (fA a) x)

@[simp] lemma list.dprod_nil (fι : α → ι) (fA : Π a, A (fι a)) :
  (list.nil : list α).dprod fι fA = graded_monoid.ghas_one.one := rfl

-- the `( : _)` in this lemma statement results in the type on the RHS not being unfolded, which
-- is nicer in the goal view.
@[simp] lemma list.dprod_cons (fι : α → ι) (fA : Π a, A (fι a)) (a : α) (l : list α) :
  (a :: l).dprod fι fA = (graded_monoid.ghas_mul.mul (fA a) (l.dprod fι fA) : _) := rfl

lemma graded_monoid.mk_list_dprod (l : list α) (fι : α → ι) (fA : Π a, A (fι a)) :
  graded_monoid.mk _ (l.dprod fι fA) = (l.map (λ a, graded_monoid.mk (fι a) (fA a))).prod :=
begin
  induction l,
  { simp, refl  },
  { simp [←l_ih, graded_monoid.mk_mul_mk, list.prod_cons],
    refl, },
end

/-- A variant of `graded_monoid.mk_list_dprod` for rewriting in the other direction. -/
lemma graded_monoid.list_prod_map_eq_dprod (l : list α) (f : α → graded_monoid A) :
  (l.map f).prod = graded_monoid.mk _ (l.dprod (λ i, (f i).1) (λ i, (f i).2)) :=
begin
  rw [graded_monoid.mk_list_dprod, graded_monoid.mk],
  simp_rw sigma.eta,
end

lemma graded_monoid.list_prod_of_fn_eq_dprod {n : ℕ} (f : fin n → graded_monoid A) :
  (list.of_fn f).prod =
    graded_monoid.mk _ ((list.fin_range n).dprod (λ i, (f i).1) (λ i, (f i).2)) :=
by rw [list.of_fn_eq_map, graded_monoid.list_prod_map_eq_dprod]

end dprod<|MERGE_RESOLUTION|>--- conflicted
+++ resolved
@@ -5,16 +5,11 @@
 -/
 import algebra.group.inj_surj
 import data.list.big_operators
+import data.list.prod_monoid
 import data.list.range
 import data.set_like.basic
 import data.sigma.basic
-<<<<<<< HEAD
-import data.list.prod_monoid
-import data.list.range
-import algebra.group.inj_surj
-=======
 import group_theory.group_action.defs
->>>>>>> 4efa9d8a
 
 /-!
 # Additively-graded multiplicative structures
@@ -422,7 +417,7 @@
 @[simp] lemma list.dprod_index_cons (a : α) (l : list α) (fι : α → ι) :
   (a :: l).dprod_index fι = fι a + l.dprod_index fι := rfl
 
-@[simp] lemma list.dprod_index_eq_map_sum (l : list α) (fι : α → ι) :
+lemma list.dprod_index_eq_map_sum (l : list α) (fι : α → ι) :
   l.dprod_index fι = (l.map fι).sum :=
 begin
   dunfold list.dprod_index,
