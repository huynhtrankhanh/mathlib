/-
Copyright (c) 2020 Yury Kudryashov. All rights reserved.
Released under Apache 2.0 license as described in the file LICENSE.
Authors: Johannes Hölzl, Chris Hughes, Mario Carneiro, Yury Kudryashov
-/
import algebra.group.prod
import algebra.ring.basic
import data.equiv.ring

/-!
# Semiring, ring etc structures on `R × S`

In this file we define two-binop (`semiring`, `ring` etc) structures on `R × S`. We also prove
trivial `simp` lemmas, and define the following operations on `ring_hom`s:

* `fst R S : R × S →+* R`, `snd R S : R × S →+* R`: projections `prod.fst` and `prod.snd`
  as `ring_hom`s;
* `f.prod g : `R →+* S × T`: sends `x` to `(f x, g x)`;
* `f.prod_map g : `R × S → R' × S'`: `prod.map f g` as a `ring_hom`,
  sends `(x, y)` to `(f x, g y)`.
-/

variables {R : Type*} {R' : Type*} {S : Type*} {S' : Type*} {T : Type*} {T' : Type*}

namespace prod

<<<<<<< HEAD
/-- Product of two `non_unital_non_assoc_semiring`s is a `non_unital_non_assoc_semiring`. -/
instance [non_unital_non_assoc_semiring R] [non_unital_non_assoc_semiring S] :
  non_unital_non_assoc_semiring (R × S) :=
{ zero_mul := λ a, mk.inj_iff.mpr ⟨zero_mul _, zero_mul _⟩,
  mul_zero := λ a, mk.inj_iff.mpr ⟨mul_zero _, mul_zero _⟩,
  left_distrib := λ a b c, mk.inj_iff.mpr ⟨left_distrib _ _ _, left_distrib _ _ _⟩,
  right_distrib := λ a b c, mk.inj_iff.mpr ⟨right_distrib _ _ _, right_distrib _ _ _⟩,
  .. prod.add_comm_monoid, .. prod.has_mul }

/-- Product of two `non_unital_semiring`s is a `non_unital_semiring`. -/
instance [non_unital_semiring R] [non_unital_semiring S] :
  non_unital_semiring (R × S) :=
{ .. prod.non_unital_non_assoc_semiring, .. prod.semigroup }

/-- Product of two `non_assoc_semiring`s is a `non_assoc_semiring`. -/
instance [non_assoc_semiring R] [non_assoc_semiring S] :
  non_assoc_semiring (R × S) :=
{ .. prod.non_unital_non_assoc_semiring, .. prod.mul_one_class }

/-- Product of two semirings is a semiring. -/
instance [semiring R] [semiring S] : semiring (R × S) :=
{ .. prod.non_unital_semiring, .. prod.non_assoc_semiring }
=======
/-- Product of two distributive types is distributive. -/
instance [distrib R] [distrib S] : distrib (R × S) :=
{ left_distrib := λ a b c, mk.inj_iff.mpr ⟨left_distrib _ _ _, left_distrib _ _ _⟩,
  right_distrib := λ a b c, mk.inj_iff.mpr ⟨right_distrib _ _ _, right_distrib _ _ _⟩,
  .. prod.has_add, .. prod.has_mul }

/-- Product of two semirings is a semiring. -/
instance [semiring R] [semiring S] : semiring (R × S) :=
{ .. prod.add_comm_monoid, .. prod.monoid_with_zero, .. prod.distrib }
>>>>>>> 77e90da3

/-- Product of two commutative semirings is a commutative semiring. -/
instance [comm_semiring R] [comm_semiring S] : comm_semiring (R × S) :=
{ .. prod.semiring, .. prod.comm_monoid }

/-- Product of two rings is a ring. -/
instance [ring R] [ring S] : ring (R × S) :=
{ .. prod.add_comm_group, .. prod.semiring }

/-- Product of two commutative rings is a commutative ring. -/
instance [comm_ring R] [comm_ring S] : comm_ring (R × S) :=
{ .. prod.ring, .. prod.comm_monoid }

end prod

namespace ring_hom

variables (R S) [semiring R] [semiring S]

/-- Given semirings `R`, `S`, the natural projection homomorphism from `R × S` to `R`.-/
def fst : R × S →+* R := { to_fun := prod.fst, .. monoid_hom.fst R S, .. add_monoid_hom.fst R S }

/-- Given semirings `R`, `S`, the natural projection homomorphism from `R × S` to `S`.-/
def snd : R × S →+* S := { to_fun := prod.snd, .. monoid_hom.snd R S, .. add_monoid_hom.snd R S }

variables {R S}

@[simp] lemma coe_fst : ⇑(fst R S) = prod.fst := rfl
@[simp] lemma coe_snd : ⇑(snd R S) = prod.snd := rfl

section prod

variables [semiring T] (f : R →+* S) (g : R →+* T)

/-- Combine two ring homomorphisms `f : R →+* S`, `g : R →+* T` into `f.prod g : R →+* S × T`
given by `(f.prod g) x = (f x, g x)` -/
protected def prod (f : R →+* S) (g : R →+* T) : R →+* S × T :=
{ to_fun := λ x, (f x, g x),
  .. monoid_hom.prod (f : R →* S) (g : R →* T), .. add_monoid_hom.prod (f : R →+ S) (g : R →+ T) }

@[simp] lemma prod_apply (x) : f.prod g x = (f x, g x) := rfl

@[simp] lemma fst_comp_prod : (fst S T).comp (f.prod g) = f :=
ext $ λ x, rfl

@[simp] lemma snd_comp_prod : (snd S T).comp (f.prod g) = g :=
ext $ λ x, rfl

lemma prod_unique (f : R →+* S × T) :
  ((fst S T).comp f).prod ((snd S T).comp f) = f :=
ext $ λ x, by simp only [prod_apply, coe_fst, coe_snd, comp_apply, prod.mk.eta]

end prod

section prod_map

variables [semiring R'] [semiring S'] [semiring T] (f : R →+* R') (g : S →+* S')

/-- `prod.map` as a `ring_hom`. -/
def prod_map : R × S →* R' × S' := (f.comp (fst R S)).prod (g.comp (snd R S))

lemma prod_map_def : prod_map f g = (f.comp (fst R S)).prod (g.comp (snd R S)) := rfl

@[simp]
lemma coe_prod_map : ⇑(prod_map f g) = prod.map f g := rfl

lemma prod_comp_prod_map (f : T →* R) (g : T →* S) (f' : R →* R') (g' : S →* S') :
  (f'.prod_map g').comp (f.prod g) = (f'.comp f).prod (g'.comp g) :=
rfl

end prod_map

end ring_hom

namespace ring_equiv
variables {R S} [semiring R] [semiring S]

/-- Swapping components as an equivalence of (semi)rings. -/
def prod_comm : R × S ≃+* S × R :=
{ ..add_equiv.prod_comm, ..mul_equiv.prod_comm }

@[simp] lemma coe_prod_comm : ⇑(prod_comm : R × S ≃+* S × R) = prod.swap := rfl
@[simp] lemma coe_prod_comm_symm : ⇑((prod_comm : R × S ≃+* S × R).symm) = prod.swap := rfl

@[simp] lemma fst_comp_coe_prod_comm :
  (ring_hom.fst S R).comp ↑(prod_comm : R × S ≃+* S × R) = ring_hom.snd R S :=
ring_hom.ext $ λ _, rfl

@[simp] lemma snd_comp_coe_prod_comm :
  (ring_hom.snd S R).comp ↑(prod_comm : R × S ≃+* S × R) = ring_hom.fst R S :=
ring_hom.ext $ λ _, rfl

end ring_equiv<|MERGE_RESOLUTION|>--- conflicted
+++ resolved
@@ -24,15 +24,16 @@
 
 namespace prod
 
-<<<<<<< HEAD
+/-- Product of two distributive types is distributive. -/
+instance [distrib R] [distrib S] : distrib (R × S) :=
+{ left_distrib := λ a b c, mk.inj_iff.mpr ⟨left_distrib _ _ _, left_distrib _ _ _⟩,
+  right_distrib := λ a b c, mk.inj_iff.mpr ⟨right_distrib _ _ _, right_distrib _ _ _⟩,
+  .. prod.has_add, .. prod.has_mul }
+
 /-- Product of two `non_unital_non_assoc_semiring`s is a `non_unital_non_assoc_semiring`. -/
 instance [non_unital_non_assoc_semiring R] [non_unital_non_assoc_semiring S] :
   non_unital_non_assoc_semiring (R × S) :=
-{ zero_mul := λ a, mk.inj_iff.mpr ⟨zero_mul _, zero_mul _⟩,
-  mul_zero := λ a, mk.inj_iff.mpr ⟨mul_zero _, mul_zero _⟩,
-  left_distrib := λ a b c, mk.inj_iff.mpr ⟨left_distrib _ _ _, left_distrib _ _ _⟩,
-  right_distrib := λ a b c, mk.inj_iff.mpr ⟨right_distrib _ _ _, right_distrib _ _ _⟩,
-  .. prod.add_comm_monoid, .. prod.has_mul }
+{ .. prod.add_comm_monoid, .. prod.mul_zero_class, .. prod.distrib }
 
 /-- Product of two `non_unital_semiring`s is a `non_unital_semiring`. -/
 instance [non_unital_semiring R] [non_unital_semiring S] :
@@ -46,18 +47,7 @@
 
 /-- Product of two semirings is a semiring. -/
 instance [semiring R] [semiring S] : semiring (R × S) :=
-{ .. prod.non_unital_semiring, .. prod.non_assoc_semiring }
-=======
-/-- Product of two distributive types is distributive. -/
-instance [distrib R] [distrib S] : distrib (R × S) :=
-{ left_distrib := λ a b c, mk.inj_iff.mpr ⟨left_distrib _ _ _, left_distrib _ _ _⟩,
-  right_distrib := λ a b c, mk.inj_iff.mpr ⟨right_distrib _ _ _, right_distrib _ _ _⟩,
-  .. prod.has_add, .. prod.has_mul }
-
-/-- Product of two semirings is a semiring. -/
-instance [semiring R] [semiring S] : semiring (R × S) :=
 { .. prod.add_comm_monoid, .. prod.monoid_with_zero, .. prod.distrib }
->>>>>>> 77e90da3
 
 /-- Product of two commutative semirings is a commutative semiring. -/
 instance [comm_semiring R] [comm_semiring S] : comm_semiring (R × S) :=
