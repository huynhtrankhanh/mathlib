/-
Copyright (c) 2015 Jeremy Avigad. All rights reserved.
Released under Apache 2.0 license as described in the file LICENSE.
Authors: Jeremy Avigad, Robert Y. Lewis
-/
import algebra.group_power.basic
import algebra.invertible
import algebra.opposites
import data.list.basic
import data.int.cast
import data.equiv.basic
import data.equiv.mul_add

/-!
# Lemmas about power operations on monoids and groups

This file contains lemmas about `monoid.pow`, `group.pow`, `nsmul`, `gsmul`
which require additional imports besides those available in `.basic`.
-/

universes u v w x y z u₁ u₂

variables {M : Type u} {N : Type v} {G : Type w} {H : Type x} {A : Type y} {B : Type z}
  {R : Type u₁} {S : Type u₂}

/-!
### (Additive) monoid
-/
section monoid
variables [monoid M] [monoid N] [add_monoid A] [add_monoid B]

@[simp] theorem nsmul_one [has_one A] : ∀ n : ℕ, n • (1 : A) = n :=
add_monoid_hom.eq_nat_cast
  ⟨λ n, n • (1 : A), zero_nsmul _, λ _ _, add_nsmul _ _ _⟩
  (one_nsmul _)

@[simp, norm_cast] lemma units.coe_pow (u : units M) (n : ℕ) : ((u ^ n : units M) : M) = u ^ n :=
(units.coe_hom M).map_pow u n

instance invertible_pow (m : M) [invertible m] (n : ℕ) : invertible (m ^ n) :=
{ inv_of := ⅟ m ^ n,
  inv_of_mul_self := by rw [← (commute_inv_of m).symm.mul_pow, inv_of_mul_self, one_pow],
  mul_inv_of_self := by rw [← (commute_inv_of m).mul_pow, mul_inv_of_self, one_pow] }

lemma inv_of_pow (m : M) [invertible m] (n : ℕ) [invertible (m ^ n)] :
  ⅟(m ^ n) = ⅟m ^ n :=
@invertible_unique M _ (m ^ n) (m ^ n) rfl ‹_› (invertible_pow m n)

lemma is_unit.pow {m : M} (n : ℕ) : is_unit m → is_unit (m ^ n) :=
λ ⟨u, hu⟩, ⟨u ^ n, by simp *⟩

lemma is_unit_pos_pow_iff {M : Type*} [comm_monoid M] {m : M} {n : ℕ} (h : 0 < n) :
  is_unit (m ^ n) ↔ is_unit m :=
begin
  obtain ⟨p, rfl⟩ := nat.exists_eq_succ_of_ne_zero h.ne',
  refine ⟨λ h, _, is_unit.pow _⟩,
  obtain ⟨⟨k, k', hk, hk'⟩, h⟩ := h,
  rw [units.coe_mk] at h,
  refine ⟨⟨m, m ^ p * k', _, _⟩, _⟩,
  { rw [←mul_assoc, ←pow_succ, ←h, hk] },
  { rw [mul_right_comm, ←pow_succ', ←h, hk] },
  { exact units.coe_mk _ _ _ _ }
end

/-- If `x ^ n.succ = 1` then `x` has an inverse, `x^n`. -/
def invertible_of_pow_succ_eq_one (x : M) (n : ℕ) (hx : x ^ n.succ = 1) :
  invertible x :=
⟨x ^ n, (pow_succ' x n).symm.trans hx, (pow_succ x n).symm.trans hx⟩

/-- If `x ^ n = 1` then `x` has an inverse, `x^(n - 1)`. -/
def invertible_of_pow_eq_one (x : M) (n : ℕ) (hx : x ^ n = 1) (hn : 0 < n) :
  invertible x :=
begin
  apply invertible_of_pow_succ_eq_one x (n - 1),
  convert hx,
  exact nat.sub_add_cancel (nat.succ_le_of_lt hn),
end

lemma is_unit_of_pow_eq_one (x : M) (n : ℕ) (hx : x ^ n = 1) (hn : 0 < n) :
  is_unit x :=
begin
  haveI := invertible_of_pow_eq_one x n hx hn,
  exact is_unit_of_invertible x
end

lemma smul_pow [mul_action M N] [is_scalar_tower M N N] [smul_comm_class M N N]
  (k : M) (x : N) (p : ℕ) :
  (k • x) ^ p = k ^ p • x ^ p :=
begin
  induction p with p IH,
  { simp },
  { rw [pow_succ', IH, smul_mul_smul, ←pow_succ', ←pow_succ'] }
end

@[simp] lemma smul_pow' [mul_distrib_mul_action M N] (x : M) (m : N) (n : ℕ) :
  x • m ^ n = (x • m) ^ n :=
begin
  induction n with n ih,
  { rw [pow_zero, pow_zero], exact smul_one x },
  { rw [pow_succ, pow_succ], exact (smul_mul' x m (m ^ n)).trans (congr_arg _ ih) }
end

end monoid

section group
variables [group G] [group H] [add_group A] [add_group B]

open int

local attribute [ematch] le_of_lt
open nat

theorem gsmul_one [has_one A] (n : ℤ) : n • (1 : A) = n :=
by cases n; simp

lemma gpow_add_one (a : G) : ∀ n : ℤ, a ^ (n + 1) = a ^ n * a
| (of_nat n) := by simp [← int.coe_nat_succ, pow_succ']
| -[1+0]     := by simp [int.neg_succ_of_nat_eq]
| -[1+(n+1)] := by rw [int.neg_succ_of_nat_eq, gpow_neg, neg_add, neg_add_cancel_right, gpow_neg,
  ← int.coe_nat_succ, gpow_coe_nat, gpow_coe_nat, pow_succ _ (n + 1), mul_inv_rev,
  inv_mul_cancel_right]

theorem add_one_gsmul : ∀ (a : A) (i : ℤ), (i + 1) • a = i • a + a :=
@gpow_add_one (multiplicative A) _

lemma gpow_sub_one (a : G) (n : ℤ) : a ^ (n - 1) = a ^ n * a⁻¹ :=
calc a ^ (n - 1) = a ^ (n - 1) * a * a⁻¹ : (mul_inv_cancel_right _ _).symm
             ... = a^n * a⁻¹             : by rw [← gpow_add_one, sub_add_cancel]

lemma gpow_add (a : G) (m n : ℤ) : a ^ (m + n) = a ^ m * a ^ n :=
begin
  induction n using int.induction_on with n ihn n ihn,
  case hz : { simp },
  { simp only [← add_assoc, gpow_add_one, ihn, mul_assoc] },
  { rw [gpow_sub_one, ← mul_assoc, ← ihn, ← gpow_sub_one, add_sub_assoc] }
end

lemma mul_self_gpow (b : G) (m : ℤ) : b*b^m = b^(m+1) :=
by { conv_lhs {congr, rw ← gpow_one b }, rw [← gpow_add, add_comm] }

lemma mul_gpow_self (b : G) (m : ℤ) : b^m*b = b^(m+1) :=
by { conv_lhs {congr, skip, rw ← gpow_one b }, rw [← gpow_add, add_comm] }

theorem add_gsmul : ∀ (a : A) (i j : ℤ), (i + j) • a = i • a + j • a :=
@gpow_add (multiplicative A) _

lemma gpow_sub (a : G) (m n : ℤ) : a ^ (m - n) = a ^ m * (a ^ n)⁻¹ :=
by rw [sub_eq_add_neg, gpow_add, gpow_neg]

lemma sub_gsmul (m n : ℤ) (a : A) : (m - n) • a = m • a - n • a :=
by simpa only [sub_eq_add_neg] using @gpow_sub (multiplicative A) _ _ _ _

theorem gpow_one_add (a : G) (i : ℤ) : a ^ (1 + i) = a * a ^ i :=
by rw [gpow_add, gpow_one]

theorem one_add_gsmul : ∀ (a : A) (i : ℤ), (1 + i) • a = a + i • a :=
@gpow_one_add (multiplicative A) _

theorem gpow_mul_comm (a : G) (i j : ℤ) : a ^ i * a ^ j = a ^ j * a ^ i :=
by rw [← gpow_add, ← gpow_add, add_comm]

theorem gsmul_add_comm : ∀ (a : A) (i j : ℤ), i • a + j • a = j • a + i • a :=
@gpow_mul_comm (multiplicative A) _

theorem gpow_mul (a : G) (m n : ℤ) : a ^ (m * n) = (a ^ m) ^ n :=
int.induction_on n (by simp) (λ n ihn, by simp [mul_add, gpow_add, ihn])
  (λ n ihn, by simp only [mul_sub, gpow_sub, ihn, mul_one, gpow_one])

theorem gsmul_mul' : ∀ (a : A) (m n : ℤ), (m * n) • a = n • (m • a) :=
@gpow_mul (multiplicative A) _

theorem gpow_mul' (a : G) (m n : ℤ) : a ^ (m * n) = (a ^ n) ^ m :=
by rw [mul_comm, gpow_mul]

theorem mul_gsmul (a : A) (m n : ℤ) : (m * n) • a = m • (n • a) :=
by rw [mul_comm, gsmul_mul']

theorem gpow_bit0 (a : G) (n : ℤ) : a ^ bit0 n = a ^ n * a ^ n := gpow_add _ _ _

theorem bit0_gsmul (a : A) (n : ℤ) : bit0 n • a = n • a + n • a :=
@gpow_bit0 (multiplicative A) _ _ _

theorem gpow_bit1 (a : G) (n : ℤ) : a ^ bit1 n = a ^ n * a ^ n * a :=
by rw [bit1, gpow_add, gpow_bit0, gpow_one]

theorem bit1_gsmul : ∀ (a : A) (n : ℤ), bit1 n • a = n • a + n • a + a :=
@gpow_bit1 (multiplicative A) _

@[simp] theorem monoid_hom.map_gpow (f : G →* H) (a : G) (n : ℤ) : f (a ^ n) = f a ^ n :=
by cases n; simp

@[simp] theorem add_monoid_hom.map_gsmul (f : A →+ B) (a : A) (n : ℤ) : f (n • a) = n • f a :=
f.to_multiplicative.map_gpow a n

@[simp, norm_cast] lemma units.coe_gpow (u : units G) (n : ℤ) : ((u ^ n : units G) : G) = u ^ n :=
(units.coe_hom G).map_gpow u n

end group

section ordered_add_comm_group

variables [ordered_add_comm_group A]
/-! Lemmas about `gsmul` under ordering,  placed here (rather than in `algebra.group_power.order`
with their friends) because they require facts from `data.int.basic`-/
open int

lemma gsmul_pos {a : A} (ha : 0 < a) {k : ℤ} (hk : (0:ℤ) < k) : 0 < k • a :=
begin
  lift k to ℕ using int.le_of_lt hk,
  rw gsmul_coe_nat,
  apply nsmul_pos ha,
  exact (coe_nat_pos.mp hk).ne',
end

theorem gsmul_strict_mono_left {a : A} (ha : 0 < a) : strict_mono (λ n : ℤ, n • a) :=
λ n m h,
  calc n • a = n • a + 0 : (add_zero _).symm
    ... < n • a + (m - n) • a : add_lt_add_left (gsmul_pos ha (sub_pos.mpr h)) _
    ... = m • a : by { rw [← add_gsmul], simp }

theorem gsmul_mono_left {a : A} (ha : 0 ≤ a) : monotone (λ n : ℤ, n • a) :=
λ n m h,
  calc n • a = n • a + 0 : (add_zero _).symm
    ... ≤ n • a + (m - n) • a : add_le_add_left (gsmul_nonneg ha (sub_nonneg.mpr h)) _
    ... = m • a : by { rw [← add_gsmul], simp }

<<<<<<< HEAD
theorem gsmul_le_gsmul_iff {a : A} {n m : ℤ} (ha : 0 < a) : n •ℤ a ≤ m •ℤ a ↔ n ≤ m :=
=======
theorem gsmul_le_gsmul {a : A} {n m : ℤ} (ha : 0 ≤ a) (h : n ≤ m) : n • a ≤ m • a :=
gsmul_mono_left ha h

theorem gsmul_lt_gsmul {a : A} {n m : ℤ} (ha : 0 < a) (h : n < m) : n • a < m • a :=
gsmul_strict_mono_left ha h

theorem gsmul_le_gsmul_iff {a : A} {n m : ℤ} (ha : 0 < a) : n • a ≤ m • a ↔ n ≤ m :=
(gsmul_strict_mono_left ha).le_iff_le

theorem gsmul_lt_gsmul_iff {a : A} {n m : ℤ} (ha : 0 < a) : n • a < m • a ↔ n < m :=
(gsmul_strict_mono_left ha).lt_iff_lt

variables (A)

lemma gsmul_strict_mono_right {n : ℤ} (hn : 0 < n) :
  strict_mono ((•) n : A → A) :=
λ a b hab, begin
  rw ← sub_pos at hab,
  rw [← sub_pos, ← gsmul_sub],
  exact gsmul_pos hab hn,
end

lemma gsmul_mono_right {n : ℤ} (hn : 0 ≤ n) :
  monotone ((•) n : A → A) :=
λ a b hab, begin
  rw ← sub_nonneg at hab,
  rw [← sub_nonneg, ← gsmul_sub],
  exact gsmul_nonneg hab hn,
end

variables {A}

theorem gsmul_le_gsmul' {n : ℤ} (hn : 0 ≤ n) {a₁ a₂ : A} (h : a₁ ≤ a₂) : n • a₁ ≤ n • a₂ :=
gsmul_mono_right A hn h

theorem gsmul_lt_gsmul' {n : ℤ} (hn : 0 < n) {a₁ a₂ : A} (h : a₁ < a₂) : n • a₁ < n • a₂ :=
gsmul_strict_mono_right A hn h

lemma abs_nsmul {α : Type*} [linear_ordered_add_comm_group α] (n : ℕ) (a : α) :
  |n • a| = n • |a| :=
>>>>>>> 65eef746
begin
  cases le_total a 0 with hneg hpos,
  { rw [abs_of_nonpos hneg, ← abs_neg, ← neg_nsmul, abs_of_nonneg],
    exact nsmul_nonneg (neg_nonneg.mpr hneg) n },
  { rw [abs_of_nonneg hpos, abs_of_nonneg],
    exact nsmul_nonneg hpos n }
end

lemma abs_gsmul {α : Type*} [linear_ordered_add_comm_group α] (n : ℤ) (a : α) :
  |n • a| = |n| • |a| :=
begin
  by_cases n0 : 0 ≤ n,
  { lift n to ℕ using n0,
    simp only [abs_nsmul, coe_nat_abs, gsmul_coe_nat] },
  { lift (- n) to ℕ using int.le_of_lt (neg_pos.mpr (not_le.mp n0)) with m h,
    rw [← abs_neg (n • a), ← neg_gsmul, ← abs_neg n, ← h, gsmul_coe_nat, coe_nat_abs,
      gsmul_coe_nat],
    exact abs_nsmul m _ },
end

<<<<<<< HEAD
end ordered_add_comm_group

section ordered_cancel_add_comm_monoid

variable [ordered_cancel_add_comm_monoid A]

theorem nsmul_le_nsmul_iff {a : A} {n m : ℕ} (ha : 0 < a) : n •ℕ a ≤ m •ℕ a ↔ n ≤ m :=
=======
lemma abs_add_eq_add_abs_le {α : Type*} [linear_ordered_add_comm_group α] {a b : α} (hle : a ≤ b) :
  |a + b| = |a| + |b| ↔ (0 ≤ a ∧ 0 ≤ b ∨ a ≤ 0 ∧ b ≤ 0) :=
begin
  by_cases a0 : 0 ≤ a; by_cases b0 : 0 ≤ b,
  { simp [a0, b0, abs_of_nonneg, add_nonneg a0 b0] },
  { exact (lt_irrefl (0 : α) (a0.trans_lt (hle.trans_lt (not_le.mp b0)))).elim },
  any_goals { simp [(not_le.mp a0).le, (not_le.mp b0).le, abs_of_nonpos, add_nonpos, add_comm] },
  obtain F := (not_le.mp a0),
  have : (|a + b| = -a + b ↔ b ≤ 0) ↔ (|a + b| =
    |a| + |b| ↔ 0 ≤ a ∧ 0 ≤ b ∨ a ≤ 0 ∧ b ≤ 0),
  { simp [a0, b0, abs_of_neg, abs_of_nonneg, F, F.le] },
  refine this.mp ⟨λ h, _, λ h, by simp only [le_antisymm h b0, abs_of_neg F, add_zero]⟩,
  by_cases ba : a + b ≤ 0,
  { refine le_of_eq (eq_zero_of_neg_eq _),
    rwa [abs_of_nonpos ba, neg_add_rev, add_comm, add_right_inj] at h },
  { refine (lt_irrefl (0 : α) _).elim,
    rw [abs_of_pos (not_le.mp ba), add_left_inj] at h,
    rwa eq_zero_of_neg_eq h.symm at F }
end

lemma abs_add_eq_add_abs_iff {α : Type*} [linear_ordered_add_comm_group α] (a b : α) :
  |a + b| = |a| + |b| ↔ (0 ≤ a ∧ 0 ≤ b ∨ a ≤ 0 ∧ b ≤ 0) :=
begin
  by_cases ab : a ≤ b,
  { exact abs_add_eq_add_abs_le ab },
  { rw [add_comm a, add_comm (abs _), abs_add_eq_add_abs_le ((not_le.mp ab).le), and.comm,
    @and.comm (b ≤ 0 ) _] }
end

end ordered_add_comm_group

section linear_ordered_add_comm_group
variable [linear_ordered_add_comm_group A]

theorem gsmul_le_gsmul_iff' {n : ℤ} (hn : 0 < n) {a₁ a₂ : A} : n • a₁ ≤ n • a₂ ↔ a₁ ≤ a₂ :=
(gsmul_strict_mono_right A hn).le_iff_le

theorem gsmul_lt_gsmul_iff' {n : ℤ} (hn : 0 < n) {a₁ a₂ : A} : n • a₁ < n • a₂ ↔ a₁ < a₂ :=
(gsmul_strict_mono_right A hn).lt_iff_lt

theorem nsmul_le_nsmul_iff {a : A} {n m : ℕ} (ha : 0 < a) : n • a ≤ m • a ↔ n ≤ m :=
>>>>>>> 65eef746
begin
  refine ⟨λ h, _, nsmul_le_nsmul $ le_of_lt ha⟩,
  by_contra H,
  exact lt_irrefl _ (lt_of_lt_of_le (nsmul_lt_nsmul ha (not_le.mp H)) h)
end

theorem nsmul_lt_nsmul_iff {a : A} {n m : ℕ} (ha : 0 < a) : n • a < m • a ↔ n < m :=
begin
  refine ⟨λ h, _, nsmul_lt_nsmul ha⟩,
  by_contra H,
  exact lt_irrefl _ (lt_of_le_of_lt (nsmul_le_nsmul (le_of_lt ha) $ not_lt.mp H) h)
end

<<<<<<< HEAD
end ordered_cancel_add_comm_monoid
=======
/-- See also `smul_right_injective`. TODO: provide a `no_zero_smul_divisors` instance. We can't
do that here because importing that definition would create import cycles. -/
lemma gsmul_right_injective {m : ℤ} (hm : m ≠ 0) : function.injective ((•) m : A → A) :=
begin
  cases hm.symm.lt_or_lt,
  { exact (gsmul_strict_mono_right A h).injective, },
  { intros a b hab,
    refine (gsmul_strict_mono_right A (neg_pos.mpr h)).injective _,
    rw [neg_gsmul, neg_gsmul, hab], },
end

lemma gsmul_right_inj {a b : A} {m : ℤ} (hm : m ≠ 0) : m • a = m • b ↔ a = b :=
(gsmul_right_injective hm).eq_iff

/-- Alias of `gsmul_right_inj`, for ease of discovery alongside `gsmul_le_gsmul_iff'` and
`gsmul_lt_gsmul_iff'`. -/
lemma gsmul_eq_gsmul_iff' {a b : A} {m : ℤ} (hm : m ≠ 0) : m • a = m • b ↔ a = b :=
gsmul_right_inj hm

end linear_ordered_add_comm_group
>>>>>>> 65eef746

@[simp] lemma with_bot.coe_nsmul [add_monoid A] (a : A) (n : ℕ) :
  ((n • a : A) : with_bot A) = n • a :=
add_monoid_hom.map_nsmul ⟨(coe : A → with_bot A), with_bot.coe_zero, with_bot.coe_add⟩ a n

theorem nsmul_eq_mul' [semiring R] (a : R) (n : ℕ) : n • a = a * n :=
by induction n with n ih; [rw [zero_nsmul, nat.cast_zero, mul_zero],
  rw [succ_nsmul', ih, nat.cast_succ, mul_add, mul_one]]

@[simp] theorem nsmul_eq_mul [semiring R] (n : ℕ) (a : R) : n • a = n * a :=
by rw [nsmul_eq_mul', (n.cast_commute a).eq]

theorem mul_nsmul_left [semiring R] (a b : R) (n : ℕ) : n • (a * b) = a * (n • b) :=
by rw [nsmul_eq_mul', nsmul_eq_mul', mul_assoc]

theorem mul_nsmul_assoc [semiring R] (a b : R) (n : ℕ) : n • (a * b) = n • a * b :=
by rw [nsmul_eq_mul, nsmul_eq_mul, mul_assoc]

@[simp, norm_cast] theorem nat.cast_pow [semiring R] (n m : ℕ) : (↑(n ^ m) : R) = ↑n ^ m :=
begin
  induction m with m ih,
  { rw [pow_zero, pow_zero], exact nat.cast_one },
  { rw [pow_succ', pow_succ', nat.cast_mul, ih] }
end

@[simp, norm_cast] theorem int.coe_nat_pow (n m : ℕ) : ((n ^ m : ℕ) : ℤ) = n ^ m :=
by induction m with m ih; [exact int.coe_nat_one, rw [pow_succ', pow_succ', int.coe_nat_mul, ih]]

theorem int.nat_abs_pow (n : ℤ) (k : ℕ) : int.nat_abs (n ^ k) = (int.nat_abs n) ^ k :=
by induction k with k ih; [refl, rw [pow_succ', int.nat_abs_mul, pow_succ', ih]]

-- The next four lemmas allow us to replace multiplication by a numeral with a `gsmul` expression.
-- They are used by the `noncomm_ring` tactic, to normalise expressions before passing to `abel`.

lemma bit0_mul [ring R] {n r : R} : bit0 n * r = (2 : ℤ) • (n * r) :=
by { dsimp [bit0], rw [add_mul, add_gsmul, one_gsmul], }

lemma mul_bit0 [ring R] {n r : R} : r * bit0 n = (2 : ℤ) • (r * n) :=
by { dsimp [bit0], rw [mul_add, add_gsmul, one_gsmul], }

lemma bit1_mul [ring R] {n r : R} : bit1 n * r = (2 : ℤ) • (n * r) + r :=
by { dsimp [bit1], rw [add_mul, bit0_mul, one_mul], }

lemma mul_bit1 [ring R] {n r : R} : r * bit1 n = (2 : ℤ) • (r * n) + r :=
by { dsimp [bit1], rw [mul_add, mul_bit0, mul_one], }

@[simp] theorem gsmul_eq_mul [ring R] (a : R) : ∀ (n : ℤ), n • a = n * a
| (n : ℕ) := by { rw [gsmul_coe_nat, nsmul_eq_mul], refl }
| -[1+ n] := by simp [nat.cast_succ, neg_add_rev, int.cast_neg_succ_of_nat, add_mul]

theorem gsmul_eq_mul' [ring R] (a : R) (n : ℤ) : n • a = a * n :=
by rw [gsmul_eq_mul, (n.cast_commute a).eq]

theorem mul_gsmul_left [ring R] (a b : R) (n : ℤ) : n • (a * b) = a * (n • b) :=
by rw [gsmul_eq_mul', gsmul_eq_mul', mul_assoc]

theorem mul_gsmul_assoc [ring R] (a b : R) (n : ℤ) : n • (a * b) = n • a * b :=
by rw [gsmul_eq_mul, gsmul_eq_mul, mul_assoc]

lemma gsmul_int_int (a b : ℤ) : a • b = a * b := by simp

lemma gsmul_int_one (n : ℤ) : n • 1 = n := by simp

@[simp, norm_cast] theorem int.cast_pow [ring R] (n : ℤ) (m : ℕ) : (↑(n ^ m) : R) = ↑n ^ m :=
begin
  induction m with m ih,
  { rw [pow_zero, pow_zero, int.cast_one] },
  { rw [pow_succ, pow_succ, int.cast_mul, ih] }
end

lemma neg_one_pow_eq_pow_mod_two [ring R] {n : ℕ} : (-1 : R) ^ n = (-1) ^ (n % 2) :=
by rw [← nat.mod_add_div n 2, pow_add, pow_mul]; simp [sq]

section ordered_semiring
variable [ordered_semiring R]

/-- Bernoulli's inequality. This version works for semirings but requires
additional hypotheses `0 ≤ a * a` and `0 ≤ (1 + a) * (1 + a)`. -/
theorem one_add_mul_le_pow' {a : R} (Hsq : 0 ≤ a * a) (Hsq' : 0 ≤ (1 + a) * (1 + a))
  (H : 0 ≤ 2 + a) :
  ∀ (n : ℕ), 1 + (n : R) * a ≤ (1 + a) ^ n
| 0     := by simp
| 1     := by simp
| (n+2) :=
have 0 ≤ (n : R) * (a * a * (2 + a)) + a * a,
  from add_nonneg (mul_nonneg n.cast_nonneg (mul_nonneg Hsq H)) Hsq,
calc 1 + (↑(n + 2) : R) * a ≤ 1 + ↑(n + 2) * a + (n * (a * a * (2 + a)) + a * a) :
  (le_add_iff_nonneg_right _).2 this
... = (1 + a) * (1 + a) * (1 + n * a) :
  by { simp [add_mul, mul_add, bit0, mul_assoc, (n.cast_commute (_ : R)).left_comm],
       ac_refl }
... ≤ (1 + a) * (1 + a) * (1 + a)^n :
  mul_le_mul_of_nonneg_left (one_add_mul_le_pow' n) Hsq'
... = (1 + a)^(n + 2) : by simp only [pow_succ, mul_assoc]

private lemma pow_lt_pow_of_lt_one_aux {a : R} (h : 0 < a) (ha : a < 1) (i : ℕ) :
  ∀ k : ℕ, a ^ (i + k + 1) < a ^ i
| 0 :=
  begin
    rw [←one_mul (a^i), add_zero, pow_succ],
    exact mul_lt_mul ha (le_refl _) (pow_pos h _) zero_le_one
  end
| (k+1) :=
  begin
    rw [←one_mul (a^i), pow_succ],
    apply mul_lt_mul ha _ _ zero_le_one,
    { apply le_of_lt, apply pow_lt_pow_of_lt_one_aux },
    { show 0 < a ^ (i + (k + 1) + 0), apply pow_pos h }
  end

private lemma pow_le_pow_of_le_one_aux {a : R}  (h : 0 ≤ a) (ha : a ≤ 1) (i : ℕ) :
  ∀ k : ℕ, a ^ (i + k) ≤ a ^ i
| 0 := by simp
| (k+1) := by { rw [←add_assoc, ←one_mul (a^i), pow_succ],
                exact mul_le_mul ha (pow_le_pow_of_le_one_aux _) (pow_nonneg h _) zero_le_one }

lemma pow_lt_pow_of_lt_one  {a : R} (h : 0 < a) (ha : a < 1)
  {i j : ℕ} (hij : i < j) : a ^ j < a ^ i :=
let ⟨k, hk⟩ := nat.exists_eq_add_of_lt hij in
by rw hk; exact pow_lt_pow_of_lt_one_aux h ha _ _

lemma pow_lt_pow_iff_of_lt_one {a : R} {n m : ℕ} (hpos : 0 < a) (h : a < 1) :
  a ^ m < a ^ n ↔ n < m :=
begin
  have : strict_mono (λ (n : order_dual ℕ), a ^ (id n : ℕ)) := λ m n, pow_lt_pow_of_lt_one hpos h,
  exact this.lt_iff_lt
end

lemma pow_le_pow_of_le_one {a : R} (h : 0 ≤ a) (ha : a ≤ 1) {i j : ℕ} (hij : i ≤ j) :
  a ^ j ≤ a ^ i :=
let ⟨k, hk⟩ := nat.exists_eq_add_of_le hij in
by rw hk; exact pow_le_pow_of_le_one_aux h ha _ _

lemma pow_le_of_le_one {a : R} (h₀ : 0 ≤ a) (h₁ : a ≤ 1) {n : ℕ} (hn : n ≠ 0) : a ^ n ≤ a :=
(pow_one a).subst (pow_le_pow_of_le_one h₀ h₁ (nat.pos_of_ne_zero hn))

lemma sq_le {a : R} (h₀ : 0 ≤ a) (h₁ : a ≤ 1) : a ^ 2 ≤ a := pow_le_of_le_one h₀ h₁ two_ne_zero

end ordered_semiring

section linear_ordered_semiring

variables [linear_ordered_semiring R]

lemma sign_cases_of_C_mul_pow_nonneg {C r : R} (h : ∀ n : ℕ, 0 ≤ C * r ^ n) :
  C = 0 ∨ (0 < C ∧ 0 ≤ r) :=
begin
  have : 0 ≤ C, by simpa only [pow_zero, mul_one] using h 0,
  refine this.eq_or_lt.elim (λ h, or.inl h.symm) (λ hC, or.inr ⟨hC, _⟩),
  refine nonneg_of_mul_nonneg_left _ hC,
  simpa only [pow_one] using h 1
end

end linear_ordered_semiring

section linear_ordered_ring

variables [linear_ordered_ring R] {a : R} {n : ℕ}

@[simp] lemma abs_pow (a : R) (n : ℕ) : |a ^ n| = |a| ^ n :=
(pow_abs a n).symm

@[simp] theorem pow_bit1_neg_iff : a ^ bit1 n < 0 ↔ a < 0 :=
⟨λ h, not_le.1 $ λ h', not_le.2 h $ pow_nonneg h' _,
  λ h, by { rw [bit1, pow_succ], exact mul_neg_of_neg_of_pos h (pow_bit0_pos h.ne _)}⟩

@[simp] theorem pow_bit1_nonneg_iff : 0 ≤ a ^ bit1 n ↔ 0 ≤ a :=
le_iff_le_iff_lt_iff_lt.2 pow_bit1_neg_iff

@[simp] theorem pow_bit1_nonpos_iff : a ^ bit1 n ≤ 0 ↔ a ≤ 0 :=
by simp only [le_iff_lt_or_eq, pow_bit1_neg_iff, pow_eq_zero_iff (bit1_pos (zero_le n))]

@[simp] theorem pow_bit1_pos_iff : 0 < a ^ bit1 n ↔ 0 < a :=
lt_iff_lt_of_le_iff_le pow_bit1_nonpos_iff

theorem pow_even_nonneg (a : R) (hn : even n) : 0 ≤ a ^ n :=
by cases hn with k hk; simpa only [hk, two_mul] using pow_bit0_nonneg a k

theorem pow_even_pos (ha : a ≠ 0) (hn : even n) : 0 < a ^ n :=
by cases hn with k hk; simpa only [hk, two_mul] using pow_bit0_pos ha k

theorem pow_odd_nonneg (ha : 0 ≤ a) (hn : odd n) : 0 ≤ a ^ n :=
by cases hn with k hk; simpa only [hk, two_mul] using pow_bit1_nonneg_iff.mpr ha

theorem pow_odd_pos (ha : 0 < a) (hn : odd n) : 0 < a ^ n :=
by cases hn with k hk; simpa only [hk, two_mul] using pow_bit1_pos_iff.mpr ha

theorem pow_odd_nonpos (ha : a ≤ 0) (hn : odd n) : a ^ n ≤ 0:=
by cases hn with k hk; simpa only [hk, two_mul] using pow_bit1_nonpos_iff.mpr ha

theorem pow_odd_neg (ha : a < 0) (hn : odd n) : a ^ n < 0:=
by cases hn with k hk; simpa only [hk, two_mul] using pow_bit1_neg_iff.mpr ha

lemma pow_even_abs (a : R) {p : ℕ} (hp : even p) :
  |a| ^ p = a ^ p :=
begin
  rw [←abs_pow, abs_eq_self],
  exact pow_even_nonneg _ hp
end

@[simp] lemma pow_bit0_abs (a : R) (p : ℕ) :
  |a| ^ bit0 p = a ^ bit0 p :=
pow_even_abs _ (even_bit0 _)

lemma strict_mono_pow_bit1 (n : ℕ) : strict_mono (λ a : R, a ^ bit1 n) :=
begin
  intros a b hab,
  cases le_total a 0 with ha ha,
  { cases le_or_lt b 0 with hb hb,
    { rw [← neg_lt_neg_iff, ← neg_pow_bit1, ← neg_pow_bit1],
      exact pow_lt_pow_of_lt_left (neg_lt_neg hab) (neg_nonneg.2 hb) (bit1_pos (zero_le n)) },
    { exact (pow_bit1_nonpos_iff.2 ha).trans_lt (pow_bit1_pos_iff.2 hb) } },
  { exact pow_lt_pow_of_lt_left hab ha (bit1_pos (zero_le n)) }
end

/-- Bernoulli's inequality for `n : ℕ`, `-2 ≤ a`. -/
theorem one_add_mul_le_pow (H : -2 ≤ a) (n : ℕ) : 1 + (n : R) * a ≤ (1 + a) ^ n :=
one_add_mul_le_pow' (mul_self_nonneg _) (mul_self_nonneg _) (neg_le_iff_add_nonneg'.1 H) _

/-- Bernoulli's inequality reformulated to estimate `a^n`. -/
theorem one_add_mul_sub_le_pow (H : -1 ≤ a) (n : ℕ) : 1 + (n : R) * (a - 1) ≤ a ^ n :=
have -2 ≤ a - 1, by rwa [bit0, neg_add, ← sub_eq_add_neg, sub_le_sub_iff_right],
by simpa only [add_sub_cancel'_right] using one_add_mul_le_pow this n

end linear_ordered_ring

/-- Bernoulli's inequality reformulated to estimate `(n : K)`. -/
theorem nat.cast_le_pow_sub_div_sub {K : Type*} [linear_ordered_field K] {a : K} (H : 1 < a)
  (n : ℕ) :
  (n : K) ≤ (a ^ n - 1) / (a - 1) :=
(le_div_iff (sub_pos.2 H)).2 $ le_sub_left_of_add_le $
  one_add_mul_sub_le_pow ((neg_le_self $ @zero_le_one K _).trans H.le) _

/-- For any `a > 1` and a natural `n` we have `n ≤ a ^ n / (a - 1)`. See also
`nat.cast_le_pow_sub_div_sub` for a stronger inequality with `a ^ n - 1` in the numerator. -/
theorem nat.cast_le_pow_div_sub {K : Type*} [linear_ordered_field K] {a : K} (H : 1 < a) (n : ℕ) :
  (n : K) ≤ a ^ n / (a - 1) :=
(n.cast_le_pow_sub_div_sub H).trans $ div_le_div_of_le (sub_nonneg.2 H.le)
  (sub_le_self _ zero_le_one)

namespace int

lemma units_sq (u : units ℤ) : u ^ 2 = 1 :=
(sq u).symm ▸ units_mul_self u

alias int.units_sq ← int.units_pow_two

lemma units_pow_eq_pow_mod_two (u : units ℤ) (n : ℕ) : u ^ n = u ^ (n % 2) :=
by conv {to_lhs, rw ← nat.mod_add_div n 2}; rw [pow_add, pow_mul, units_sq, one_pow, mul_one]

@[simp] lemma nat_abs_sq (x : ℤ) : (x.nat_abs ^ 2 : ℤ) = x ^ 2 :=
by rw [sq, int.nat_abs_mul_self', sq]

alias int.nat_abs_sq ← int.nat_abs_pow_two

lemma abs_le_self_sq (a : ℤ) : (int.nat_abs a : ℤ) ≤ a ^ 2 :=
by { rw [← int.nat_abs_sq a, sq], norm_cast, apply nat.le_mul_self }

alias int.abs_le_self_sq ← int.abs_le_self_pow_two

lemma le_self_sq (b : ℤ) : b ≤ b ^ 2 := le_trans (le_nat_abs) (abs_le_self_sq _)

alias int.le_self_sq ← int.le_self_pow_two

lemma pow_right_injective {x : ℤ} (h : 1 < x.nat_abs) : function.injective ((^) x : ℕ → ℤ) :=
begin
  suffices : function.injective (nat_abs ∘ ((^) x : ℕ → ℤ)),
  { exact function.injective.of_comp this },
  convert nat.pow_right_injective h,
  ext n,
  rw [function.comp_app, nat_abs_pow]
end

end int

variables (M G A)

/-- Monoid homomorphisms from `multiplicative ℕ` are defined by the image
of `multiplicative.of_add 1`. -/
def powers_hom [monoid M] : M ≃ (multiplicative ℕ →* M) :=
{ to_fun := λ x, ⟨λ n, x ^ n.to_add, by { convert pow_zero x, exact to_add_one },
    λ m n, pow_add x m n⟩,
  inv_fun := λ f, f (multiplicative.of_add 1),
  left_inv := pow_one,
  right_inv := λ f, monoid_hom.ext $ λ n, by { simp [← f.map_pow, ← of_add_nsmul] } }

/-- Monoid homomorphisms from `multiplicative ℤ` are defined by the image
of `multiplicative.of_add 1`. -/
def gpowers_hom [group G] : G ≃ (multiplicative ℤ →* G) :=
{ to_fun := λ x, ⟨λ n, x ^ n.to_add, gpow_zero x, λ m n, gpow_add x m n⟩,
  inv_fun := λ f, f (multiplicative.of_add 1),
  left_inv := gpow_one,
  right_inv := λ f, monoid_hom.ext $ λ n, by { simp [← f.map_gpow, ← of_add_gsmul ] } }

/-- Additive homomorphisms from `ℕ` are defined by the image of `1`. -/
def multiples_hom [add_monoid A] : A ≃ (ℕ →+ A) :=
{ to_fun := λ x, ⟨λ n, n • x, zero_nsmul x, λ m n, add_nsmul _ _ _⟩,
  inv_fun := λ f, f 1,
  left_inv := one_nsmul,
  right_inv := λ f, add_monoid_hom.ext_nat $ one_nsmul (f 1) }

/-- Additive homomorphisms from `ℤ` are defined by the image of `1`. -/
def gmultiples_hom [add_group A] : A ≃ (ℤ →+ A) :=
{ to_fun := λ x, ⟨λ n, n • x, zero_gsmul x, λ m n, add_gsmul _ _ _⟩,
  inv_fun := λ f, f 1,
  left_inv := one_gsmul,
  right_inv := λ f, add_monoid_hom.ext_int $ one_gsmul (f 1) }

variables {M G A}

@[simp] lemma powers_hom_apply [monoid M] (x : M) (n : multiplicative ℕ) :
  powers_hom M x n = x ^ n.to_add := rfl

@[simp] lemma powers_hom_symm_apply [monoid M] (f : multiplicative ℕ →* M) :
  (powers_hom M).symm f = f (multiplicative.of_add 1) := rfl

@[simp] lemma gpowers_hom_apply [group G] (x : G) (n : multiplicative ℤ) :
  gpowers_hom G x n = x ^ n.to_add := rfl

@[simp] lemma gpowers_hom_symm_apply [group G] (f : multiplicative ℤ →* G) :
  (gpowers_hom G).symm f = f (multiplicative.of_add 1) := rfl

@[simp] lemma multiples_hom_apply [add_monoid A] (x : A) (n : ℕ) :
  multiples_hom A x n = n • x := rfl

@[simp] lemma multiples_hom_symm_apply [add_monoid A] (f : ℕ →+ A) :
  (multiples_hom A).symm f = f 1 := rfl

@[simp] lemma gmultiples_hom_apply [add_group A] (x : A) (n : ℤ) :
  gmultiples_hom A x n = n • x := rfl

@[simp] lemma gmultiples_hom_symm_apply [add_group A] (f : ℤ →+ A) :
  (gmultiples_hom A).symm f = f 1 := rfl

lemma monoid_hom.apply_mnat [monoid M] (f : multiplicative ℕ →* M) (n : multiplicative ℕ) :
  f n = (f (multiplicative.of_add 1)) ^ n.to_add :=
by rw [← powers_hom_symm_apply, ← powers_hom_apply, equiv.apply_symm_apply]

@[ext] lemma monoid_hom.ext_mnat [monoid M] ⦃f g : multiplicative ℕ →* M⦄
  (h : f (multiplicative.of_add 1) = g (multiplicative.of_add 1)) : f = g :=
monoid_hom.ext $ λ n, by rw [f.apply_mnat, g.apply_mnat, h]

lemma monoid_hom.apply_mint [group M] (f : multiplicative ℤ →* M) (n : multiplicative ℤ) :
  f n = (f (multiplicative.of_add 1)) ^ n.to_add :=
by rw [← gpowers_hom_symm_apply, ← gpowers_hom_apply, equiv.apply_symm_apply]

/-! `monoid_hom.ext_mint` is defined in `data.int.cast` -/

lemma add_monoid_hom.apply_nat [add_monoid M] (f : ℕ →+ M) (n : ℕ) :
  f n = n • (f 1) :=
by rw [← multiples_hom_symm_apply, ← multiples_hom_apply, equiv.apply_symm_apply]

/-! `add_monoid_hom.ext_nat` is defined in `data.nat.cast` -/

lemma add_monoid_hom.apply_int [add_group M] (f : ℤ →+ M) (n : ℤ) :
  f n = n • (f 1) :=
by rw [← gmultiples_hom_symm_apply, ← gmultiples_hom_apply, equiv.apply_symm_apply]

/-! `add_monoid_hom.ext_int` is defined in `data.int.cast` -/

variables (M G A)

/-- If `M` is commutative, `powers_hom` is a multiplicative equivalence. -/
def powers_mul_hom [comm_monoid M] : M ≃* (multiplicative ℕ →* M) :=
{ map_mul' := λ a b, monoid_hom.ext $ by simp [mul_pow],
  ..powers_hom M}

/-- If `M` is commutative, `gpowers_hom` is a multiplicative equivalence. -/
def gpowers_mul_hom [comm_group G] : G ≃* (multiplicative ℤ →* G) :=
{ map_mul' := λ a b, monoid_hom.ext $ by simp [mul_gpow],
  ..gpowers_hom G}

/-- If `M` is commutative, `multiples_hom` is an additive equivalence. -/
def multiples_add_hom [add_comm_monoid A] : A ≃+ (ℕ →+ A) :=
{ map_add' := λ a b, add_monoid_hom.ext $ by simp [nsmul_add],
  ..multiples_hom A}

/-- If `M` is commutative, `gmultiples_hom` is an additive equivalence. -/
def gmultiples_add_hom [add_comm_group A] : A ≃+ (ℤ →+ A) :=
{ map_add' := λ a b, add_monoid_hom.ext $ by simp [gsmul_add],
  ..gmultiples_hom A}

variables {M G A}

@[simp] lemma powers_mul_hom_apply [comm_monoid M] (x : M) (n : multiplicative ℕ) :
  powers_mul_hom M x n = x ^ n.to_add := rfl

@[simp] lemma powers_mul_hom_symm_apply [comm_monoid M] (f : multiplicative ℕ →* M) :
  (powers_mul_hom M).symm f = f (multiplicative.of_add 1) := rfl

@[simp] lemma gpowers_mul_hom_apply [comm_group G] (x : G) (n : multiplicative ℤ) :
  gpowers_mul_hom G x n = x ^ n.to_add := rfl

@[simp] lemma gpowers_mul_hom_symm_apply [comm_group G] (f : multiplicative ℤ →* G) :
  (gpowers_mul_hom G).symm f = f (multiplicative.of_add 1) := rfl

@[simp] lemma multiples_add_hom_apply [add_comm_monoid A] (x : A) (n : ℕ) :
  multiples_add_hom A x n = n • x := rfl

@[simp] lemma multiples_add_hom_symm_apply [add_comm_monoid A] (f : ℕ →+ A) :
  (multiples_add_hom A).symm f = f 1 := rfl

@[simp] lemma gmultiples_add_hom_apply [add_comm_group A] (x : A) (n : ℤ) :
  gmultiples_add_hom A x n = n • x := rfl

@[simp] lemma gmultiples_add_hom_symm_apply [add_comm_group A] (f : ℤ →+ A) :
  (gmultiples_add_hom A).symm f = f 1 := rfl

/-!
### Commutativity (again)

Facts about `semiconj_by` and `commute` that require `gpow` or `gsmul`, or the fact that integer
multiplication equals semiring multiplication.
-/

namespace semiconj_by

section

variables [semiring R] {a x y : R}

@[simp] lemma cast_nat_mul_right (h : semiconj_by a x y) (n : ℕ) :
  semiconj_by a ((n : R) * x) (n * y) :=
semiconj_by.mul_right (nat.commute_cast _ _) h

@[simp] lemma cast_nat_mul_left (h : semiconj_by a x y) (n : ℕ) : semiconj_by ((n : R) * a) x y :=
semiconj_by.mul_left (nat.cast_commute _ _) h

@[simp] lemma cast_nat_mul_cast_nat_mul (h : semiconj_by a x y) (m n : ℕ) :
  semiconj_by ((m : R) * a) (n * x) (n * y) :=
(h.cast_nat_mul_left m).cast_nat_mul_right n

end

variables [monoid M] [group G] [ring R]

@[simp] lemma units_gpow_right {a : M} {x y : units M} (h : semiconj_by a x y) :
  ∀ m : ℤ, semiconj_by a (↑(x^m)) (↑(y^m))
| (n : ℕ) := by simp only [gpow_coe_nat, units.coe_pow, h, pow_right]
| -[1+n] := by simp only [gpow_neg_succ_of_nat, units.coe_pow, units_inv_right, h, pow_right]

variables {a b x y x' y' : R}

@[simp] lemma cast_int_mul_right (h : semiconj_by a x y) (m : ℤ) :
  semiconj_by a ((m : ℤ) * x) (m * y) :=
semiconj_by.mul_right (int.commute_cast _ _) h

@[simp] lemma cast_int_mul_left (h : semiconj_by a x y) (m : ℤ) : semiconj_by ((m : R) * a) x y :=
semiconj_by.mul_left (int.cast_commute _ _) h

@[simp] lemma cast_int_mul_cast_int_mul (h : semiconj_by a x y) (m n : ℤ) :
  semiconj_by ((m : R) * a) (n * x) (n * y) :=
(h.cast_int_mul_left m).cast_int_mul_right n

end semiconj_by

namespace commute

section

variables [semiring R] {a b : R}

@[simp] theorem cast_nat_mul_right (h : commute a b) (n : ℕ) : commute a ((n : R) * b) :=
h.cast_nat_mul_right n

@[simp] theorem cast_nat_mul_left (h : commute a b) (n : ℕ) : commute ((n : R) * a) b :=
h.cast_nat_mul_left n

@[simp] theorem cast_nat_mul_cast_nat_mul (h : commute a b) (m n : ℕ) :
  commute ((m : R) * a) (n * b) :=
h.cast_nat_mul_cast_nat_mul m n

@[simp] theorem self_cast_nat_mul (n : ℕ) : commute a (n * a) :=
(commute.refl a).cast_nat_mul_right n

@[simp] theorem cast_nat_mul_self (n : ℕ) : commute ((n : R) * a) a :=
(commute.refl a).cast_nat_mul_left n

@[simp] theorem self_cast_nat_mul_cast_nat_mul (m n : ℕ) : commute ((m : R) * a) (n * a) :=
(commute.refl a).cast_nat_mul_cast_nat_mul m n

end

variables [monoid M] [group G] [ring R]

@[simp] lemma units_gpow_right {a : M} {u : units M} (h : commute a u) (m : ℤ) :
  commute a (↑(u^m)) :=
h.units_gpow_right m

@[simp] lemma units_gpow_left {u : units M} {a : M} (h : commute ↑u a) (m : ℤ) :
  commute (↑(u^m)) a :=
(h.symm.units_gpow_right m).symm

variables {a b : R}

@[simp] lemma cast_int_mul_right (h : commute a b) (m : ℤ) : commute a (m * b) :=
h.cast_int_mul_right m

@[simp] lemma cast_int_mul_left (h : commute a b) (m : ℤ) : commute ((m : R) * a) b :=
h.cast_int_mul_left m

lemma cast_int_mul_cast_int_mul (h : commute a b) (m n : ℤ) : commute ((m : R) * a) (n * b) :=
h.cast_int_mul_cast_int_mul m n

variables (a) (m n : ℤ)

@[simp] lemma cast_int_left : commute (m : R) a :=
by { rw [← mul_one (m : R)], exact (one_left a).cast_int_mul_left m }

@[simp] lemma cast_int_right : commute a m :=
by { rw [← mul_one (m : R)], exact (one_right a).cast_int_mul_right m }

@[simp] theorem self_cast_int_mul : commute a (n * a) := (commute.refl a).cast_int_mul_right n

@[simp] theorem cast_int_mul_self : commute ((n : R) * a) a := (commute.refl a).cast_int_mul_left n

theorem self_cast_int_mul_cast_int_mul : commute ((m : R) * a) (n * a) :=
(commute.refl a).cast_int_mul_cast_int_mul m n

end commute

section multiplicative

open multiplicative

@[simp] lemma nat.to_add_pow (a : multiplicative ℕ) (b : ℕ) : to_add (a ^ b) = to_add a * b :=
begin
  induction b with b ih,
  { erw [pow_zero, to_add_one, mul_zero] },
  { simp [*, pow_succ, add_comm, nat.mul_succ] }
end

@[simp] lemma nat.of_add_mul (a b : ℕ) : of_add (a * b) = of_add a ^ b :=
(nat.to_add_pow _ _).symm

@[simp] lemma int.to_add_pow (a : multiplicative ℤ) (b : ℕ) : to_add (a ^ b) = to_add a * b :=
by induction b; simp [*, mul_add, pow_succ, add_comm]

@[simp] lemma int.to_add_gpow (a : multiplicative ℤ) (b : ℤ) : to_add (a ^ b) = to_add a * b :=
int.induction_on b (by simp)
  (by simp [gpow_add, mul_add] {contextual := tt})
  (by simp [gpow_add, mul_add, sub_eq_add_neg, -int.add_neg_one] {contextual := tt})

@[simp] lemma int.of_add_mul (a b : ℤ) : of_add (a * b) = of_add a ^ b :=
(int.to_add_gpow _ _).symm

end multiplicative

namespace units

variables [monoid M]

lemma conj_pow (u : units M) (x : M) (n : ℕ) : (↑u * x * ↑(u⁻¹))^n = u * x^n * ↑(u⁻¹) :=
(divp_eq_iff_mul_eq.2 ((u.mk_semiconj_by x).pow_right n).eq.symm).symm

lemma conj_pow' (u : units M) (x : M) (n : ℕ) : (↑(u⁻¹) * x * u)^n = ↑(u⁻¹) * x^n * u:=
(u⁻¹).conj_pow x n

end units

namespace opposite

/-- Moving to the opposite monoid commutes with taking powers. -/
@[simp] lemma op_pow [monoid M] (x : M) (n : ℕ) : op (x ^ n) = (op x) ^ n := rfl
@[simp] lemma unop_pow [monoid M] (x : Mᵒᵖ) (n : ℕ) : unop (x ^ n) = (unop x) ^ n := rfl

/-- Moving to the opposite group or group_with_zero commutes with taking powers. -/
@[simp] lemma op_gpow [div_inv_monoid M] (x : M) (z : ℤ) : op (x ^ z) = (op x) ^ z := rfl
@[simp] lemma unop_gpow [div_inv_monoid M] (x : Mᵒᵖ) (z : ℤ) : unop (x ^ z) = (unop x) ^ z := rfl

end opposite<|MERGE_RESOLUTION|>--- conflicted
+++ resolved
@@ -224,9 +224,6 @@
     ... ≤ n • a + (m - n) • a : add_le_add_left (gsmul_nonneg ha (sub_nonneg.mpr h)) _
     ... = m • a : by { rw [← add_gsmul], simp }
 
-<<<<<<< HEAD
-theorem gsmul_le_gsmul_iff {a : A} {n m : ℤ} (ha : 0 < a) : n •ℤ a ≤ m •ℤ a ↔ n ≤ m :=
-=======
 theorem gsmul_le_gsmul {a : A} {n m : ℤ} (ha : 0 ≤ a) (h : n ≤ m) : n • a ≤ m • a :=
 gsmul_mono_left ha h
 
@@ -267,7 +264,6 @@
 
 lemma abs_nsmul {α : Type*} [linear_ordered_add_comm_group α] (n : ℕ) (a : α) :
   |n • a| = n • |a| :=
->>>>>>> 65eef746
 begin
   cases le_total a 0 with hneg hpos,
   { rw [abs_of_nonpos hneg, ← abs_neg, ← neg_nsmul, abs_of_nonneg],
@@ -288,15 +284,6 @@
     exact abs_nsmul m _ },
 end
 
-<<<<<<< HEAD
-end ordered_add_comm_group
-
-section ordered_cancel_add_comm_monoid
-
-variable [ordered_cancel_add_comm_monoid A]
-
-theorem nsmul_le_nsmul_iff {a : A} {n m : ℕ} (ha : 0 < a) : n •ℕ a ≤ m •ℕ a ↔ n ≤ m :=
-=======
 lemma abs_add_eq_add_abs_le {α : Type*} [linear_ordered_add_comm_group α] {a b : α} (hle : a ≤ b) :
   |a + b| = |a| + |b| ↔ (0 ≤ a ∧ 0 ≤ b ∨ a ≤ 0 ∧ b ≤ 0) :=
 begin
@@ -337,24 +324,6 @@
 theorem gsmul_lt_gsmul_iff' {n : ℤ} (hn : 0 < n) {a₁ a₂ : A} : n • a₁ < n • a₂ ↔ a₁ < a₂ :=
 (gsmul_strict_mono_right A hn).lt_iff_lt
 
-theorem nsmul_le_nsmul_iff {a : A} {n m : ℕ} (ha : 0 < a) : n • a ≤ m • a ↔ n ≤ m :=
->>>>>>> 65eef746
-begin
-  refine ⟨λ h, _, nsmul_le_nsmul $ le_of_lt ha⟩,
-  by_contra H,
-  exact lt_irrefl _ (lt_of_lt_of_le (nsmul_lt_nsmul ha (not_le.mp H)) h)
-end
-
-theorem nsmul_lt_nsmul_iff {a : A} {n m : ℕ} (ha : 0 < a) : n • a < m • a ↔ n < m :=
-begin
-  refine ⟨λ h, _, nsmul_lt_nsmul ha⟩,
-  by_contra H,
-  exact lt_irrefl _ (lt_of_le_of_lt (nsmul_le_nsmul (le_of_lt ha) $ not_lt.mp H) h)
-end
-
-<<<<<<< HEAD
-end ordered_cancel_add_comm_monoid
-=======
 /-- See also `smul_right_injective`. TODO: provide a `no_zero_smul_divisors` instance. We can't
 do that here because importing that definition would create import cycles. -/
 lemma gsmul_right_injective {m : ℤ} (hm : m ≠ 0) : function.injective ((•) m : A → A) :=
@@ -375,7 +344,27 @@
 gsmul_right_inj hm
 
 end linear_ordered_add_comm_group
->>>>>>> 65eef746
+
+section ordered_cancel_add_comm_monoid
+variable [ordered_cancel_add_comm_monoid A]
+
+theorem nsmul_le_nsmul_iff {a : A} {n m : ℕ} (ha : 0 < a) : n •ℕ a ≤ m •ℕ a ↔ n ≤ m :=
+
+theorem nsmul_le_nsmul_iff {a : A} {n m : ℕ} (ha : 0 < a) : n • a ≤ m • a ↔ n ≤ m :=
+begin
+  refine ⟨λ h, _, nsmul_le_nsmul $ le_of_lt ha⟩,
+  by_contra H,
+  exact lt_irrefl _ (lt_of_lt_of_le (nsmul_lt_nsmul ha (not_le.mp H)) h)
+end
+
+theorem nsmul_lt_nsmul_iff {a : A} {n m : ℕ} (ha : 0 < a) : n • a < m • a ↔ n < m :=
+begin
+  refine ⟨λ h, _, nsmul_lt_nsmul ha⟩,
+  by_contra H,
+  exact lt_irrefl _ (lt_of_le_of_lt (nsmul_le_nsmul (le_of_lt ha) $ not_lt.mp H) h)
+end
+
+end ordered_cancel_add_comm_monoid
 
 @[simp] lemma with_bot.coe_nsmul [add_monoid A] (a : A) (n : ℕ) :
   ((n • a : A) : with_bot A) = n • a :=
