--- conflicted
+++ resolved
@@ -370,19 +370,9 @@
   ∫ x in a..b, f x ∂(c • μ) = c.to_real • ∫ x in a..b, f x ∂μ :=
 by simp only [interval_integral, measure.restrict_smul, integral_smul_measure, smul_sub]
 
-<<<<<<< HEAD
 end basic
 
 section comp
-=======
-lemma integral_comp_add_right {a b : ℝ} (c : ℝ) {f : ℝ → E} (hfm : ae_measurable f) :
-  ∫ x in a..b, f (x + c) = ∫ x in a+c..b+c, f x :=
-have A : ae_measurable f (measure.map (λ x, x + c) volume), by rwa [real.map_volume_add_right],
-calc ∫ x in a..b, f (x + c) = ∫ x in a+c..b+c, f x ∂(measure.map (λ x, x + c) volume) :
-  by simp only [interval_integral, set_integral_map measurable_set_Ioc A (measurable_add_const _),
-    preimage_add_const_Ioc, add_sub_cancel]
-... = ∫ x in a+c..b+c, f x : by rw [real.map_volume_add_right]
->>>>>>> accb9d2d
 
 variables {a b c : ℝ} (f : ℝ → E)
 
@@ -393,13 +383,8 @@
     (homeomorph.mul_right' c (ne_of_gt hc)).closed_embedding,
   conv_rhs { rw [← real.smul_map_volume_mul_right (ne_of_gt hc)] },
   rw [integral_smul_measure],
-<<<<<<< HEAD
   simp only [interval_integral, hc, preimage_mul_const_Ioc, mul_div_cancel _ (ne_of_gt hc),
     abs_of_pos, set_integral_map_of_closed_embedding measurable_set_Ioc A,
-=======
-  simp only [interval_integral, set_integral_map measurable_set_Ioc A (measurable_mul_const _),
-    hc, preimage_mul_const_Ioc, mul_div_cancel _ (ne_of_gt hc), abs_of_pos,
->>>>>>> accb9d2d
     ennreal.to_real_of_real (le_of_lt hc), inv_smul_smul' (ne_of_gt hc)],
 end
 
