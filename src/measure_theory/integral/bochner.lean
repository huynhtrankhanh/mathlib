--- conflicted
+++ resolved
@@ -751,14 +751,9 @@
   ∫ a, (f + g) a ∂μ = ∫ a, f a ∂μ + ∫ a, g a ∂μ :=
 integral_add hf hg
 
-lemma integral_finset_sum {ι} (s : finset ι) {f : ι → α → E} (hf : ∀ i ∈ s, integrable (f i) μ) :
+lemma integral_finset_sum {ι} (s : finset ι) {f : ι → α → E} (hf : ∀ i, integrable (f i) μ) :
   ∫ a, ∑ i in s, f i a ∂μ = ∑ i in s, ∫ a, f i a ∂μ :=
-begin
-  induction s using finset.induction_on with i s hi ihs,
-  { simp only [integral_zero, finset.sum_empty] },
-  { rw [finset.forall_mem_insert] at hf,
-    simp only [finset.sum_insert hi, ← ihs hf.2, integral_add hf.1 (integrable_finset_sum s hf.2)] }
-end
+set_to_fun_finset_sum (dominated_fin_meas_additive_weighted_smul _) s hf
 
 lemma integral_neg (f : α → E) : ∫ a, -f a ∂μ = - ∫ a, f a ∂μ :=
 set_to_fun_neg (dominated_fin_meas_additive_weighted_smul μ) f
@@ -1137,13 +1132,6 @@
                ... ≤ ∫ x, g x ∂μ   :
   integral_mono_of_nonneg (eventually_of_forall $ λ x, norm_nonneg _) hg h
 
-<<<<<<< HEAD
-lemma integral_finset_sum {ι} (s : finset ι) {f : ι → α → E} (hf : ∀ i, integrable (f i) μ) :
-  ∫ a, ∑ i in s, f i a ∂μ = ∑ i in s, ∫ a, f i a ∂μ :=
-set_to_fun_finset_sum (dominated_fin_meas_additive_weighted_smul _) s hf
-
-=======
->>>>>>> 3ba8f225
 lemma simple_func.integral_eq_integral (f : α →ₛ E) (hfi : integrable f μ) :
   f.integral μ = ∫ x, f x ∂μ :=
 begin
