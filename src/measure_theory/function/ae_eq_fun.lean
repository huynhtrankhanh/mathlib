--- conflicted
+++ resolved
@@ -279,39 +279,18 @@
 partial_order.lift to_germ to_germ_injective
 
 section lattice
-<<<<<<< HEAD
 
 variables [lattice β] [topological_space β] [topological_lattice β] [borel_space β]
   [second_countable_topology β]
 
 instance : has_sup (α →ₘ[μ] β) :=
-{ sup := λ f g, ae_eq_fun.comp₂ (⊔) continuous_sup.measurable f g }
+{ sup := λ f g, ae_eq_fun.comp₂ (⊔) measurable_sup f g }
 
 instance : has_inf (α →ₘ[μ] β) :=
-{ inf := λ f g, ae_eq_fun.comp₂ (⊓) continuous_inf.measurable f g }
+{ inf := λ f g, ae_eq_fun.comp₂ (⊓) measurable_inf f g }
 
 lemma coe_fn_sup (f g : α →ₘ[μ] β) : ⇑(f ⊔ g) =ᵐ[μ] λ x, f x ⊔ g x := coe_fn_comp₂ _ _ _ _
 lemma coe_fn_inf (f g : α →ₘ[μ] β) : ⇑(f ⊓ g) =ᵐ[μ] λ x, f x ⊓ g x := coe_fn_comp₂ _ _ _ _
-
-lemma _root_.ae_measurable.sup {f g : α → β} (hf : ae_measurable f μ) (hg : ae_measurable g μ) :
-  ae_measurable (f ⊔ g) μ :=
-begin
-  refine ⟨⇑((ae_eq_fun.mk f hf) ⊔ (ae_eq_fun.mk g hg)), ae_eq_fun.measurable _, _⟩,
-  filter_upwards [coe_fn_sup (ae_eq_fun.mk f hf) (ae_eq_fun.mk g hg), coe_fn_mk f hf,
-    coe_fn_mk g hg],
-  intros a ha_sup haf hag,
-  rw [ha_sup, haf, hag, pi.sup_apply],
-end
-
-lemma _root_.ae_measurable.inf {f g : α → β} (hf : ae_measurable f μ) (hg : ae_measurable g μ) :
-  ae_measurable (f ⊓ g) μ :=
-begin
-  refine ⟨⇑((ae_eq_fun.mk f hf) ⊓ (ae_eq_fun.mk g hg)), ae_eq_fun.measurable _, _⟩,
-  filter_upwards [coe_fn_inf (ae_eq_fun.mk f hf) (ae_eq_fun.mk g hg), coe_fn_mk f hf,
-    coe_fn_mk g hg],
-  intros a ha_sup haf hag,
-  rw [ha_sup, haf, hag, pi.inf_apply],
-end
 
 private lemma le_sup_left (f g : α →ₘ[μ] β) : f ≤ f ⊔ g :=
 by { rw ← coe_fn_le, filter_upwards [coe_fn_sup f g], intros a ha,  rw ha, exact le_sup_left, }
@@ -354,66 +333,6 @@
   le_inf := le_inf,
   ..ae_eq_fun.partial_order}
 
-/- TODO: Prove `L⁰` space is a lattice if β is linear order.
-         What if β is only a lattice? -/
-=======
->>>>>>> 3ba8f225
-
-variables [lattice β] [topological_space β] [topological_lattice β] [borel_space β]
-  [second_countable_topology β]
-
-instance : has_sup (α →ₘ[μ] β) :=
-{ sup := λ f g, ae_eq_fun.comp₂ (⊔) measurable_sup f g }
-
-instance : has_inf (α →ₘ[μ] β) :=
-{ inf := λ f g, ae_eq_fun.comp₂ (⊓) measurable_inf f g }
-
-lemma coe_fn_sup (f g : α →ₘ[μ] β) : ⇑(f ⊔ g) =ᵐ[μ] λ x, f x ⊔ g x := coe_fn_comp₂ _ _ _ _
-lemma coe_fn_inf (f g : α →ₘ[μ] β) : ⇑(f ⊓ g) =ᵐ[μ] λ x, f x ⊓ g x := coe_fn_comp₂ _ _ _ _
-
-private lemma le_sup_left (f g : α →ₘ[μ] β) : f ≤ f ⊔ g :=
-by { rw ← coe_fn_le, filter_upwards [coe_fn_sup f g], intros a ha,  rw ha, exact le_sup_left, }
-
-private lemma le_sup_right (f g : α →ₘ[μ] β) : g ≤ f ⊔ g :=
-by { rw ← coe_fn_le, filter_upwards [coe_fn_sup f g], intros a ha,  rw ha, exact le_sup_right, }
-
-private lemma sup_le (f g f' : α →ₘ[μ] β) (hf : f ≤ f') (hg : g ≤ f') : f ⊔ g ≤ f' :=
-begin
-  rw ← coe_fn_le at hf hg ⊢,
-  filter_upwards [hf, hg, coe_fn_sup f g],
-  intros a haf hag ha_sup,
-  rw ha_sup,
-  exact sup_le haf hag,
-end
-
-private lemma inf_le_left (f g : α →ₘ[μ] β) : f ⊓ g ≤ f :=
-by { rw ← coe_fn_le, filter_upwards [coe_fn_inf f g], intros a ha,  rw ha, exact inf_le_left, }
-
-private lemma inf_le_right (f g : α →ₘ[μ] β) : f ⊓ g ≤ g :=
-by { rw ← coe_fn_le, filter_upwards [coe_fn_inf f g], intros a ha,  rw ha, exact inf_le_right, }
-
-private lemma le_inf (f' f g : α →ₘ[μ] β) (hf : f' ≤ f) (hg : f' ≤ g) : f' ≤ f ⊓ g :=
-begin
-  rw ← coe_fn_le at hf hg ⊢,
-  filter_upwards [hf, hg, coe_fn_inf f g],
-  intros a haf hag ha_sup,
-  rw ha_sup,
-  exact le_inf haf hag,
-end
-
-instance : lattice (α →ₘ[μ] β) :=
-{ sup := has_sup.sup,
-  le_sup_left := le_sup_left,
-  le_sup_right := le_sup_right,
-  sup_le := sup_le,
-  inf := has_inf.inf,
-  inf_le_left := inf_le_left,
-  inf_le_right := inf_le_right,
-  le_inf := le_inf,
-  ..ae_eq_fun.partial_order}
-
-end lattice
-
 end lattice
 
 end order
