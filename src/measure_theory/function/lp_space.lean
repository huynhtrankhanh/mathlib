--- conflicted
+++ resolved
@@ -995,17 +995,6 @@
 lemma mem_ℒp.sub {f g : α → E} (hf : mem_ℒp f p μ) (hg : mem_ℒp g p μ) : mem_ℒp (f - g) p μ :=
 by { rw sub_eq_add_neg, exact hf.add hg.neg }
 
-<<<<<<< HEAD
-lemma mem_ℒp_finset_sum {ι} (s : finset ι) {f : ι → α → E} (hf : ∀ i, mem_ℒp (f i) p μ) :
-  mem_ℒp (λ a, ∑ i in s, f i a) p μ :=
-begin
-  haveI : decidable_eq ι := classical.dec_eq _,
-  refine finset.induction_on s _ _,
-  { simp only [finset.sum_empty, zero_mem_ℒp'], },
-  { intros i s his ih,
-    simp only [his, finset.sum_insert, not_false_iff],
-    exact (hf _).add ih, },
-=======
 lemma mem_ℒp_finset_sum {ι} (s : finset ι) {f : ι → α → E} (hf : ∀ i ∈ s, mem_ℒp (f i) p μ) :
   mem_ℒp (λ a, ∑ i in s, f i a) p μ :=
 begin
@@ -1016,7 +1005,6 @@
   { intros i s his ih hf,
     simp only [his, finset.sum_insert, not_false_iff],
     exact (hf i (s.mem_insert_self i)).add (ih (λ j hj, hf j (finset.mem_insert_of_mem hj))), },
->>>>>>> 85dc9f34
 end
 
 end second_countable_topology
