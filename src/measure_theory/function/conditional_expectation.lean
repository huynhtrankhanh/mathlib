--- conflicted
+++ resolved
@@ -1382,11 +1382,7 @@
 lemma dominated_fin_meas_additive_condexp_ind (hm : m ≤ m0) (μ : measure α)
   [sigma_finite (μ.trim hm)] :
   dominated_fin_meas_additive μ (condexp_ind hm μ : set α → G →L[ℝ] α →₁[μ] G) 1 :=
-<<<<<<< HEAD
-⟨λ s t, condexp_ind_disjoint_union, λ s hs hμs, norm_condexp_ind_le.trans (one_mul _).symm.le⟩
-=======
 ⟨λ s t, condexp_ind_disjoint_union, λ s _ _, norm_condexp_ind_le.trans (one_mul _).symm.le⟩
->>>>>>> 94783bef
 
 variables {G}
 
@@ -1579,12 +1575,8 @@
   condexp_L1 hm μ f = condexp_L1_clm hm μ (hf.to_L1 f) :=
 set_to_fun_eq (dominated_fin_meas_additive_condexp_ind F' hm μ) hf
 
-<<<<<<< HEAD
-lemma condexp_L1_zero : condexp_L1 hm μ (0 : α → F') = 0 := set_to_fun_zero _
-=======
 lemma condexp_L1_zero : condexp_L1 hm μ (0 : α → F') = 0 :=
 set_to_fun_zero _
->>>>>>> 94783bef
 
 lemma ae_measurable'_condexp_L1 {f : α → F'} : ae_measurable' m (condexp_L1 hm μ f) μ :=
 begin
@@ -1652,9 +1644,6 @@
   α → F' :=
 if (measurable[m] f ∧ integrable f μ) then f else ae_measurable'_condexp_L1.mk (condexp_L1 hm μ f)
 
-<<<<<<< HEAD
-localized "notation  μ `[` f `|` m `,` hm `]` := measure_theory.condexp hm μ f" in measure_theory
-=======
 variables {m}
 
 -- We define notations `μ[f|hm]` and `μ[f|m,hm]` for the conditional expectation of `f` with
@@ -1664,7 +1653,6 @@
 -- as `_` and the measurable space would not be visible in `μ[f|_]`, but is clear in `μ[f|m,_]`.
 localized "notation  μ `[` f `|` hm `]` := measure_theory.condexp _ hm μ f" in measure_theory
 localized "notation  μ `[` f `|` m `,` hm `]` := measure_theory.condexp m hm μ f" in measure_theory
->>>>>>> 94783bef
 
 lemma condexp_of_measurable {f : α → F'} (hf : measurable[m] f) (hfi : integrable f μ) :
   μ[f|m,hm] = f :=
