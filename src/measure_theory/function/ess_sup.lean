/-
Copyright (c) 2021 Rémy Degenne. All rights reserved.
Released under Apache 2.0 license as described in the file LICENSE.
Authors: Rémy Degenne
-/
import measure_theory.measure.measure_space
import order.filter.ennreal

/-!
# Essential supremum and infimum
We define the essential supremum and infimum of a function `f : α → β` with respect to a measure
`μ` on `α`. The essential supremum is the infimum of the constants `c : β` such that `f x ≤ c`
almost everywhere.

TODO: The essential supremum of functions `α → ℝ≥0∞` is used in particular to define the norm in
the `L∞` space (see measure_theory/lp_space.lean).

There is a different quantity which is sometimes also called essential supremum: the least
upper-bound among measurable functions of a family of measurable functions (in an almost-everywhere
sense). We do not define that quantity here, which is simply the supremum of a map with values in
`α →ₘ[μ] β` (see measure_theory/ae_eq_fun.lean).

## Main definitions

* `ess_sup f μ := μ.ae.limsup f`
* `ess_inf f μ := μ.ae.liminf f`
-/

open measure_theory filter
open_locale ennreal

variables {α β : Type*} {m : measurable_space α} {μ ν : measure α}

section conditionally_complete_lattice
variable [conditionally_complete_lattice β]

/-- Essential supremum of `f` with respect to measure `μ`: the smallest `c : β` such that
`f x ≤ c` a.e. -/
def ess_sup {m : measurable_space α} (f : α → β) (μ : measure α) := μ.ae.limsup f

/-- Essential infimum of `f` with respect to measure `μ`: the greatest `c : β` such that
`c ≤ f x` a.e. -/
def ess_inf {m : measurable_space α} (f : α → β) (μ : measure α) := μ.ae.liminf f

lemma ess_sup_congr_ae {f g : α → β} (hfg : f =ᵐ[μ] g) : ess_sup f μ = ess_sup g μ :=
limsup_congr hfg

lemma ess_inf_congr_ae {f g : α → β} (hfg : f =ᵐ[μ] g) :  ess_inf f μ = ess_inf g μ :=
@ess_sup_congr_ae α (order_dual β) _ _ _ _ _ hfg

end conditionally_complete_lattice

section complete_lattice
variable [complete_lattice β]

@[simp] lemma ess_sup_measure_zero {m : measurable_space α} {f : α → β} :
  ess_sup f (0 : measure α) = ⊥ :=
le_bot_iff.mp (Inf_le (by simp [set.mem_set_of_eq, eventually_le, ae_iff]))

@[simp] lemma ess_inf_measure_zero {m : measurable_space α} {f : α → β} :
  ess_inf f (0 : measure α) = ⊤ :=
@ess_sup_measure_zero α (order_dual β) _ _ _

lemma ess_sup_mono_ae {f g : α → β} (hfg : f ≤ᵐ[μ] g) : ess_sup f μ ≤ ess_sup g μ :=
limsup_le_limsup hfg

lemma ess_inf_mono_ae {f g : α → β} (hfg : f ≤ᵐ[μ] g) : ess_inf f μ ≤ ess_inf g μ :=
liminf_le_liminf hfg

lemma ess_sup_const (c : β) (hμ : μ ≠ 0) : ess_sup (λ x : α, c) μ = c :=
begin
  haveI hμ_ne_bot : μ.ae.ne_bot, { rwa [ne_bot_iff, ne.def, ae_eq_bot] },
  exact limsup_const c,
end

lemma ess_sup_le_of_ae_le {f : α → β} (c : β) (hf : f ≤ᵐ[μ] (λ _, c)) : ess_sup f μ ≤ c :=
begin
  refine (ess_sup_mono_ae hf).trans _,
  by_cases hμ : μ = 0,
  { simp [hμ], },
  { rwa ess_sup_const, },
end

lemma ess_inf_const (c : β) (hμ : μ ≠ 0) : ess_inf (λ x : α, c) μ = c :=
@ess_sup_const α (order_dual β) _ _ _ _ hμ

lemma le_ess_inf_of_ae_le {f : α → β} (c : β) (hf : (λ _, c) ≤ᵐ[μ] f) : c ≤ ess_inf f μ :=
@ess_sup_le_of_ae_le α (order_dual β) _ _ _ _ c hf

lemma ess_sup_const_bot : ess_sup (λ x : α, (⊥ : β)) μ = (⊥ : β) :=
limsup_const_bot

lemma ess_inf_const_top : ess_inf (λ x : α, (⊤ : β)) μ = (⊤ : β) :=
liminf_const_top

lemma order_iso.ess_sup_apply {m : measurable_space α} {γ} [complete_lattice γ]
  (f : α → β) (μ : measure α) (g : β ≃o γ) :
  g (ess_sup f μ) = ess_sup (λ x, g (f x)) μ :=
begin
  refine order_iso.limsup_apply g _ _ _ _,
  all_goals { is_bounded_default, },
end

lemma order_iso.ess_inf_apply {m : measurable_space α} {γ} [complete_lattice γ]
  (f : α → β) (μ : measure α) (g : β ≃o γ) :
  g (ess_inf f μ) = ess_inf (λ x, g (f x)) μ :=
@order_iso.ess_sup_apply α (order_dual β) _ _  (order_dual γ) _ _ _ g.dual

lemma ess_sup_mono_measure {f : α → β} (hμν : ν ≪ μ) : ess_sup f ν ≤ ess_sup f μ :=
begin
  refine limsup_le_limsup_of_le (measure.ae_le_iff_absolutely_continuous.mpr hμν) _ _,
  all_goals { is_bounded_default, },
end

lemma ess_inf_antimono_measure {f : α → β} (hμν : μ ≪ ν) : ess_inf f ν ≤ ess_inf f μ :=
begin
  refine liminf_le_liminf_of_le (measure.ae_le_iff_absolutely_continuous.mpr hμν) _ _,
  all_goals { is_bounded_default, },
end

lemma ess_sup_smul_measure {f : α → β} {c : ℝ≥0∞} (hc : c ≠ 0) :
  ess_sup f (c • μ) = ess_sup f μ :=
begin
  simp_rw ess_sup,
  suffices h_smul : (c • μ).ae = μ.ae, by rw h_smul,
  ext1,
  simp_rw mem_ae_iff,
  simp [hc],
end

end complete_lattice

section complete_linear_order
variable [complete_linear_order β]

lemma ae_lt_of_ess_sup_lt {f : α → β} {x : β} (hf : ess_sup f μ < x) : ∀ᵐ y ∂μ, f y < x :=
filter.eventually_lt_of_limsup_lt hf

lemma ae_lt_of_lt_ess_inf {f : α → β} {x : β} (hf : x < ess_inf f μ) : ∀ᵐ y ∂μ, x < f y :=
@ae_lt_of_ess_sup_lt α (order_dual β) _ _ _ _ _ hf

lemma ess_sup_indicator_eq_ess_sup_restrict [has_zero β] {s : set α}
  {f : α → β} (hf : 0 ≤ᵐ[μ.restrict s] f) (hs : measurable_set s) (hs_not_null : μ s ≠ 0) :
  ess_sup (s.indicator f) μ = ess_sup f (μ.restrict s) :=
begin
<<<<<<< HEAD
  simp_rw ess_sup,
  refine le_antisymm _ _,
  swap, { exact Limsup_le_Limsup_of_le (map_restrict_ae_le_map_indicator_ae hs)
    (by is_bounded_default) (by is_bounded_default), },
=======
  refine le_antisymm _ (Limsup_le_Limsup_of_le (map_restrict_ae_le_map_indicator_ae hs)
    (by is_bounded_default) (by is_bounded_default)),
>>>>>>> 25e67dd8
  refine Limsup_le_Limsup (by is_bounded_default) (by is_bounded_default) (λ c h_restrict_le, _),
  rw eventually_map at h_restrict_le ⊢,
  rw ae_restrict_iff' hs at h_restrict_le,
  have hc : 0 ≤ c,
  { suffices : ∃ x, 0 ≤ f x ∧ f x ≤ c, by { obtain ⟨x, hx⟩ := this, exact hx.1.trans hx.2, },
    refine frequently.exists _,
    { exact μ.ae, },
    rw [eventually_le, ae_restrict_iff' hs] at hf,
    have hs' : ∃ᵐ x ∂μ, x ∈ s,
    { contrapose! hs_not_null,
      rw [not_frequently, ae_iff] at hs_not_null,
      suffices : {a : α | ¬a ∉ s} = s, by rwa ← this,
      simp, },
    refine hs'.mp (hf.mp (h_restrict_le.mono (λ x hxs_imp_c hxf_nonneg hxs, _))),
    rw pi.zero_apply at hxf_nonneg,
    exact ⟨hxf_nonneg hxs, hxs_imp_c hxs⟩, },
  refine h_restrict_le.mono (λ x hxc, _),
<<<<<<< HEAD
  haveI : decidable (x ∈ s) := classical.dec _,
=======
>>>>>>> 25e67dd8
  by_cases hxs : x ∈ s,
  { simpa [hxs] using hxc hxs, },
  { simpa [hxs] using hc, },
end

end complete_linear_order

namespace ennreal

variables {f : α → ℝ≥0∞}

lemma ae_le_ess_sup (f : α → ℝ≥0∞) : ∀ᵐ y ∂μ, f y ≤ ess_sup f μ :=
eventually_le_limsup f

@[simp] lemma ess_sup_eq_zero_iff : ess_sup f μ = 0 ↔ f =ᵐ[μ] 0 :=
limsup_eq_zero_iff

lemma ess_sup_const_mul {a : ℝ≥0∞} : ess_sup (λ (x : α), a * (f x)) μ = a * ess_sup f μ :=
limsup_const_mul

lemma ess_sup_add_le (f g : α → ℝ≥0∞) : ess_sup (f + g) μ ≤ ess_sup f μ + ess_sup g μ :=
limsup_add_le f g

lemma ess_sup_liminf_le {ι} [encodable ι] [linear_order ι] (f : ι → α → ℝ≥0∞) :
  ess_sup (λ x, at_top.liminf (λ n, f n x)) μ ≤ at_top.liminf (λ n, ess_sup (λ x, f n x) μ) :=
by { simp_rw ess_sup, exact ennreal.limsup_liminf_le_liminf_limsup (λ a b, f b a), }

end ennreal<|MERGE_RESOLUTION|>--- conflicted
+++ resolved
@@ -143,15 +143,8 @@
   {f : α → β} (hf : 0 ≤ᵐ[μ.restrict s] f) (hs : measurable_set s) (hs_not_null : μ s ≠ 0) :
   ess_sup (s.indicator f) μ = ess_sup f (μ.restrict s) :=
 begin
-<<<<<<< HEAD
-  simp_rw ess_sup,
-  refine le_antisymm _ _,
-  swap, { exact Limsup_le_Limsup_of_le (map_restrict_ae_le_map_indicator_ae hs)
-    (by is_bounded_default) (by is_bounded_default), },
-=======
   refine le_antisymm _ (Limsup_le_Limsup_of_le (map_restrict_ae_le_map_indicator_ae hs)
     (by is_bounded_default) (by is_bounded_default)),
->>>>>>> 25e67dd8
   refine Limsup_le_Limsup (by is_bounded_default) (by is_bounded_default) (λ c h_restrict_le, _),
   rw eventually_map at h_restrict_le ⊢,
   rw ae_restrict_iff' hs at h_restrict_le,
@@ -169,10 +162,6 @@
     rw pi.zero_apply at hxf_nonneg,
     exact ⟨hxf_nonneg hxs, hxs_imp_c hxs⟩, },
   refine h_restrict_le.mono (λ x hxc, _),
-<<<<<<< HEAD
-  haveI : decidable (x ∈ s) := classical.dec _,
-=======
->>>>>>> 25e67dd8
   by_cases hxs : x ∈ s,
   { simpa [hxs] using hxc hxs, },
   { simpa [hxs] using hc, },
