/-
Copyright (c) 2020 Floris van Doorn. All rights reserved.
Released under Apache 2.0 license as described in the file LICENSE.
Authors: Floris van Doorn
-/
import measure_theory.constructions.prod

/-!
# Product measures

In this file we define and prove properties about finite products of measures
(and at some point, countable products of measures).

## Main definition

* `measure_theory.measure.pi`: The product of finitely many σ-finite measures.
  Given `μ : Π i : ι, measure (α i)` for `[fintype ι]` it has type `measure (Π i : ι, α i)`.

To apply Fubini along some subset of the variables, use
`measure_theory.measure.map_pi_equiv_pi_subtype_prod` to reduce to the situation of a product
of two measures: this lemma states that the bijection `equiv.pi_equiv_pi_subtype_prod p α`
between `(Π i : ι, α i)` and `(Π i : {i // p i}, α i) × (Π i : {i // ¬ p i}, α i)` maps a product
measure to a direct product of product measures, to which one can apply the usual Fubini for
direct product of measures.

## Implementation Notes

We define `measure_theory.outer_measure.pi`, the product of finitely many outer measures, as the
maximal outer measure `n` with the property that `n (pi univ s) ≤ ∏ i, m i (s i)`,
where `pi univ s` is the product of the sets `{s i | i : ι}`.

We then show that this induces a product of measures, called `measure_theory.measure.pi`.
For a collection of σ-finite measures `μ` and a collection of measurable sets `s` we show that
`measure.pi μ (pi univ s) = ∏ i, m i (s i)`. To do this, we follow the following steps:
* We know that there is some ordering on `ι`, given by an element of `[encodable ι]`.
* Using this, we have an equivalence `measurable_equiv.pi_measurable_equiv_tprod` between
  `Π ι, α i` and an iterated product of `α i`, called `list.tprod α l` for some list `l`.
* On this iterated product we can easily define a product measure `measure_theory.measure.tprod`
  by iterating `measure_theory.measure.prod`
* Using the previous two steps we construct `measure_theory.measure.pi'` on `Π ι, α i` for encodable
  `ι`.
* We know that `measure_theory.measure.pi'` sends products of sets to products of measures, and
  since `measure_theory.measure.pi` is the maximal such measure (or at least, it comes from an outer
  measure which is the maximal such outer measure), we get the same rule for
  `measure_theory.measure.pi`.

## Tags

finitary product measure

-/

noncomputable theory
open function set measure_theory.outer_measure filter measurable_space encodable
open_locale classical big_operators topological_space ennreal

universes u v

variables {ι ι' : Type*} {α : ι → Type*}

/-! We start with some measurability properties -/

/-- Boxes formed by π-systems form a π-system. -/
lemma is_pi_system.pi {C : Π i, set (set (α i))} (hC : ∀ i, is_pi_system (C i)) :
  is_pi_system (pi univ '' pi univ C) :=
begin
  rintro _ _ ⟨s₁, hs₁, rfl⟩ ⟨s₂, hs₂, rfl⟩ hst,
  rw [← pi_inter_distrib] at hst ⊢, rw [univ_pi_nonempty_iff] at hst,
  exact mem_image_of_mem _ (λ i _, hC i _ _ (hs₁ i (mem_univ i)) (hs₂ i (mem_univ i)) (hst i))
end

/-- Boxes form a π-system. -/
lemma is_pi_system_pi [Π i, measurable_space (α i)] :
  is_pi_system (pi univ '' pi univ (λ i, {s : set (α i) | measurable_set s})) :=
is_pi_system.pi (λ i, is_pi_system_measurable_set)

variables [fintype ι] [fintype ι']

/-- Boxes of countably spanning sets are countably spanning. -/
lemma is_countably_spanning.pi {C : Π i, set (set (α i))}
  (hC : ∀ i, is_countably_spanning (C i)) :
  is_countably_spanning (pi univ '' pi univ C) :=
begin
  choose s h1s h2s using hC,
  haveI := fintype.encodable ι,
  let e : ℕ → (ι → ℕ) := λ n, (decode (ι → ℕ) n).iget,
  refine ⟨λ n, pi univ (λ i, s i (e n i)), λ n, mem_image_of_mem _ (λ i _, h1s i _), _⟩,
  simp_rw [(surjective_decode_iget (ι → ℕ)).Union_comp (λ x, pi univ (λ i, s i (x i))),
      Union_univ_pi s, h2s, pi_univ]
end

/-- The product of generated σ-algebras is the one generated by boxes, if both generating sets
  are countably spanning. -/
lemma generate_from_pi_eq {C : Π i, set (set (α i))}
  (hC : ∀ i, is_countably_spanning (C i)) :
  @measurable_space.pi _ _ (λ i, generate_from (C i)) = generate_from (pi univ '' pi univ C) :=
begin
  haveI := fintype.encodable ι,
  apply le_antisymm,
  { refine supr_le _, intro i, rw [comap_generate_from],
    apply generate_from_le, rintro _ ⟨s, hs, rfl⟩, dsimp,
    choose t h1t h2t using hC,
    simp_rw [eval_preimage, ← h2t],
    rw [← @Union_const _ ℕ _ s],
    have : (pi univ (update (λ (i' : ι), Union (t i')) i (⋃ (i' : ℕ), s))) =
      (pi univ (λ k, ⋃ j : ℕ, @update ι (λ i', set (α i')) _ (λ i', t i' j) i s k)),
    { ext, simp_rw [mem_univ_pi], apply forall_congr, intro i',
      by_cases (i' = i), { subst h, simp }, { rw [← ne.def] at h, simp [h] }},
    rw [this, ← Union_univ_pi],
    apply measurable_set.Union,
    intro n, apply measurable_set_generate_from,
    apply mem_image_of_mem, intros j _, dsimp only,
    by_cases h: j = i, subst h, rwa [update_same], rw [update_noteq h], apply h1t },
  { apply generate_from_le, rintro _ ⟨s, hs, rfl⟩,
    rw [univ_pi_eq_Inter], apply measurable_set.Inter, intro i, apply measurable_pi_apply,
    exact measurable_set_generate_from (hs i (mem_univ i)) }
end

/-- If `C` and `D` generate the σ-algebras on `α` resp. `β`, then rectangles formed by `C` and `D`
  generate the σ-algebra on `α × β`. -/
lemma generate_from_eq_pi [h : Π i, measurable_space (α i)]
  {C : Π i, set (set (α i))} (hC : ∀ i, generate_from (C i) = h i)
  (h2C : ∀ i, is_countably_spanning (C i)) :
  generate_from (pi univ '' pi univ C) = measurable_space.pi :=
by rw [← funext hC, generate_from_pi_eq h2C]

/-- The product σ-algebra is generated from boxes, i.e. `s.prod t` for sets `s : set α` and
  `t : set β`. -/
lemma generate_from_pi [Π i, measurable_space (α i)] :
  generate_from (pi univ '' pi univ (λ i, { s : set (α i) | measurable_set s})) =
  measurable_space.pi :=
generate_from_eq_pi (λ i, generate_from_measurable_set) (λ i, is_countably_spanning_measurable_set)

namespace measure_theory

variables {m : Π i, outer_measure (α i)}

/-- An upper bound for the measure in a finite product space.
  It is defined to by taking the image of the set under all projections, and taking the product
  of the measures of these images.
  For measurable boxes it is equal to the correct measure. -/
@[simp] def pi_premeasure (m : Π i, outer_measure (α i)) (s : set (Π i, α i)) : ℝ≥0∞ :=
∏ i, m i (eval i '' s)

lemma pi_premeasure_pi {s : Π i, set (α i)} (hs : (pi univ s).nonempty) :
  pi_premeasure m (pi univ s) = ∏ i, m i (s i) :=
by simp [hs]

lemma pi_premeasure_pi' [nonempty ι] {s : Π i, set (α i)} :
  pi_premeasure m (pi univ s) = ∏ i, m i (s i) :=
begin
  cases (pi univ s).eq_empty_or_nonempty with h h,
  { rcases univ_pi_eq_empty_iff.mp h with ⟨i, hi⟩,
    have : ∃ i, m i (s i) = 0 := ⟨i, by simp [hi]⟩,
    simpa [h, finset.card_univ, zero_pow (fintype.card_pos_iff.mpr ‹_›),
      @eq_comm _ (0 : ℝ≥0∞), finset.prod_eq_zero_iff] },
  { simp [h] }
end

lemma pi_premeasure_pi_mono {s t : set (Π i, α i)} (h : s ⊆ t) :
  pi_premeasure m s ≤ pi_premeasure m t :=
finset.prod_le_prod' (λ i _, (m i).mono' (image_subset _ h))

lemma pi_premeasure_pi_eval [nonempty ι] {s : set (Π i, α i)} :
  pi_premeasure m (pi univ (λ i, eval i '' s)) = pi_premeasure m s :=
by simp [pi_premeasure_pi']

namespace outer_measure

/-- `outer_measure.pi m` is the finite product of the outer measures `{m i | i : ι}`.
  It is defined to be the maximal outer measure `n` with the property that
  `n (pi univ s) ≤ ∏ i, m i (s i)`, where `pi univ s` is the product of the sets
  `{s i | i : ι}`. -/
protected def pi (m : Π i, outer_measure (α i)) : outer_measure (Π i, α i) :=
bounded_by (pi_premeasure m)

lemma pi_pi_le (m : Π i, outer_measure (α i)) (s : Π i, set (α i)) :
  outer_measure.pi m (pi univ s) ≤ ∏ i, m i (s i) :=
by { cases (pi univ s).eq_empty_or_nonempty with h h, simp [h],
     exact (bounded_by_le _).trans_eq (pi_premeasure_pi h) }

lemma le_pi {m : Π i, outer_measure (α i)} {n : outer_measure (Π i, α i)} :
  n ≤ outer_measure.pi m ↔ ∀ (s : Π i, set (α i)), (pi univ s).nonempty →
    n (pi univ s) ≤ ∏ i, m i (s i) :=
begin
  rw [outer_measure.pi, le_bounded_by'], split,
  { intros h s hs, refine (h _ hs).trans_eq (pi_premeasure_pi hs) },
  { intros h s hs, refine le_trans (n.mono $ subset_pi_eval_image univ s) (h _ _),
    simp [univ_pi_nonempty_iff, hs] }
end

end outer_measure


namespace measure

variables [Π i, measurable_space (α i)] (μ : Π i, measure (α i))

section tprod

open list
variables {δ : Type*} {π : δ → Type*} [∀ x, measurable_space (π x)]

/-- A product of measures in `tprod α l`. -/
-- for some reason the equation compiler doesn't like this definition
protected def tprod (l : list δ) (μ : Π i, measure (π i)) : measure (tprod π l) :=
by { induction l with i l ih, exact dirac punit.star, exact (μ i).prod ih }

@[simp] lemma tprod_nil (μ : Π i, measure (π i)) : measure.tprod [] μ = dirac punit.star := rfl

@[simp] lemma tprod_cons (i : δ) (l : list δ) (μ : Π i, measure (π i)) :
  measure.tprod (i :: l) μ = (μ i).prod (measure.tprod l μ) := rfl

instance sigma_finite_tprod (l : list δ) (μ : Π i, measure (π i)) [∀ i, sigma_finite (μ i)] :
  sigma_finite (measure.tprod l μ) :=
begin
  induction l with i l ih,
  { rw [tprod_nil], apply_instance },
  { rw [tprod_cons], resetI, apply_instance }
end

lemma tprod_tprod (l : list δ) (μ : Π i, measure (π i)) [∀ i, sigma_finite (μ i)]
  (s : Π i, set (π i)) :
  measure.tprod l μ (set.tprod l s) = (l.map (λ i, (μ i) (s i))).prod :=
begin
  induction l with i l ih, { simp },
  rw [tprod_cons, set.tprod, prod_prod, map_cons, prod_cons, ih]
end

end tprod

section encodable

open list measurable_equiv
variables [encodable ι]

/-- The product measure on an encodable finite type, defined by mapping `measure.tprod` along the
  equivalence `measurable_equiv.pi_measurable_equiv_tprod`.
  The definition `measure_theory.measure.pi` should be used instead of this one. -/
def pi' : measure (Π i, α i) :=
measure.map (tprod.elim' mem_sorted_univ) (measure.tprod (sorted_univ ι) μ)

lemma pi'_pi [∀ i, sigma_finite (μ i)] (s : Π i, set (α i)) : pi' μ (pi univ s) = ∏ i, μ i (s i) :=
by rw [pi', ← measurable_equiv.pi_measurable_equiv_tprod_symm_apply, measurable_equiv.map_apply,
  measurable_equiv.pi_measurable_equiv_tprod_symm_apply, elim_preimage_pi, tprod_tprod _ μ,
  ← list.prod_to_finset, sorted_univ_to_finset]; exact sorted_univ_nodup ι

end encodable

lemma pi_caratheodory :
  measurable_space.pi ≤ (outer_measure.pi (λ i, (μ i).to_outer_measure)).caratheodory :=
begin
  refine supr_le _,
  intros i s hs,
  rw [measurable_space.comap] at hs,
  rcases hs with ⟨s, hs, rfl⟩,
  apply bounded_by_caratheodory,
  intro t,
  simp_rw [pi_premeasure],
  refine finset.prod_add_prod_le' (finset.mem_univ i) _ _ _,
  { simp [image_inter_preimage, image_diff_preimage, measure_inter_add_diff _ hs, le_refl] },
  { rintro j - hj, apply mono', apply image_subset, apply inter_subset_left },
  { rintro j - hj, apply mono', apply image_subset, apply diff_subset }
end

/-- `measure.pi μ` is the finite product of the measures `{μ i | i : ι}`.
  It is defined to be measure corresponding to `measure_theory.outer_measure.pi`. -/
@[irreducible] protected def pi : measure (Π i, α i) :=
to_measure (outer_measure.pi (λ i, (μ i).to_outer_measure)) (pi_caratheodory μ)

lemma pi_pi_aux [∀ i, sigma_finite (μ i)] (s : Π i, set (α i)) (hs : ∀ i, measurable_set (s i)) :
  measure.pi μ (pi univ s) = ∏ i, μ i (s i) :=
begin
  refine le_antisymm _ _,
  { rw [measure.pi, to_measure_apply _ _ (measurable_set.pi_fintype (λ i _, hs i))],
    apply outer_measure.pi_pi_le },
  { haveI : encodable ι := fintype.encodable ι,
    rw [← pi'_pi μ s],
    simp_rw [← pi'_pi μ s, measure.pi,
      to_measure_apply _ _ (measurable_set.pi_fintype (λ i _, hs i)), ← to_outer_measure_apply],
    suffices : (pi' μ).to_outer_measure ≤ outer_measure.pi (λ i, (μ i).to_outer_measure),
    { exact this _ },
    clear hs s,
    rw [outer_measure.le_pi],
    intros s hs,
    simp_rw [to_outer_measure_apply],
    exact (pi'_pi μ s).le }
end

variable {μ}

/-- `measure.pi μ` has finite spanning sets in rectangles of finite spanning sets. -/
def finite_spanning_sets_in.pi {C : Π i, set (set (α i))}
  (hμ : ∀ i, (μ i).finite_spanning_sets_in (C i)) :
  (measure.pi μ).finite_spanning_sets_in (pi univ '' pi univ C) :=
begin
  haveI := λ i, (hμ i).sigma_finite,
  haveI := fintype.encodable ι,
  let e : ℕ → (ι → ℕ) := λ n, (decode (ι → ℕ) n).iget,
  refine ⟨λ n, pi univ (λ i, (hμ i).set (e n i)), λ n, _, λ n, _, _⟩,
  { refine mem_image_of_mem _ (λ i _, (hμ i).set_mem _) },
  { calc measure.pi μ (pi univ (λ i, (hμ i).set (e n i)))
        ≤ measure.pi μ (pi univ (λ i, to_measurable (μ i) ((hμ i).set (e n i)))) :
      measure_mono (pi_mono $ λ i hi, subset_to_measurable _ _)
    ... = ∏ i, μ i (to_measurable (μ i) ((hμ i).set (e n i))) :
      pi_pi_aux μ _ (λ i, measurable_set_to_measurable _ _)
    ... = ∏ i, μ i ((hμ i).set (e n i)) :
      by simp only [measure_to_measurable]
    ... < ∞ : ennreal.prod_lt_top (λ i hi, ((hμ i).finite _).ne) },
  { simp_rw [(surjective_decode_iget (ι → ℕ)).Union_comp (λ x, pi univ (λ i, (hμ i).set (x i))),
      Union_univ_pi (λ i, (hμ i).set), (hμ _).spanning, set.pi_univ] }
end

/-- A measure on a finite product space equals the product measure if they are equal on rectangles
  with as sides sets that generate the corresponding σ-algebras. -/
lemma pi_eq_generate_from {C : Π i, set (set (α i))}
  (hC : ∀ i, generate_from (C i) = _inst_3 i)
  (h2C : ∀ i, is_pi_system (C i))
  (h3C : ∀ i, (μ i).finite_spanning_sets_in (C i))
  {μν : measure (Π i, α i)}
  (h₁ : ∀ s : Π i, set (α i), (∀ i, s i ∈ C i) → μν (pi univ s) = ∏ i, μ i (s i)) :
    measure.pi μ = μν :=
begin
  have h4C : ∀ i (s : set (α i)), s ∈ C i → measurable_set s,
  { intros i s hs, rw [← hC], exact measurable_set_generate_from hs },
  refine (finite_spanning_sets_in.pi h3C).ext
    (generate_from_eq_pi hC (λ i, (h3C i).is_countably_spanning)).symm
    (is_pi_system.pi h2C) _,
  rintro _ ⟨s, hs, rfl⟩,
  rw [mem_univ_pi] at hs,
  haveI := λ i, (h3C i).sigma_finite,
  simp_rw [h₁ s hs, pi_pi_aux μ s (λ i, h4C i _ (hs i))]
end

variables [∀ i, sigma_finite (μ i)]

/-- A measure on a finite product space equals the product measure if they are equal on
  rectangles. -/
lemma pi_eq {μ' : measure (Π i, α i)}
  (h : ∀ s : Π i, set (α i), (∀ i, measurable_set (s i)) → μ' (pi univ s) = ∏ i, μ i (s i)) :
  measure.pi μ = μ' :=
pi_eq_generate_from (λ i, generate_from_measurable_set)
  (λ i, is_pi_system_measurable_set)
  (λ i, (μ i).to_finite_spanning_sets_in) h

variables (μ)

lemma pi'_eq_pi [encodable ι] : pi' μ = measure.pi μ :=
eq.symm $ pi_eq $ λ s hs, pi'_pi μ s

@[simp] lemma pi_pi (s : Π i, set (α i)) : measure.pi μ (pi univ s) = ∏ i, μ i (s i) :=
begin
  haveI : encodable ι := fintype.encodable ι,
  rw [← pi'_eq_pi, pi'_pi]
end

lemma pi_univ : measure.pi μ univ = ∏ i, μ i univ := by rw [← pi_univ, pi_pi μ]

lemma pi_ball [∀ i, metric_space (α i)] (x : Π i, α i) {r : ℝ}
  (hr : 0 < r) :
  measure.pi μ (metric.ball x r) = ∏ i, μ i (metric.ball (x i) r) :=
by rw [ball_pi _ hr, pi_pi]

lemma pi_closed_ball [∀ i, metric_space (α i)] (x : Π i, α i) {r : ℝ}
  (hr : 0 ≤ r) :
  measure.pi μ (metric.closed_ball x r) = ∏ i, μ i (metric.closed_ball (x i) r) :=
by rw [closed_ball_pi _ hr, pi_pi]

instance pi.sigma_finite : sigma_finite (measure.pi μ) :=
(finite_spanning_sets_in.pi (λ i, (μ i).to_finite_spanning_sets_in)).sigma_finite

lemma pi_of_empty {α : Type*} [is_empty α] {β : α → Type*} {m : Π a, measurable_space (β a)}
  (μ : Π a : α, measure (β a)) (x : Π a, β a := is_empty_elim) :
  measure.pi μ = dirac x :=
begin
  haveI : ∀ a, sigma_finite (μ a) := is_empty_elim,
  refine pi_eq (λ s hs, _),
  rw [fintype.prod_empty, dirac_apply_of_mem],
  exact is_empty_elim
end

lemma pi_eval_preimage_null {i : ι} {s : set (α i)} (hs : μ i s = 0) :
  measure.pi μ (eval i ⁻¹' s) = 0 :=
begin
  /- WLOG, `s` is measurable -/
  rcases exists_measurable_superset_of_null hs with ⟨t, hst, htm, hμt⟩,
  suffices : measure.pi μ (eval i ⁻¹' t) = 0,
    from measure_mono_null (preimage_mono hst) this,
  clear_dependent s,
  /- Now rewrite it as `set.pi`, and apply `pi_pi` -/
  rw [← univ_pi_update_univ, pi_pi],
  apply finset.prod_eq_zero (finset.mem_univ i),
  simp [hμt]
end

lemma pi_hyperplane (i : ι) [has_no_atoms (μ i)] (x : α i) :
  measure.pi μ {f : Π i, α i | f i = x} = 0 :=
show measure.pi μ (eval i ⁻¹' {x}) = 0,
from pi_eval_preimage_null _ (measure_singleton x)

lemma ae_eval_ne (i : ι) [has_no_atoms (μ i)] (x : α i) :
  ∀ᵐ y : Π i, α i ∂measure.pi μ, y i ≠ x :=
compl_mem_ae_iff.2 (pi_hyperplane μ i x)

variable {μ}

lemma tendsto_eval_ae_ae {i : ι} : tendsto (eval i) (measure.pi μ).ae (μ i).ae :=
λ s hs, pi_eval_preimage_null μ hs

-- TODO: should we introduce `filter.pi` and prove some basic facts about it?
-- The same combinator appears here and in `nhds_pi`
lemma ae_pi_le_infi_comap : (measure.pi μ).ae ≤ ⨅ i, filter.comap (eval i) (μ i).ae :=
le_infi $ λ i, tendsto_eval_ae_ae.le_comap

lemma ae_eq_pi {β : ι → Type*} {f f' : Π i, α i → β i} (h : ∀ i, f i =ᵐ[μ i] f' i) :
  (λ (x : Π i, α i) i, f i (x i)) =ᵐ[measure.pi μ] (λ x i, f' i (x i)) :=
(eventually_all.2 (λ i, tendsto_eval_ae_ae.eventually (h i))).mono $ λ x hx, funext hx

lemma ae_le_pi {β : ι → Type*} [Π i, preorder (β i)] {f f' : Π i, α i → β i}
  (h : ∀ i, f i ≤ᵐ[μ i] f' i) :
  (λ (x : Π i, α i) i, f i (x i)) ≤ᵐ[measure.pi μ] (λ x i, f' i (x i)) :=
(eventually_all.2 (λ i, tendsto_eval_ae_ae.eventually (h i))).mono $ λ x hx, hx

lemma ae_le_set_pi {I : set ι} {s t : Π i, set (α i)} (h : ∀ i ∈ I, s i ≤ᵐ[μ i] t i) :
  (set.pi I s) ≤ᵐ[measure.pi μ] (set.pi I t) :=
((eventually_all_finite (finite.of_fintype I)).2
  (λ i hi, tendsto_eval_ae_ae.eventually (h i hi))).mono $
    λ x hst hx i hi, hst i hi $ hx i hi

lemma ae_eq_set_pi {I : set ι} {s t : Π i, set (α i)} (h : ∀ i ∈ I, s i =ᵐ[μ i] t i) :
  (set.pi I s) =ᵐ[measure.pi μ] (set.pi I t) :=
(ae_le_set_pi (λ i hi, (h i hi).le)).antisymm (ae_le_set_pi (λ i hi, (h i hi).symm.le))

section intervals

variables {μ} [Π i, partial_order (α i)] [∀ i, has_no_atoms (μ i)]

lemma pi_Iio_ae_eq_pi_Iic {s : set ι} {f : Π i, α i} :
  pi s (λ i, Iio (f i)) =ᵐ[measure.pi μ] pi s (λ i, Iic (f i)) :=
ae_eq_set_pi $ λ i hi, Iio_ae_eq_Iic

lemma pi_Ioi_ae_eq_pi_Ici {s : set ι} {f : Π i, α i} :
  pi s (λ i, Ioi (f i)) =ᵐ[measure.pi μ] pi s (λ i, Ici (f i)) :=
ae_eq_set_pi $ λ i hi, Ioi_ae_eq_Ici

lemma univ_pi_Iio_ae_eq_Iic {f : Π i, α i} :
  pi univ (λ i, Iio (f i)) =ᵐ[measure.pi μ] Iic f :=
by { rw ← pi_univ_Iic, exact pi_Iio_ae_eq_pi_Iic }

lemma univ_pi_Ioi_ae_eq_Ici {f : Π i, α i} :
  pi univ (λ i, Ioi (f i)) =ᵐ[measure.pi μ] Ici f :=
by { rw ← pi_univ_Ici, exact pi_Ioi_ae_eq_pi_Ici }

lemma pi_Ioo_ae_eq_pi_Icc {s : set ι} {f g : Π i, α i} :
  pi s (λ i, Ioo (f i) (g i)) =ᵐ[measure.pi μ] pi s (λ i, Icc (f i) (g i)) :=
ae_eq_set_pi $ λ i hi, Ioo_ae_eq_Icc

lemma univ_pi_Ioo_ae_eq_Icc {f g : Π i, α i} :
  pi univ (λ i, Ioo (f i) (g i)) =ᵐ[measure.pi μ] Icc f g :=
by { rw ← pi_univ_Icc, exact pi_Ioo_ae_eq_pi_Icc }

lemma pi_Ioc_ae_eq_pi_Icc {s : set ι} {f g : Π i, α i} :
  pi s (λ i, Ioc (f i) (g i)) =ᵐ[measure.pi μ] pi s (λ i, Icc (f i) (g i)) :=
ae_eq_set_pi $ λ i hi, Ioc_ae_eq_Icc

lemma univ_pi_Ioc_ae_eq_Icc {f g : Π i, α i} :
  pi univ (λ i, Ioc (f i) (g i)) =ᵐ[measure.pi μ] Icc f g :=
by { rw ← pi_univ_Icc, exact pi_Ioc_ae_eq_pi_Icc }

lemma pi_Ico_ae_eq_pi_Icc {s : set ι} {f g : Π i, α i} :
  pi s (λ i, Ico (f i) (g i)) =ᵐ[measure.pi μ] pi s (λ i, Icc (f i) (g i)) :=
ae_eq_set_pi $ λ i hi, Ico_ae_eq_Icc

lemma univ_pi_Ico_ae_eq_Icc {f g : Π i, α i} :
  pi univ (λ i, Ico (f i) (g i)) =ᵐ[measure.pi μ] Icc f g :=
by { rw ← pi_univ_Icc, exact pi_Ico_ae_eq_pi_Icc }

end intervals

/-- If one of the measures `μ i` has no atoms, them `measure.pi µ`
has no atoms. The instance below assumes that all `μ i` have no atoms. -/
lemma pi_has_no_atoms (i : ι) [has_no_atoms (μ i)] :
  has_no_atoms (measure.pi μ) :=
⟨λ x, flip measure_mono_null (pi_hyperplane μ i (x i)) (singleton_subset_iff.2 rfl)⟩

instance [h : nonempty ι] [∀ i, has_no_atoms (μ i)] : has_no_atoms (measure.pi μ) :=
h.elim $ λ i, pi_has_no_atoms i

instance [Π i, topological_space (α i)] [∀ i, is_locally_finite_measure (μ i)] :
  is_locally_finite_measure (measure.pi μ) :=
begin
  refine ⟨λ x, _⟩,
  choose s hxs ho hμ using λ i, (μ i).exists_is_open_measure_lt_top (x i),
  refine ⟨pi univ s, set_pi_mem_nhds finite_univ (λ i hi, is_open.mem_nhds (ho i) (hxs i)), _⟩,
  rw [pi_pi],
  exact ennreal.prod_lt_top (λ i _, (hμ i).ne)
end

variable (μ)

/-- Separating the indices into those that satisfy a predicate `p` and those that don't maps
a product measure to a product of product measures. This is useful to apply Fubini to some subset
of the variables. The converse is `measure_theory.measure.map_pi_equiv_pi_subtype_prod`. -/
lemma map_pi_equiv_pi_subtype_prod_symm (p : ι → Prop) [decidable_pred p] :
  map (equiv.pi_equiv_pi_subtype_prod p α).symm
    (measure.prod (measure.pi (λ i, μ i)) (measure.pi (λ i, μ i))) = measure.pi μ :=
begin
  refine (measure.pi_eq (λ s hs, _)).symm,
  have A : (equiv.pi_equiv_pi_subtype_prod p α).symm ⁻¹' (set.pi set.univ (λ (i : ι), s i)) =
    set.prod (set.pi set.univ (λ i, s i)) (set.pi set.univ (λ i, s i)),
  { ext x,
    simp only [equiv.pi_equiv_pi_subtype_prod_symm_apply, mem_prod, mem_univ_pi, mem_preimage,
      subtype.forall],
    split,
    { exact λ h, ⟨λ i hi, by simpa [dif_pos hi] using h i,
                  λ i hi, by simpa [dif_neg hi] using h i⟩ },
    { assume h i,
      by_cases hi : p i,
      { simpa only [dif_pos hi] using h.1 i hi },
      {simpa only [dif_neg hi] using h.2 i hi } } },
  rw [measure.map_apply (measurable_pi_equiv_pi_subtype_prod_symm _ p)
        (measurable_set.univ_pi_fintype hs), A,
      measure.prod_prod, pi_pi, pi_pi, ← fintype.prod_subtype_mul_prod_subtype p (λ i, μ i (s i))],
end

lemma map_pi_equiv_pi_subtype_prod (p : ι → Prop) [decidable_pred p] :
  map (equiv.pi_equiv_pi_subtype_prod p α) (measure.pi μ) =
    measure.prod (measure.pi (λ i, μ i)) (measure.pi (λ i, μ i)) :=
begin
  rw [← map_pi_equiv_pi_subtype_prod_symm μ p, measure.map_map
      (measurable_pi_equiv_pi_subtype_prod _ p) (measurable_pi_equiv_pi_subtype_prod_symm _ p)],
  simp only [equiv.self_comp_symm, map_id]
end

end measure
instance measure_space.pi [Π i, measure_space (α i)] : measure_space (Π i, α i) :=
⟨measure.pi (λ i, volume)⟩

lemma volume_pi [Π i, measure_space (α i)] :
  (volume : measure (Π i, α i)) = measure.pi (λ i, volume) :=
rfl

lemma volume_pi_pi [Π i, measure_space (α i)] [∀ i, sigma_finite (volume : measure (α i))]
  (s : Π i, set (α i)) :
  volume (pi univ s) = ∏ i, volume (s i) :=
measure.pi_pi (λ i, volume) s

lemma volume_pi_ball [Π i, measure_space (α i)] [∀ i, sigma_finite (volume : measure (α i))]
  [∀ i, metric_space (α i)] (x : Π i, α i) {r : ℝ} (hr : 0 < r) :
  volume (metric.ball x r) = ∏ i, volume (metric.ball (x i) r) :=
measure.pi_ball _ _ hr

lemma volume_pi_closed_ball [Π i, measure_space (α i)] [∀ i, sigma_finite (volume : measure (α i))]
  [∀ i, metric_space (α i)] (x : Π i, α i) {r : ℝ} (hr : 0 ≤ r) :
  volume (metric.closed_ball x r) = ∏ i, volume (metric.closed_ball (x i) r) :=
measure.pi_closed_ball _ _ hr

/-!
### Measure preserving equivalences

In this section we prove that some measurable equivalences (e.g., between `fin 1 → α` and `α` or
<<<<<<< HEAD
between `fin 2 → α` and `α × α`) preserve measure or volume. These lemmas can be used two prove that
=======
between `fin 2 → α` and `α × α`) preserve measure or volume. These lemmas can be used to prove that
>>>>>>> bfa06e54
measures of corresponding sets (images or preimages) have equal measures and functions `f ∘ e` and
`f` have equal integrals, see lemmas in the `measure_theory.measure_preserving` prefix.
-/

section measure_preserving

lemma measure_preserving_fun_unique {β : Type u} {m : measurable_space β} (μ : measure β)
  (α : Type v) [unique α] :
  measure_preserving (measurable_equiv.fun_unique α β) (measure.pi (λ a : α, μ)) μ :=
begin
  set e := measurable_equiv.fun_unique α β,
  have : pi_premeasure (λ _ : α, μ.to_outer_measure) = measure.map e.symm μ,
  { ext1 s,
    rw [pi_premeasure, fintype.prod_unique, to_outer_measure_apply, e.symm.map_apply],
    congr' 1, exact e.to_equiv.image_eq_preimage s },
  simp only [measure.pi, outer_measure.pi, this, bounded_by_measure, to_outer_measure_to_measure],
  exact ((measurable_equiv.fun_unique α β).symm.measurable.measure_preserving _).symm
end

lemma volume_preserving_fun_unique (α : Type u) (β : Type v) [unique α] [measure_space β] :
  measure_preserving (measurable_equiv.fun_unique α β) volume volume :=
measure_preserving_fun_unique volume α

lemma measure_preserving_pi_fin_two {α : fin 2 → Type u} {m : Π i, measurable_space (α i)}
  (μ : Π i, measure (α i)) [∀ i, sigma_finite (μ i)] :
  measure_preserving (measurable_equiv.pi_fin_two α) (measure.pi μ) ((μ 0).prod (μ 1)) :=
begin
  refine ⟨measurable_equiv.measurable _, (measure.prod_eq $ λ s t hs ht, _).symm⟩,
  rw [measurable_equiv.map_apply, measurable_equiv.pi_fin_two_apply, fin.preimage_apply_01_prod,
    measure.pi_pi, fin.prod_univ_two],
  refl
end

lemma volume_preserving_pi_fin_two (α : fin 2 → Type u) [Π i, measure_space (α i)]
  [∀ i, sigma_finite (volume : measure (α i))] :
  measure_preserving (measurable_equiv.pi_fin_two α) volume volume :=
measure_preserving_pi_fin_two _

lemma measure_preserving_fin_two_arrow_vec {α : Type u} {m : measurable_space α}
  (μ ν : measure α) [sigma_finite μ] [sigma_finite ν] :
  measure_preserving measurable_equiv.fin_two_arrow (measure.pi ![μ, ν]) (μ.prod ν) :=
begin
  haveI : ∀ i, sigma_finite (![μ, ν] i) := fin.forall_fin_two.2 ⟨‹_›, ‹_›⟩,
  exact measure_preserving_pi_fin_two _
end

lemma measure_preserving_fin_two_arrow {α : Type u} {m : measurable_space α}
  (μ : measure α) [sigma_finite μ] :
  measure_preserving measurable_equiv.fin_two_arrow (measure.pi (λ _, μ)) (μ.prod μ) :=
by simpa only [matrix.vec_single_eq_const, matrix.vec_cons_const]
  using measure_preserving_fin_two_arrow_vec μ μ

lemma volume_preserving_fin_two_arrow (α : Type u) [measure_space α]
  [sigma_finite (volume : measure α)] :
  measure_preserving (@measurable_equiv.fin_two_arrow α _) volume volume :=
measure_preserving_fin_two_arrow volume

lemma measure_preserving_pi_empty {ι : Type u} {α : ι → Type v} [is_empty ι]
  {m : Π i, measurable_space (α i)} (μ : Π i, measure (α i)) :
  measure_preserving (measurable_equiv.of_unique_of_unique (Π i, α i) unit)
    (measure.pi μ) (measure.dirac ()) :=
begin
  set e := (measurable_equiv.of_unique_of_unique (Π i, α i) unit),
  refine ⟨e.measurable, _⟩,
  rw [measure.pi_of_empty, measure.map_dirac e.measurable], refl
end

lemma volume_preserving_pi_empty {ι : Type u} (α : ι → Type v) [is_empty ι]
  [Π i, measure_space (α i)] :
  measure_preserving (measurable_equiv.of_unique_of_unique (Π i, α i) unit) volume volume :=
measure_preserving_pi_empty (λ _, volume)

end measure_preserving

end measure_theory<|MERGE_RESOLUTION|>--- conflicted
+++ resolved
@@ -559,11 +559,7 @@
 ### Measure preserving equivalences
 
 In this section we prove that some measurable equivalences (e.g., between `fin 1 → α` and `α` or
-<<<<<<< HEAD
-between `fin 2 → α` and `α × α`) preserve measure or volume. These lemmas can be used two prove that
-=======
 between `fin 2 → α` and `α × α`) preserve measure or volume. These lemmas can be used to prove that
->>>>>>> bfa06e54
 measures of corresponding sets (images or preimages) have equal measures and functions `f ∘ e` and
 `f` have equal integrals, see lemmas in the `measure_theory.measure_preserving` prefix.
 -/
