--- conflicted
+++ resolved
@@ -42,10 +42,6 @@
 The `..` notation attempts to generate the 'of'-names automatically when the
 input theorem has the form `A_iff_B` or `A_iff_B_left` etc.
 -/
-<<<<<<< HEAD
-import data.buffer.parser meta.coinductive_predicates tactic.core
-=======
->>>>>>> 298caa08
 
 open lean.parser tactic interactive parser
 
@@ -67,14 +63,11 @@
   alias_attr.set al () tt,
   add_doc_string al doc
 
-<<<<<<< HEAD
-=======
 meta def mk_iff_mp_app (iffmp : name) : expr → (ℕ → expr) → tactic expr
 | (expr.pi n bi e t) f := expr.lam n bi e <$> mk_iff_mp_app t (λ n, f (n+1) (expr.var n))
 | `(%%a ↔ %%b) f := pure $ @expr.const tt iffmp [] a b (f 0)
 | _ f := fail "Target theorem must have the form `Π x y z, a ↔ b`"
 
->>>>>>> 298caa08
 meta def alias_iff (d : declaration) (doc : string) (al : name) (iffmp : name) : tactic unit :=
 (if al = `_ then skip else get_decl al >> skip) <|> do
   let ls := d.univ_params,
