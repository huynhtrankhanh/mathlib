--- conflicted
+++ resolved
@@ -67,11 +67,7 @@
   begin
     intros x y,
     unfold inner,
-<<<<<<< HEAD
     rw star_sum,
-=======
-    rw ring_equiv.map_sum,
->>>>>>> 4391f34a
     apply finset.sum_congr rfl,
     rintros z -,
     apply inner_conj_sym,
