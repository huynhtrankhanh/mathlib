--- conflicted
+++ resolved
@@ -1392,13 +1392,9 @@
 
 @[simp] lemma innerₛₗ_apply (v w : E) : innerₛₗ v w = ⟪v, w⟫ := rfl
 
-<<<<<<< HEAD
-/-- The inner product as a continuous sesquilinear map. -/
-=======
 /-- The inner product as a continuous sesquilinear map. Note that `to_dual_map` (resp. `to_dual`)
 in `inner_product_space.dual` is a version of this given as a linear isometry (resp. linear
 isometric equivalence). -/
->>>>>>> e3eb0eb0
 def innerSL : E →L⋆[𝕜] E →L[𝕜] 𝕜 :=
 linear_map.mk_continuous₂ innerₛₗ 1
 (λ x y, by simp only [norm_inner_le_norm, one_mul, innerₛₗ_apply])
@@ -1407,11 +1403,8 @@
 
 @[simp] lemma innerSL_apply (v w : E) : innerSL v w = ⟪v, w⟫ := rfl
 
-<<<<<<< HEAD
-=======
 /-- `innerSL` is an isometry. Note that the associated `linear_isometry` is defined in
 `inner_product_space.dual` as `to_dual_map`.  -/
->>>>>>> e3eb0eb0
 @[simp] lemma innerSL_apply_norm {x : E} : ∥(innerSL x : E →L[𝕜] 𝕜)∥ = ∥x∥ :=
 begin
   refine le_antisymm ((innerSL x).op_norm_le_bound (norm_nonneg _) (λ y, norm_inner_le_norm _ _)) _,
@@ -1425,17 +1418,6 @@
     ... = ∥innerSL x x∥ : by { rw [←is_R_or_C.norm_eq_abs], refl }
     ... ≤ ∥innerSL x∥ * ∥x∥ : (innerSL x).le_op_norm _ }
 end
-<<<<<<< HEAD
-
-lemma innerSL_norm [nontrivial E] : ∥(innerSL : E →L⋆[𝕜] E →L[𝕜] 𝕜)∥ = 1 :=
-begin
-  refine continuous_linear_map.op_norm_eq_of_bounds zero_le_one
-    (λ _, by simp only [one_mul, innerSL_apply_norm]) _,
-  intros N hN h,
-  simp only [innerSL_apply_norm] at h,
-  rcases exists_ne (0 : E) with ⟨x, hx⟩,
-  exact (le_mul_iff_one_le_left (norm_pos_iff.mpr hx)).mp (h x),
-end
 
 namespace continuous_linear_map
 
@@ -1474,8 +1456,6 @@
   (to_sesq_formₗ f x : E → 𝕜) = λ y, ⟪x, f y⟫ := rfl
 
 end continuous_linear_map
-=======
->>>>>>> e3eb0eb0
 
 /-- When an inner product space `E` over `𝕜` is considered as a real normed space, its inner
 product satisfies `is_bounded_bilinear_map`.
