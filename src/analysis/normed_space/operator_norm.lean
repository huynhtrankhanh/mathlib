/-
Copyright (c) 2019 Jan-David Salchow. All rights reserved.
Released under Apache 2.0 license as described in the file LICENSE.
Authors: Jan-David Salchow, Sébastien Gouëzel, Jean Lo
-/
import algebra.algebra.tower
import analysis.normed_space.linear_isometry
import analysis.normed_space.riesz_lemma

/-!
# Operator norm on the space of continuous linear maps

Define the operator norm on the space of continuous (semi)linear maps between normed spaces, and
prove its basic properties. In particular, show that this space is itself a normed space.

Since a lot of elementary properties don't require `∥x∥ = 0 → x = 0` we start setting up the
theory for `semi_normed_space` and we specialize to `normed_space` at the end.

Note that most of statements that apply to semilinear maps only hold when the ring homomorphism
is isometric, as expressed by the typeclass `[ring_hom_isometric σ]`.

-/

noncomputable theory
open_locale classical nnreal topological_space

-- the `ₗ` subscript variables are for special cases about linear (as opposed to semilinear) maps
variables {𝕜 : Type*} {𝕜₂ : Type*} {𝕜₃ : Type*} {E : Type*} {F : Type*} {Fₗ : Type*} {G : Type*}
  {Gₗ : Type*}

section semi_normed

variables [semi_normed_group E] [semi_normed_group F] [semi_normed_group Fₗ] [semi_normed_group G]
  [semi_normed_group Gₗ]

open metric continuous_linear_map

section normed_field
/-! Most statements in this file require the field to be non-discrete,
as this is necessary to deduce an inequality `∥f x∥ ≤ C ∥x∥` from the continuity of f.
However, the other direction always holds.
In this section, we just assume that `𝕜` is a normed field.
In the remainder of the file, it will be non-discrete. -/

variables [normed_field 𝕜] [normed_field 𝕜₂] [semi_normed_space 𝕜 E] [semi_normed_space 𝕜₂ F]
variables [semi_normed_space 𝕜 G] {σ : 𝕜 →+* 𝕜₂} (f : E →ₛₗ[σ] F)

lemma linear_map.lipschitz_of_bound (C : ℝ) (h : ∀x, ∥f x∥ ≤ C * ∥x∥) :
  lipschitz_with (real.to_nnreal C) f :=
f.to_add_monoid_hom.lipschitz_of_bound C h

lemma linear_map.lipschitz_of_bound_nnnorm (C : ℝ≥0) (h : ∀ x, ∥f x∥₊ ≤ C * ∥x∥₊) :
  lipschitz_with C f :=
f.to_add_monoid_hom.lipschitz_of_bound_nnnorm C h

theorem linear_map.antilipschitz_of_bound {K : ℝ≥0} (h : ∀ x, ∥x∥ ≤ K * ∥f x∥) :
  antilipschitz_with K f :=
antilipschitz_with.of_le_mul_dist $
λ x y, by simpa only [dist_eq_norm, f.map_sub] using h (x - y)

lemma linear_map.bound_of_antilipschitz {K : ℝ≥0} (h : antilipschitz_with K f) (x) :
  ∥x∥ ≤ K * ∥f x∥ :=
by simpa only [dist_zero_right, f.map_zero] using h.le_mul_dist x 0

lemma linear_map.uniform_continuous_of_bound (C : ℝ) (h : ∀x, ∥f x∥ ≤ C * ∥x∥) :
  uniform_continuous f :=
(f.lipschitz_of_bound C h).uniform_continuous

lemma linear_map.continuous_of_bound (C : ℝ) (h : ∀x, ∥f x∥ ≤ C * ∥x∥) :
  continuous f :=
(f.lipschitz_of_bound C h).continuous

/-- Construct a continuous linear map from a linear map and a bound on this linear map.
The fact that the norm of the continuous linear map is then controlled is given in
`linear_map.mk_continuous_norm_le`. -/
def linear_map.mk_continuous (C : ℝ) (h : ∀x, ∥f x∥ ≤ C * ∥x∥) : E →SL[σ] F :=
⟨f, linear_map.continuous_of_bound f C h⟩

/-- Reinterpret a linear map `𝕜 →ₗ[𝕜] E` as a continuous linear map. This construction
is generalized to the case of any finite dimensional domain
in `linear_map.to_continuous_linear_map`. -/
def linear_map.to_continuous_linear_map₁ (f : 𝕜 →ₗ[𝕜] E) : 𝕜 →L[𝕜] E :=
f.mk_continuous (∥f 1∥) $ λ x, le_of_eq $
by { conv_lhs { rw ← mul_one x }, rw [← smul_eq_mul, f.map_smul, norm_smul, mul_comm] }

/-- Construct a continuous linear map from a linear map and the existence of a bound on this linear
map. If you have an explicit bound, use `linear_map.mk_continuous` instead, as a norm estimate will
follow automatically in `linear_map.mk_continuous_norm_le`. -/
def linear_map.mk_continuous_of_exists_bound (h : ∃C, ∀x, ∥f x∥ ≤ C * ∥x∥) : E →SL[σ] F :=
⟨f, let ⟨C, hC⟩ := h in linear_map.continuous_of_bound f C hC⟩

lemma continuous_of_linear_of_boundₛₗ {f : E → F} (h_add : ∀ x y, f (x + y) = f x + f y)
  (h_smul : ∀ (c : 𝕜) x, f (c • x) = (σ c) • f x) {C : ℝ} (h_bound : ∀ x, ∥f x∥ ≤ C*∥x∥) :
  continuous f :=
let φ : E →ₛₗ[σ] F := { to_fun := f, map_add' := h_add, map_smul' := h_smul } in
φ.continuous_of_bound C h_bound

lemma continuous_of_linear_of_bound {f : E → G} (h_add : ∀ x y, f (x + y) = f x + f y)
  (h_smul : ∀ (c : 𝕜) x, f (c • x) = c • f x) {C : ℝ} (h_bound : ∀ x, ∥f x∥ ≤ C*∥x∥) :
  continuous f :=
let φ : E →ₗ[𝕜] G := { to_fun := f, map_add' := h_add, map_smul' := h_smul } in
φ.continuous_of_bound C h_bound

@[simp, norm_cast] lemma linear_map.mk_continuous_coe (C : ℝ) (h : ∀x, ∥f x∥ ≤ C * ∥x∥) :
  ((f.mk_continuous C h) : E →ₛₗ[σ] F) = f := rfl

@[simp] lemma linear_map.mk_continuous_apply (C : ℝ) (h : ∀x, ∥f x∥ ≤ C * ∥x∥) (x : E) :
  f.mk_continuous C h x = f x := rfl

@[simp, norm_cast] lemma linear_map.mk_continuous_of_exists_bound_coe
  (h : ∃C, ∀x, ∥f x∥ ≤ C * ∥x∥) :
  ((f.mk_continuous_of_exists_bound h) : E →ₛₗ[σ] F) = f := rfl

@[simp] lemma linear_map.mk_continuous_of_exists_bound_apply (h : ∃C, ∀x, ∥f x∥ ≤ C * ∥x∥) (x : E) :
  f.mk_continuous_of_exists_bound h x = f x := rfl

@[simp] lemma linear_map.to_continuous_linear_map₁_coe (f : 𝕜 →ₗ[𝕜] E) :
  (f.to_continuous_linear_map₁ : 𝕜 →ₗ[𝕜] E) = f :=
rfl

@[simp] lemma linear_map.to_continuous_linear_map₁_apply (f : 𝕜 →ₗ[𝕜] E) (x) :
  f.to_continuous_linear_map₁ x = f x :=
rfl

end normed_field

variables [nondiscrete_normed_field 𝕜] [nondiscrete_normed_field 𝕜₂] [nondiscrete_normed_field 𝕜₃]
  [semi_normed_space 𝕜 E] [semi_normed_space 𝕜₂ F] [semi_normed_space 𝕜 Fₗ]
  [semi_normed_space 𝕜₃ G] [semi_normed_space 𝕜 Gₗ]
  {σ₁₂ : 𝕜 →+* 𝕜₂} {σ₂₃ : 𝕜₂ →+* 𝕜₃} {σ₁₃ : 𝕜 →+* 𝕜₃}
  [ring_hom_comp_triple σ₁₂ σ₂₃ σ₁₃]

/-- If `∥x∥ = 0` and `f` is continuous then `∥f x∥ = 0`. -/
lemma norm_image_of_norm_zero {f : E →ₛₗ[σ₁₂] F} (hf : continuous f) {x : E} (hx : ∥x∥ = 0) :
  ∥f x∥ = 0 :=
begin
  refine le_antisymm (le_of_forall_pos_le_add (λ ε hε, _)) (norm_nonneg (f x)),
  rcases normed_group.tendsto_nhds_nhds.1 (hf.tendsto 0) ε hε with ⟨δ, δ_pos, hδ⟩,
  replace hδ := hδ x,
  rw [sub_zero, hx] at hδ,
  replace hδ := le_of_lt (hδ δ_pos),
  rw [linear_map.map_zero, sub_zero] at hδ,
  rwa [zero_add]
end

section

variables [ring_hom_isometric σ₁₂] [ring_hom_isometric σ₂₃]

lemma linear_map.bound_of_shell_semi_normed (f : E →ₛₗ[σ₁₂] F) {ε C : ℝ} (ε_pos : 0 < ε) {c : 𝕜}
  (hc : 1 < ∥c∥) (hf : ∀ x, ε / ∥c∥ ≤ ∥x∥ → ∥x∥ < ε → ∥f x∥ ≤ C * ∥x∥) {x : E} (hx : ∥x∥ ≠ 0) :
  ∥f x∥ ≤ C * ∥x∥ :=
begin
  rcases rescale_to_shell_semi_normed hc ε_pos hx with ⟨δ, hδ, δxle, leδx, δinv⟩,
  have := hf (δ • x) leδx δxle,
  simpa only [f.map_smulₛₗ, norm_smul, mul_left_comm C, mul_le_mul_left (norm_pos_iff.2 hδ),
              ring_hom_isometric.is_iso] using hf (δ • x) leδx δxle
end

/-- A continuous linear map between seminormed spaces is bounded when the field is nondiscrete. The
continuity ensures boundedness on a ball of some radius `ε`. The nondiscreteness is then used to
rescale any element into an element of norm in `[ε/C, ε]`, whose image has a controlled norm. The
norm control for the original element follows by rescaling. -/
lemma linear_map.bound_of_continuous (f : E →ₛₗ[σ₁₂] F) (hf : continuous f) :
  ∃ C, 0 < C ∧ (∀ x : E, ∥f x∥ ≤ C * ∥x∥) :=
begin
  rcases normed_group.tendsto_nhds_nhds.1 (hf.tendsto 0) 1 zero_lt_one with ⟨ε, ε_pos, hε⟩,
  simp only [sub_zero, f.map_zero] at hε,
  rcases normed_field.exists_one_lt_norm 𝕜 with ⟨c, hc⟩,
  have : 0 < ∥c∥ / ε, from div_pos (zero_lt_one.trans hc) ε_pos,
  refine ⟨∥c∥ / ε, this, λ x, _⟩,
  by_cases hx : ∥x∥ = 0,
  { rw [hx, mul_zero],
    exact le_of_eq (norm_image_of_norm_zero hf hx) },
  refine f.bound_of_shell_semi_normed ε_pos hc (λ x hle hlt, _) hx,
  refine (hε _ hlt).le.trans _,
  rwa [← div_le_iff' this, one_div_div]
end

end

namespace continuous_linear_map

theorem bound [ring_hom_isometric σ₁₂] (f : E →SL[σ₁₂] F) :
  ∃ C, 0 < C ∧ (∀ x : E, ∥f x∥ ≤ C * ∥x∥) :=
f.to_linear_map.bound_of_continuous f.2

section
open filter

/-- A linear map which is a homothety is a continuous linear map.
    Since the field `𝕜` need not have `ℝ` as a subfield, this theorem is not directly deducible from
    the corresponding theorem about isometries plus a theorem about scalar multiplication.  Likewise
    for the other theorems about homotheties in this file.
 -/
def of_homothety (f : E →ₛₗ[σ₁₂] F) (a : ℝ) (hf : ∀x, ∥f x∥ = a * ∥x∥) : E →SL[σ₁₂] F :=
f.mk_continuous a (λ x, le_of_eq (hf x))

variable (𝕜)

lemma to_span_singleton_homothety (x : E) (c : 𝕜) :
  ∥linear_map.to_span_singleton 𝕜 E x c∥ = ∥x∥ * ∥c∥ :=
by {rw mul_comm, exact norm_smul _ _}

/-- Given an element `x` of a normed space `E` over a field `𝕜`, the natural continuous
    linear map from `E` to the span of `x`.-/
def to_span_singleton (x : E) : 𝕜 →L[𝕜] E :=
of_homothety (linear_map.to_span_singleton 𝕜 E x) ∥x∥ (to_span_singleton_homothety 𝕜 x)

lemma to_span_singleton_apply (x : E) (r : 𝕜) : to_span_singleton 𝕜 x r = r • x :=
by simp [to_span_singleton, of_homothety, linear_map.to_span_singleton]

lemma to_span_singleton_add (x y : E) :
  to_span_singleton 𝕜 (x + y) = to_span_singleton 𝕜 x + to_span_singleton 𝕜 y :=
by { ext1, simp [to_span_singleton_apply], }

lemma to_span_singleton_smul' (𝕜') [nondiscrete_normed_field 𝕜'] [semi_normed_space 𝕜' E]
  [smul_comm_class 𝕜 𝕜' E] (c : 𝕜') (x : E) :
  to_span_singleton 𝕜 (c • x) = c • to_span_singleton 𝕜 x :=
by { ext1, rw [to_span_singleton_apply, smul_apply, to_span_singleton_apply, smul_comm], }

lemma to_span_singleton_smul (c : 𝕜) (x : E) :
  to_span_singleton 𝕜 (c • x) = c • to_span_singleton 𝕜 x :=
to_span_singleton_smul' 𝕜 𝕜 c x

end

section op_norm
open set real

/-- The operator norm of a continuous linear map is the inf of all its bounds. -/
def op_norm (f : E →SL[σ₁₂] F) := Inf {c | 0 ≤ c ∧ ∀ x, ∥f x∥ ≤ c * ∥x∥}
instance has_op_norm : has_norm (E →SL[σ₁₂] F) := ⟨op_norm⟩

lemma norm_def (f : E →SL[σ₁₂] F) : ∥f∥ = Inf {c | 0 ≤ c ∧ ∀ x, ∥f x∥ ≤ c * ∥x∥} := rfl

-- So that invocations of `le_cInf` make sense: we show that the set of
-- bounds is nonempty and bounded below.
lemma bounds_nonempty [ring_hom_isometric σ₁₂] {f : E →SL[σ₁₂] F} :
  ∃ c, c ∈ { c | 0 ≤ c ∧ ∀ x, ∥f x∥ ≤ c * ∥x∥ } :=
let ⟨M, hMp, hMb⟩ := f.bound in ⟨M, le_of_lt hMp, hMb⟩

lemma bounds_bdd_below {f : E →SL[σ₁₂] F} :
  bdd_below { c | 0 ≤ c ∧ ∀ x, ∥f x∥ ≤ c * ∥x∥ } :=
⟨0, λ _ ⟨hn, _⟩, hn⟩

/-- If one controls the norm of every `A x`, then one controls the norm of `A`. -/
lemma op_norm_le_bound (f : E →SL[σ₁₂] F) {M : ℝ} (hMp: 0 ≤ M) (hM : ∀ x, ∥f x∥ ≤ M * ∥x∥) :
  ∥f∥ ≤ M :=
cInf_le bounds_bdd_below ⟨hMp, hM⟩

theorem op_norm_le_of_lipschitz {f : E →SL[σ₁₂] F} {K : ℝ≥0} (hf : lipschitz_with K f) :
  ∥f∥ ≤ K :=
f.op_norm_le_bound K.2 $ λ x, by simpa only [dist_zero_right, f.map_zero] using hf.dist_le_mul x 0

lemma op_norm_eq_of_bounds {φ : E →SL[σ₁₂] F} {M : ℝ} (M_nonneg : 0 ≤ M)
  (h_above : ∀ x, ∥φ x∥ ≤ M*∥x∥) (h_below : ∀ N ≥ 0, (∀ x, ∥φ x∥ ≤ N*∥x∥) → M ≤ N) :
  ∥φ∥ = M :=
le_antisymm (φ.op_norm_le_bound M_nonneg h_above)
  ((le_cInf_iff continuous_linear_map.bounds_bdd_below ⟨M, M_nonneg, h_above⟩).mpr $
   λ N ⟨N_nonneg, hN⟩, h_below N N_nonneg hN)

lemma op_norm_neg (f : E →SL[σ₁₂] F) : ∥-f∥ = ∥f∥ := by simp only [norm_def, neg_apply, norm_neg]

section

variables [ring_hom_isometric σ₁₂] [ring_hom_isometric σ₂₃]
  (f g : E →SL[σ₁₂] F) (h : F →SL[σ₂₃] G) (x : E)

lemma op_norm_nonneg : 0 ≤ ∥f∥ :=
le_cInf bounds_nonempty (λ _ ⟨hx, _⟩, hx)

/-- The fundamental property of the operator norm: `∥f x∥ ≤ ∥f∥ * ∥x∥`. -/
theorem le_op_norm : ∥f x∥ ≤ ∥f∥ * ∥x∥ :=
begin
  obtain ⟨C, Cpos, hC⟩ := f.bound,
  replace hC := hC x,
  by_cases h : ∥x∥ = 0,
  { rwa [h, mul_zero] at ⊢ hC },
  have hlt : 0 < ∥x∥ := lt_of_le_of_ne (norm_nonneg x) (ne.symm h),
  exact  (div_le_iff hlt).mp (le_cInf bounds_nonempty (λ c ⟨_, hc⟩,
    (div_le_iff hlt).mpr $ by { apply hc })),
end

theorem le_op_norm_of_le {c : ℝ} {x} (h : ∥x∥ ≤ c) : ∥f x∥ ≤ ∥f∥ * c :=
le_trans (f.le_op_norm x) (mul_le_mul_of_nonneg_left h f.op_norm_nonneg)

theorem le_of_op_norm_le {c : ℝ} (h : ∥f∥ ≤ c) (x : E) : ∥f x∥ ≤ c * ∥x∥ :=
(f.le_op_norm x).trans (mul_le_mul_of_nonneg_right h (norm_nonneg x))

lemma ratio_le_op_norm : ∥f x∥ / ∥x∥ ≤ ∥f∥ :=
div_le_of_nonneg_of_le_mul (norm_nonneg _) f.op_norm_nonneg (le_op_norm _ _)

/-- The image of the unit ball under a continuous linear map is bounded. -/
lemma unit_le_op_norm : ∥x∥ ≤ 1 → ∥f x∥ ≤ ∥f∥ :=
mul_one ∥f∥ ▸ f.le_op_norm_of_le

lemma op_norm_le_of_shell {f : E →SL[σ₁₂] F} {ε C : ℝ} (ε_pos : 0 < ε) (hC : 0 ≤ C)
  {c : 𝕜} (hc : 1 < ∥c∥) (hf : ∀ x, ε / ∥c∥ ≤ ∥x∥ → ∥x∥ < ε → ∥f x∥ ≤ C * ∥x∥) :
  ∥f∥ ≤ C :=
begin
  refine f.op_norm_le_bound hC (λ x, _),
  by_cases hx : ∥x∥ = 0,
  { rw [hx, mul_zero],
    exact le_of_eq (norm_image_of_norm_zero f.2 hx) },
  exact linear_map.bound_of_shell_semi_normed f ε_pos hc hf hx
end

lemma op_norm_le_of_ball {f : E →SL[σ₁₂] F} {ε : ℝ} {C : ℝ} (ε_pos : 0 < ε) (hC : 0 ≤ C)
  (hf : ∀ x ∈ ball (0 : E) ε, ∥f x∥ ≤ C * ∥x∥) : ∥f∥ ≤ C :=
begin
  rcases normed_field.exists_one_lt_norm 𝕜 with ⟨c, hc⟩,
  refine op_norm_le_of_shell ε_pos hC hc (λ x _ hx, hf x _),
  rwa ball_zero_eq
end

lemma op_norm_le_of_nhds_zero {f : E →SL[σ₁₂] F} {C : ℝ} (hC : 0 ≤ C)
  (hf : ∀ᶠ x in 𝓝 (0 : E), ∥f x∥ ≤ C * ∥x∥) : ∥f∥ ≤ C :=
let ⟨ε, ε0, hε⟩ := metric.eventually_nhds_iff_ball.1 hf in op_norm_le_of_ball ε0 hC hε

lemma op_norm_le_of_shell' {f : E →SL[σ₁₂] F} {ε C : ℝ} (ε_pos : 0 < ε) (hC : 0 ≤ C)
  {c : 𝕜} (hc : ∥c∥ < 1) (hf : ∀ x, ε * ∥c∥ ≤ ∥x∥ → ∥x∥ < ε → ∥f x∥ ≤ C * ∥x∥) :
  ∥f∥ ≤ C :=
begin
  by_cases h0 : c = 0,
  { refine op_norm_le_of_ball ε_pos hC (λ x hx, hf x _ _),
    { simp [h0] },
    { rwa ball_zero_eq at hx } },
  { rw [← inv_inv₀ c, normed_field.norm_inv,
      inv_lt_one_iff_of_pos (norm_pos_iff.2 $ inv_ne_zero h0)] at hc,
    refine op_norm_le_of_shell ε_pos hC hc _,
    rwa [normed_field.norm_inv, div_eq_mul_inv, inv_inv₀] }
end

/-- The operator norm satisfies the triangle inequality. -/
theorem op_norm_add_le : ∥f + g∥ ≤ ∥f∥ + ∥g∥ :=
(f + g).op_norm_le_bound (add_nonneg f.op_norm_nonneg g.op_norm_nonneg) $
  λ x, (norm_add_le_of_le (f.le_op_norm x) (g.le_op_norm x)).trans_eq (add_mul _ _ _).symm

/-- The norm of the `0` operator is `0`. -/
theorem op_norm_zero : ∥(0 : E →SL[σ₁₂] F)∥ = 0 :=
le_antisymm (cInf_le bounds_bdd_below
    ⟨ge_of_eq rfl, λ _, le_of_eq (by { rw [zero_mul], exact norm_zero })⟩)
    (op_norm_nonneg _)

/-- The norm of the identity is at most `1`. It is in fact `1`, except when the space is trivial
where it is `0`. It means that one can not do better than an inequality in general. -/
lemma norm_id_le : ∥id 𝕜 E∥ ≤ 1 :=
op_norm_le_bound _ zero_le_one (λx, by simp)

/-- If there is an element with norm different from `0`, then the norm of the identity equals `1`.
(Since we are working with seminorms supposing that the space is non-trivial is not enough.) -/
lemma norm_id_of_nontrivial_seminorm (h : ∃ (x : E), ∥x∥ ≠ 0) : ∥id 𝕜 E∥ = 1 :=
le_antisymm norm_id_le $ let ⟨x, hx⟩ := h in
have _ := (id 𝕜 E).ratio_le_op_norm x,
by rwa [id_apply, div_self hx] at this

lemma op_norm_smul_le {𝕜' : Type*} [normed_field 𝕜'] [semi_normed_space 𝕜' F]
  [smul_comm_class 𝕜₂ 𝕜' F] (c : 𝕜') (f : E →SL[σ₁₂] F) : ∥c • f∥ ≤ ∥c∥ * ∥f∥ :=
((c • f).op_norm_le_bound
  (mul_nonneg (norm_nonneg _) (op_norm_nonneg _)) (λ _,
  begin
    erw [norm_smul, mul_assoc],
    exact mul_le_mul_of_nonneg_left (le_op_norm _ _) (norm_nonneg _)
  end))

/-- Continuous linear maps themselves form a seminormed space with respect to
    the operator norm. -/
instance to_semi_normed_group : semi_normed_group (E →SL[σ₁₂] F) :=
semi_normed_group.of_core _ ⟨op_norm_zero, λ x y, op_norm_add_le x y, op_norm_neg⟩

instance to_semi_normed_space {𝕜' : Type*} [normed_field 𝕜'] [semi_normed_space 𝕜' F]
  [smul_comm_class 𝕜₂ 𝕜' F] : semi_normed_space 𝕜' (E →SL[σ₁₂] F) :=
⟨op_norm_smul_le⟩

include σ₁₃
/-- The operator norm is submultiplicative. -/
lemma op_norm_comp_le (f : E →SL[σ₁₂] F) : ∥h.comp f∥ ≤ ∥h∥ * ∥f∥ :=
(cInf_le bounds_bdd_below
  ⟨mul_nonneg (op_norm_nonneg _) (op_norm_nonneg _), λ x,
    by { rw mul_assoc, exact h.le_op_norm_of_le (f.le_op_norm x) } ⟩)
omit σ₁₃

/-- Continuous linear maps form a seminormed ring with respect to the operator norm. -/
instance to_semi_normed_ring : semi_normed_ring (E →L[𝕜] E) :=
{ norm_mul := λ f g, op_norm_comp_le f g,
  .. continuous_linear_map.to_semi_normed_group }

theorem le_op_nnnorm : ∥f x∥₊ ≤ ∥f∥₊ * ∥x∥₊ := f.le_op_norm x

/-- continuous linear maps are Lipschitz continuous. -/
theorem lipschitz : lipschitz_with ∥f∥₊ f :=
(f : E →ₛₗ[σ₁₂] F).lipschitz_of_bound_nnnorm _ f.le_op_nnnorm

end

section

variables [ring_hom_isometric σ₂₃]

theorem op_norm_le_bound₂ (f : E →SL[σ₁₃] F →SL[σ₂₃] G) {C : ℝ} (h0 : 0 ≤ C)
  (hC : ∀ x y, ∥f x y∥ ≤ C * ∥x∥ * ∥y∥) :
  ∥f∥ ≤ C :=
f.op_norm_le_bound h0 $ λ x,
  (f x).op_norm_le_bound (mul_nonneg h0 (norm_nonneg _)) $ hC x

theorem le_op_norm₂ [ring_hom_isometric σ₁₃] (f : E →SL[σ₁₃] F →SL[σ₂₃] G) (x : E) (y : F) :
  ∥f x y∥ ≤ ∥f∥ * ∥x∥ * ∥y∥ :=
(f x).le_of_op_norm_le (f.le_op_norm x) y

end

@[simp] lemma op_norm_prod (f : E →L[𝕜] Fₗ) (g : E →L[𝕜] Gₗ) : ∥f.prod g∥ = ∥(f, g)∥ :=
le_antisymm
  (op_norm_le_bound _ (norm_nonneg _) $ λ x,
    by simpa only [prod_apply, prod.semi_norm_def, max_mul_of_nonneg, norm_nonneg]
      using max_le_max (le_op_norm f x) (le_op_norm g x)) $
  max_le
    (op_norm_le_bound _ (norm_nonneg _) $ λ x, (le_max_left _ _).trans ((f.prod g).le_op_norm x))
    (op_norm_le_bound _ (norm_nonneg _) $ λ x, (le_max_right _ _).trans ((f.prod g).le_op_norm x))

/-- `continuous_linear_map.prod` as a `linear_isometry_equiv`. -/
def prodₗᵢ (R : Type*) [ring R] [topological_space R] [module R Fₗ] [module R Gₗ]
  [has_continuous_smul R Fₗ] [has_continuous_smul R Gₗ]
  [smul_comm_class 𝕜 R Fₗ] [smul_comm_class 𝕜 R Gₗ] :
  (E →L[𝕜] Fₗ) × (E →L[𝕜] Gₗ) ≃ₗᵢ[R] (E →L[𝕜] Fₗ × Gₗ) :=
⟨prodₗ R, λ ⟨f, g⟩, op_norm_prod f g⟩

/-- A continuous linear map is an isometry if and only if it preserves the norm.
(Note: Do you really want to use this lemma?  Try using the bundled structure `linear_isometry`
instead.) -/
lemma isometry_iff_norm (f : E →SL[σ₁₂] F) : isometry f ↔ ∀x, ∥f x∥ = ∥x∥ :=
f.to_linear_map.to_add_monoid_hom.isometry_iff_norm

variables [ring_hom_isometric σ₁₂] (f : E →SL[σ₁₂] F)

/-- A continuous linear map is automatically uniformly continuous. -/
protected theorem uniform_continuous : uniform_continuous f :=
f.lipschitz.uniform_continuous

@[simp, nontriviality] lemma op_norm_subsingleton [subsingleton E] : ∥f∥ = 0 :=
begin
  refine le_antisymm _ (norm_nonneg _),
  apply op_norm_le_bound _ rfl.ge,
  intros x,
  simp [subsingleton.elim x 0]
end

end op_norm

section is_O

variables [ring_hom_isometric σ₁₂]
  (c : 𝕜) (f g : E →SL[σ₁₂] F) (h : F →SL[σ₂₃] G) (x y z : E)

open asymptotics

theorem is_O_with_id (l : filter E) : is_O_with ∥f∥ f (λ x, x) l :=
is_O_with_of_le' _ f.le_op_norm

theorem is_O_id (l : filter E) : is_O f (λ x, x) l :=
(f.is_O_with_id l).is_O

theorem is_O_with_comp [ring_hom_isometric σ₂₃] {α : Type*} (g : F →SL[σ₂₃] G) (f : α → F)
  (l : filter α) :
  is_O_with ∥g∥ (λ x', g (f x')) f l :=
(g.is_O_with_id ⊤).comp_tendsto le_top

theorem is_O_comp [ring_hom_isometric σ₂₃] {α : Type*} (g : F →SL[σ₂₃] G) (f : α → F)
  (l : filter α) :
  is_O (λ x', g (f x')) f l :=
(g.is_O_with_comp f l).is_O

theorem is_O_with_sub (f : E →SL[σ₁₂] F) (l : filter E) (x : E) :
  is_O_with ∥f∥ (λ x', f (x' - x)) (λ x', x' - x) l :=
f.is_O_with_comp _ l

theorem is_O_sub (f : E →SL[σ₁₂] F) (l : filter E) (x : E) :
  is_O (λ x', f (x' - x)) (λ x', x' - x) l :=
f.is_O_comp _ l

end is_O

end continuous_linear_map

namespace linear_isometry

lemma norm_to_continuous_linear_map_le (f : E →ₛₗᵢ[σ₁₂] F) :
  ∥f.to_continuous_linear_map∥ ≤ 1 :=
f.to_continuous_linear_map.op_norm_le_bound zero_le_one $ λ x, by simp

end linear_isometry

namespace linear_map

/-- If a continuous linear map is constructed from a linear map via the constructor `mk_continuous`,
then its norm is bounded by the bound given to the constructor if it is nonnegative. -/
lemma mk_continuous_norm_le (f : E →ₛₗ[σ₁₂] F) {C : ℝ} (hC : 0 ≤ C) (h : ∀x, ∥f x∥ ≤ C * ∥x∥) :
  ∥f.mk_continuous C h∥ ≤ C :=
continuous_linear_map.op_norm_le_bound _ hC h

/-- If a continuous linear map is constructed from a linear map via the constructor `mk_continuous`,
then its norm is bounded by the bound or zero if bound is negative. -/
lemma mk_continuous_norm_le' (f : E →ₛₗ[σ₁₂] F) {C : ℝ} (h : ∀x, ∥f x∥ ≤ C * ∥x∥) :
  ∥f.mk_continuous C h∥ ≤ max C 0 :=
continuous_linear_map.op_norm_le_bound _ (le_max_right _ _) $ λ x, (h x).trans $
  mul_le_mul_of_nonneg_right (le_max_left _ _) (norm_nonneg x)

variables [ring_hom_isometric σ₂₃]

/-- Create a bilinear map (represented as a map `E →L[𝕜] F →L[𝕜] G`) from the corresponding linear
map and a bound on the norm of the image. The linear map can be constructed using
`linear_map.mk₂`. -/
def mk_continuous₂ (f : E →ₛₗ[σ₁₃] F →ₛₗ[σ₂₃] G) (C : ℝ)
  (hC : ∀ x y, ∥f x y∥ ≤ C * ∥x∥ * ∥y∥) :
  E →SL[σ₁₃] F →SL[σ₂₃] G :=
linear_map.mk_continuous
  { to_fun := λ x, (f x).mk_continuous (C * ∥x∥) (hC x),
    map_add' := λ x y, by { ext z, simp },
    map_smul' := λ c x, by { ext z, simp } }
  (max C 0) $ λ x, (mk_continuous_norm_le' _ _).trans_eq $
    by rw [max_mul_of_nonneg _ _ (norm_nonneg x), zero_mul]

@[simp] lemma mk_continuous₂_apply (f : E →ₛₗ[σ₁₃] F →ₛₗ[σ₂₃] G) {C : ℝ}
  (hC : ∀ x y, ∥f x y∥ ≤ C * ∥x∥ * ∥y∥) (x : E) (y : F) :
  f.mk_continuous₂ C hC x y = f x y :=
rfl

lemma mk_continuous₂_norm_le' (f : E →ₛₗ[σ₁₃] F →ₛₗ[σ₂₃] G) {C : ℝ}
  (hC : ∀ x y, ∥f x y∥ ≤ C * ∥x∥ * ∥y∥) :
  ∥f.mk_continuous₂ C hC∥ ≤ max C 0 :=
mk_continuous_norm_le _ (le_max_iff.2 $ or.inr le_rfl) _

lemma mk_continuous₂_norm_le (f : E →ₛₗ[σ₁₃] F →ₛₗ[σ₂₃] G) {C : ℝ} (h0 : 0 ≤ C)
  (hC : ∀ x y, ∥f x y∥ ≤ C * ∥x∥ * ∥y∥) :
  ∥f.mk_continuous₂ C hC∥ ≤ C :=
(f.mk_continuous₂_norm_le' hC).trans_eq $ max_eq_left h0

end linear_map

namespace continuous_linear_map

variables [ring_hom_isometric σ₂₃] [ring_hom_isometric σ₁₃]

/-- Flip the order of arguments of a continuous bilinear map.
For a version bundled as `linear_isometry_equiv`, see
`continuous_linear_map.flipL`. -/
def flip (f : E →SL[σ₁₃] F →SL[σ₂₃] G) : F →SL[σ₂₃] E →SL[σ₁₃] G :=
linear_map.mk_continuous₂
  (linear_map.mk₂'ₛₗ σ₂₃ σ₁₃ (λ y x, f x y)
    (λ x y z, (f z).map_add x y)
    (λ c y x, (f x).map_smulₛₗ c y)
    (λ z x y, by rw [f.map_add, add_apply])
    (λ c y x, by rw [map_smulₛₗ, smul_apply]))
  ∥f∥
  (λ y x, (f.le_op_norm₂ x y).trans_eq $ by rw mul_right_comm)

private lemma le_norm_flip (f : E →SL[σ₁₃] F →SL[σ₂₃] G) : ∥f∥ ≤ ∥flip f∥ :=
f.op_norm_le_bound₂ (norm_nonneg _) $ λ x y,
  by { rw mul_right_comm, exact (flip f).le_op_norm₂ y x }

@[simp] lemma flip_apply (f : E →SL[σ₁₃] F →SL[σ₂₃] G) (x : E) (y : F) : f.flip y x = f x y := rfl

@[simp] lemma flip_flip (f : E →SL[σ₁₃] F →SL[σ₂₃] G) :
  f.flip.flip = f :=
by { ext, refl }

@[simp] lemma op_norm_flip (f : E →SL[σ₁₃] F →SL[σ₂₃] G) :
  ∥f.flip∥ = ∥f∥ :=
le_antisymm (by simpa only [flip_flip] using le_norm_flip f.flip) (le_norm_flip f)

@[simp] lemma flip_add (f g : E →SL[σ₁₃] F →SL[σ₂₃] G) :
  (f + g).flip = f.flip + g.flip :=
rfl

@[simp] lemma flip_smul (c : 𝕜₃) (f : E →SL[σ₁₃] F →SL[σ₂₃] G) :
  (c • f).flip = c • f.flip :=
rfl

variables (E F G σ₁₃ σ₂₃)

/-- Flip the order of arguments of a continuous bilinear map.
This is a version bundled as a `linear_isometry_equiv`.
For an unbundled version see `continuous_linear_map.flip`. -/
def flipₗᵢ' : (E →SL[σ₁₃] F →SL[σ₂₃] G) ≃ₗᵢ[𝕜₃] (F →SL[σ₂₃] E →SL[σ₁₃] G) :=
{ to_fun := flip,
  inv_fun := flip,
  map_add' := flip_add,
  map_smul' := flip_smul,
  left_inv := flip_flip,
  right_inv := flip_flip,
  norm_map' := op_norm_flip }

variables {E F G σ₁₃ σ₂₃}

@[simp] lemma flipₗᵢ'_symm : (flipₗᵢ' E F G σ₂₃ σ₁₃).symm = flipₗᵢ' F E G σ₁₃ σ₂₃ := rfl

@[simp] lemma coe_flipₗᵢ' : ⇑(flipₗᵢ' E F G σ₂₃ σ₁₃) = flip := rfl

variables (𝕜 E Fₗ Gₗ)

/-- Flip the order of arguments of a continuous bilinear map.
This is a version bundled as a `linear_isometry_equiv`.
For an unbundled version see `continuous_linear_map.flip`. -/
def flipₗᵢ : (E →L[𝕜] Fₗ →L[𝕜] Gₗ) ≃ₗᵢ[𝕜] (Fₗ →L[𝕜] E →L[𝕜] Gₗ) :=
{ to_fun := flip,
  inv_fun := flip,
  map_add' := flip_add,
  map_smul' := flip_smul,
  left_inv := flip_flip,
  right_inv := flip_flip,
  norm_map' := op_norm_flip }

variables {𝕜 E Fₗ Gₗ}

@[simp] lemma flipₗᵢ_symm : (flipₗᵢ 𝕜 E Fₗ Gₗ).symm = flipₗᵢ 𝕜 Fₗ E Gₗ := rfl

@[simp] lemma coe_flipₗᵢ : ⇑(flipₗᵢ 𝕜 E Fₗ Gₗ) = flip := rfl

variables (F σ₁₂) [ring_hom_isometric σ₁₂]

/-- The continuous semilinear map obtained by applying a continuous semilinear map at a given
vector.

This is the continuous version of `linear_map.applyₗ`. -/
def apply' : E →SL[σ₁₂] (E →SL[σ₁₂] F) →L[𝕜₂] F := flip (id 𝕜₂ (E →SL[σ₁₂] F))

variables {F σ₁₂}

@[simp] lemma apply_apply' (v : E) (f : E →SL[σ₁₂] F) : apply' F σ₁₂ v f = f v := rfl

variables (𝕜 Fₗ)

/-- The continuous semilinear map obtained by applying a continuous semilinear map at a given
vector.

This is the continuous version of `linear_map.applyₗ`. -/
def apply : E →L[𝕜] (E →L[𝕜] Fₗ) →L[𝕜] Fₗ := flip (id 𝕜 (E →L[𝕜] Fₗ))

variables {𝕜 Fₗ}

@[simp] lemma apply_apply (v : E) (f : E →L[𝕜] Fₗ) : apply 𝕜 Fₗ v f = f v := rfl

variables (σ₁₂ σ₂₃ E F G)

/-- Composition of continuous semilinear maps as a continuous semibilinear map. -/
def compSL : (F →SL[σ₂₃] G) →L[𝕜₃] (E →SL[σ₁₂] F) →SL[σ₂₃] (E →SL[σ₁₃] G) :=
linear_map.mk_continuous₂
  (linear_map.mk₂'ₛₗ (ring_hom.id 𝕜₃) σ₂₃ comp add_comp smul_comp comp_add
    (λ c f g, by { ext, simp only [map_smulₛₗ, coe_smul', coe_comp',
                                   function.comp_app, pi.smul_apply] }))
  1 $ λ f g, by simpa only [one_mul] using op_norm_comp_le f g

variables {𝕜 E F G}

include σ₁₃

@[simp] lemma compSL_apply (f : F →SL[σ₂₃] G) (g : E →SL[σ₁₂] F) :
  compSL E F G σ₁₂ σ₂₃ f g = f.comp g := rfl

omit σ₁₃
variables (𝕜 E Fₗ Gₗ)

/-- Composition of continuous linear maps as a continuous bilinear map. -/
def compL : (Fₗ →L[𝕜] Gₗ) →L[𝕜] (E →L[𝕜] Fₗ) →L[𝕜] (E →L[𝕜] Gₗ) :=
  compSL E Fₗ Gₗ (ring_hom.id 𝕜) (ring_hom.id 𝕜)

variables {𝕜 E Fₗ Gₗ}

@[simp] lemma compL_apply (f : Fₗ →L[𝕜] Gₗ) (g : E →L[𝕜] Fₗ) : compL 𝕜 E Fₗ Gₗ f g = f.comp g := rfl

section multiplication_linear
variables (𝕜) (𝕜' : Type*) [normed_ring 𝕜'] [normed_algebra 𝕜 𝕜']

/-- Left multiplication in a normed algebra as a linear isometry to the space of
continuous linear maps. -/
def lmulₗᵢ : 𝕜' →ₗᵢ[𝕜] 𝕜' →L[𝕜] 𝕜' :=
{ to_linear_map := (algebra.lmul 𝕜 𝕜').to_linear_map.mk_continuous₂ 1 $
    λ x y, by simpa using norm_mul_le x y,
  norm_map' := λ x, le_antisymm
    (op_norm_le_bound _ (norm_nonneg x) (norm_mul_le x))
    (by { convert ratio_le_op_norm _ (1 : 𝕜'), simp [normed_algebra.norm_one 𝕜 𝕜'],
          apply_instance }) }

/-- Left multiplication in a normed algebra as a continuous bilinear map. -/
def lmul : 𝕜' →L[𝕜] 𝕜' →L[𝕜] 𝕜' :=
(lmulₗᵢ 𝕜 𝕜').to_continuous_linear_map

@[simp] lemma lmul_apply (x y : 𝕜') : lmul 𝕜 𝕜' x y = x * y := rfl

@[simp] lemma coe_lmulₗᵢ : ⇑(lmulₗᵢ 𝕜 𝕜') = lmul 𝕜 𝕜' := rfl

@[simp] lemma op_norm_lmul_apply (x : 𝕜') : ∥lmul 𝕜 𝕜' x∥ = ∥x∥ :=
(lmulₗᵢ 𝕜 𝕜').norm_map x

/-- Right-multiplication in a normed algebra, considered as a continuous linear map. -/
def lmul_right : 𝕜' →L[𝕜] 𝕜' →L[𝕜] 𝕜' := (lmul 𝕜 𝕜').flip

@[simp] lemma lmul_right_apply (x y : 𝕜') : lmul_right 𝕜 𝕜' x y = y * x := rfl

@[simp] lemma op_norm_lmul_right_apply (x : 𝕜') : ∥lmul_right 𝕜 𝕜' x∥ = ∥x∥ :=
le_antisymm
  (op_norm_le_bound _ (norm_nonneg x) (λ y, (norm_mul_le y x).trans_eq (mul_comm _ _)))
  (by { convert ratio_le_op_norm _ (1 : 𝕜'), simp [normed_algebra.norm_one 𝕜 𝕜'],
        apply_instance })

/-- Right-multiplication in a normed algebra, considered as a linear isometry to the space of
continuous linear maps. -/
def lmul_rightₗᵢ : 𝕜' →ₗᵢ[𝕜] 𝕜' →L[𝕜] 𝕜' :=
{ to_linear_map := lmul_right 𝕜 𝕜',
  norm_map' := op_norm_lmul_right_apply 𝕜 𝕜' }

@[simp] lemma coe_lmul_rightₗᵢ : ⇑(lmul_rightₗᵢ 𝕜 𝕜') = lmul_right 𝕜 𝕜' := rfl

/-- Simultaneous left- and right-multiplication in a normed algebra, considered as a continuous
trilinear map. -/
def lmul_left_right : 𝕜' →L[𝕜] 𝕜' →L[𝕜] 𝕜' →L[𝕜] 𝕜' :=
((compL 𝕜 𝕜' 𝕜' 𝕜').comp (lmul_right 𝕜 𝕜')).flip.comp (lmul 𝕜 𝕜')

@[simp] lemma lmul_left_right_apply (x y z : 𝕜') :
  lmul_left_right 𝕜 𝕜' x y z = x * z * y := rfl

lemma op_norm_lmul_left_right_apply_apply_le (x y : 𝕜') :
  ∥lmul_left_right 𝕜 𝕜' x y∥ ≤ ∥x∥ * ∥y∥ :=
(op_norm_comp_le _ _).trans_eq $ by simp [mul_comm]

lemma op_norm_lmul_left_right_apply_le (x : 𝕜') :
  ∥lmul_left_right 𝕜 𝕜' x∥ ≤ ∥x∥ :=
op_norm_le_bound _ (norm_nonneg x) (op_norm_lmul_left_right_apply_apply_le 𝕜 𝕜' x)

lemma op_norm_lmul_left_right_le :
  ∥lmul_left_right 𝕜 𝕜'∥ ≤ 1 :=
op_norm_le_bound _ zero_le_one (λ x, (one_mul ∥x∥).symm ▸ op_norm_lmul_left_right_apply_le 𝕜 𝕜' x)

end multiplication_linear

section smul_linear

variables (𝕜) (𝕜' : Type*) [normed_field 𝕜'] [normed_algebra 𝕜 𝕜']
  [semi_normed_space 𝕜' E] [is_scalar_tower 𝕜 𝕜' E]

/-- Scalar multiplication as a continuous bilinear map. -/
def lsmul : 𝕜' →L[𝕜] E →L[𝕜] E :=
((algebra.lsmul 𝕜 E).to_linear_map : 𝕜' →ₗ[𝕜] E →ₗ[𝕜] E).mk_continuous₂ 1 $
  λ c x, by simpa only [one_mul] using (norm_smul c x).le

@[simp] lemma lsmul_apply (c : 𝕜') (x : E) : lsmul 𝕜 𝕜' c x = c • x := rfl

variables {𝕜'}

lemma norm_to_span_singleton (x : E) : ∥to_span_singleton 𝕜 x∥ = ∥x∥ :=
begin
  refine op_norm_eq_of_bounds (norm_nonneg _) (λ x, _) (λ N hN_nonneg h, _),
  { rw [to_span_singleton_apply, norm_smul, mul_comm], },
  { specialize h 1,
    rw [to_span_singleton_apply, norm_smul, mul_comm] at h,
    exact (mul_le_mul_right (by simp)).mp h, },
end

end smul_linear

section restrict_scalars

variables {𝕜' : Type*} [nondiscrete_normed_field 𝕜'] [normed_algebra 𝕜' 𝕜]
variables [semi_normed_space 𝕜' E] [is_scalar_tower 𝕜' 𝕜 E]
variables [semi_normed_space 𝕜' Fₗ] [is_scalar_tower 𝕜' 𝕜 Fₗ]

@[simp] lemma norm_restrict_scalars (f : E →L[𝕜] Fₗ) : ∥f.restrict_scalars 𝕜'∥ = ∥f∥ :=
le_antisymm (op_norm_le_bound _ (norm_nonneg _) $ λ x, f.le_op_norm x)
  (op_norm_le_bound _ (norm_nonneg _) $ λ x, f.le_op_norm x)

variables (𝕜 E Fₗ 𝕜') (𝕜'' : Type*) [ring 𝕜''] [topological_space 𝕜''] [module 𝕜'' Fₗ]
  [has_continuous_smul 𝕜'' Fₗ] [smul_comm_class 𝕜 𝕜'' Fₗ] [smul_comm_class 𝕜' 𝕜'' Fₗ]

/-- `continuous_linear_map.restrict_scalars` as a `linear_isometry`. -/
def restrict_scalars_isometry : (E →L[𝕜] Fₗ) →ₗᵢ[𝕜''] (E →L[𝕜'] Fₗ) :=
⟨restrict_scalarsₗ 𝕜 E Fₗ 𝕜' 𝕜'', norm_restrict_scalars⟩

variables {𝕜 E Fₗ 𝕜' 𝕜''}

@[simp] lemma coe_restrict_scalars_isometry :
  ⇑(restrict_scalars_isometry 𝕜 E Fₗ 𝕜' 𝕜'') = restrict_scalars 𝕜' :=
rfl

@[simp] lemma restrict_scalars_isometry_to_linear_map :
  (restrict_scalars_isometry 𝕜 E Fₗ 𝕜' 𝕜'').to_linear_map = restrict_scalarsₗ 𝕜 E Fₗ 𝕜' 𝕜'' :=
rfl

variables (𝕜 E Fₗ 𝕜' 𝕜'')

/-- `continuous_linear_map.restrict_scalars` as a `continuous_linear_map`. -/
def restrict_scalarsL : (E →L[𝕜] Fₗ) →L[𝕜''] (E →L[𝕜'] Fₗ) :=
(restrict_scalars_isometry 𝕜 E Fₗ 𝕜' 𝕜'').to_continuous_linear_map

variables {𝕜 E Fₗ 𝕜' 𝕜''}

@[simp] lemma coe_restrict_scalarsL :
  (restrict_scalarsL 𝕜 E Fₗ 𝕜' 𝕜'' : (E →L[𝕜] Fₗ) →ₗ[𝕜''] (E →L[𝕜'] Fₗ)) =
    restrict_scalarsₗ 𝕜 E Fₗ 𝕜' 𝕜'' :=
rfl

@[simp] lemma coe_restrict_scalarsL' :
  ⇑(restrict_scalarsL 𝕜 E Fₗ 𝕜' 𝕜'') = restrict_scalars 𝕜' :=
rfl

end restrict_scalars

end continuous_linear_map

namespace submodule

lemma norm_subtypeL_le (K : submodule 𝕜 E) : ∥K.subtypeL∥ ≤ 1 :=
K.subtypeₗᵢ.norm_to_continuous_linear_map_le

end submodule

section has_sum

-- Results in this section hold for continuous additive monoid homomorphisms or equivalences but we
-- don't have bundled continuous additive homomorphisms.

variables {ι R R₂ M M₂ : Type*} [semiring R] [semiring R₂] [add_comm_monoid M] [module R M]
  [add_comm_monoid M₂] [module R₂ M₂] [topological_space M] [topological_space M₂]
  {σ : R →+* R₂} {σ' : R₂ →+* R} [ring_hom_inv_pair σ σ'] [ring_hom_inv_pair σ' σ]

/-- Applying a continuous linear map commutes with taking an (infinite) sum. -/
protected lemma continuous_linear_map.has_sum {f : ι → M} (φ : M →SL[σ] M₂) {x : M}
  (hf : has_sum f x) :
  has_sum (λ (b:ι), φ (f b)) (φ x) :=
by simpa only using hf.map φ.to_linear_map.to_add_monoid_hom φ.continuous

alias continuous_linear_map.has_sum ← has_sum.mapL

protected lemma continuous_linear_map.summable {f : ι → M} (φ : M →SL[σ] M₂) (hf : summable f) :
  summable (λ b:ι, φ (f b)) :=
(hf.has_sum.mapL φ).summable

alias continuous_linear_map.summable ← summable.mapL

protected lemma continuous_linear_map.map_tsum [t2_space M₂] {f : ι → M}
  (φ : M →SL[σ] M₂) (hf : summable f) : φ (∑' z, f z) = ∑' z, φ (f z) :=
(hf.has_sum.mapL φ).tsum_eq.symm

include σ'
/-- Applying a continuous linear map commutes with taking an (infinite) sum. -/
protected lemma continuous_linear_equiv.has_sum {f : ι → M} (e : M ≃SL[σ] M₂) {y : M₂} :
  has_sum (λ (b:ι), e (f b)) y ↔ has_sum f (e.symm y) :=
⟨λ h, by simpa only [e.symm.coe_coe, e.symm_apply_apply] using h.mapL (e.symm : M₂ →SL[σ'] M),
  λ h, by simpa only [e.coe_coe, e.apply_symm_apply] using (e : M →SL[σ] M₂).has_sum h⟩


protected lemma continuous_linear_equiv.summable {f : ι → M} (e : M ≃SL[σ] M₂) :
  summable (λ b:ι, e (f b)) ↔ summable f :=
⟨λ hf, (e.has_sum.1 hf.has_sum).summable, (e : M →SL[σ] M₂).summable⟩


lemma continuous_linear_equiv.tsum_eq_iff [t2_space M] [t2_space M₂] {f : ι → M}
  (e : M ≃SL[σ] M₂) {y : M₂} : ∑' z, e (f z) = y ↔ ∑' z, f z = e.symm y :=
begin
  by_cases hf : summable f,
  { exact ⟨λ h, (e.has_sum.mp ((e.summable.mpr hf).has_sum_iff.mpr h)).tsum_eq,
      λ h, (e.has_sum.mpr (hf.has_sum_iff.mpr h)).tsum_eq⟩ },
  { have hf' : ¬summable (λ z, e (f z)) := λ h, hf (e.summable.mp h),
    rw [tsum_eq_zero_of_not_summable hf, tsum_eq_zero_of_not_summable hf'],
    exact ⟨by { rintro rfl, simp }, λ H, by simpa using (congr_arg (λ z, e z) H)⟩ }
end

protected lemma continuous_linear_equiv.map_tsum [t2_space M] [t2_space M₂] {f : ι → M}
  (e : M ≃SL[σ] M₂) : e (∑' z, f z) = ∑' z, e (f z) :=
by { refine symm (e.tsum_eq_iff.mpr _), rw e.symm_apply_apply _ }

end has_sum

namespace continuous_linear_equiv

section

variables {σ₂₁ : 𝕜₂ →+* 𝕜} [ring_hom_inv_pair σ₁₂ σ₂₁] [ring_hom_inv_pair σ₂₁ σ₁₂]
  [ring_hom_isometric σ₁₂]
variables (e : E ≃SL[σ₁₂] F)

include σ₂₁
protected lemma lipschitz : lipschitz_with (∥(e : E →SL[σ₁₂] F)∥₊) e :=
(e : E →SL[σ₁₂] F).lipschitz

theorem is_O_comp {α : Type*} (f : α → E) (l : filter α) :
  asymptotics.is_O (λ x', e (f x')) f l :=
(e : E →SL[σ₁₂] F).is_O_comp f l

theorem is_O_sub (l : filter E) (x : E) :
  asymptotics.is_O (λ x', e (x' - x)) (λ x', x' - x) l :=
(e : E →SL[σ₁₂] F).is_O_sub l x

end

variables {σ₂₁ : 𝕜₂ →+* 𝕜} [ring_hom_inv_pair σ₁₂ σ₂₁] [ring_hom_inv_pair σ₂₁ σ₁₂]

include σ₂₁
lemma homothety_inverse (a : ℝ) (ha : 0 < a) (f : E ≃ₛₗ[σ₁₂] F) :
  (∀ (x : E), ∥f x∥ = a * ∥x∥) → (∀ (y : F), ∥f.symm y∥ = a⁻¹ * ∥y∥) :=
begin
  intros hf y,
  calc ∥(f.symm) y∥ = a⁻¹ * (a * ∥ (f.symm) y∥) : _
  ... =  a⁻¹ * ∥f ((f.symm) y)∥ : by rw hf
  ... = a⁻¹ * ∥y∥ : by simp,
  rw [← mul_assoc, inv_mul_cancel (ne_of_lt ha).symm, one_mul],
end

/-- A linear equivalence which is a homothety is a continuous linear equivalence. -/
def of_homothety (f : E ≃ₛₗ[σ₁₂] F) (a : ℝ) (ha : 0 < a) (hf : ∀x, ∥f x∥ = a * ∥x∥) :
  E ≃SL[σ₁₂] F :=
{ to_linear_equiv := f,
  continuous_to_fun := f.to_linear_map.continuous_of_bound a (λ x, le_of_eq (hf x)),
  continuous_inv_fun := f.symm.to_linear_map.continuous_of_bound a⁻¹
    (λ x, le_of_eq (homothety_inverse a ha f hf x)) }

variables [ring_hom_isometric σ₂₁] (e : E ≃SL[σ₁₂] F)

theorem is_O_comp_rev {α : Type*} (f : α → E) (l : filter α) :
  asymptotics.is_O f (λ x', e (f x')) l :=
(e.symm.is_O_comp _ l).congr_left $ λ _, e.symm_apply_apply _

theorem is_O_sub_rev (l : filter E) (x : E) :
  asymptotics.is_O (λ x', x' - x) (λ x', e (x' - x)) l :=
e.is_O_comp_rev _ _

omit σ₂₁

variable (𝕜)

lemma to_span_nonzero_singleton_homothety (x : E) (h : x ≠ 0) (c : 𝕜) :
  ∥linear_equiv.to_span_nonzero_singleton 𝕜 E x h c∥ = ∥x∥ * ∥c∥ :=
continuous_linear_map.to_span_singleton_homothety _ _ _

end continuous_linear_equiv

variables {σ₂₁ : 𝕜₂ →+* 𝕜} [ring_hom_inv_pair σ₁₂ σ₂₁] [ring_hom_inv_pair σ₂₁ σ₁₂]
include σ₂₁

/-- Construct a continuous linear equivalence from a linear equivalence together with
bounds in both directions. -/
def linear_equiv.to_continuous_linear_equiv_of_bounds (e : E ≃ₛₗ[σ₁₂] F) (C_to C_inv : ℝ)
  (h_to : ∀ x, ∥e x∥ ≤ C_to * ∥x∥) (h_inv : ∀ x : F, ∥e.symm x∥ ≤ C_inv * ∥x∥) : E ≃SL[σ₁₂] F :=
{ to_linear_equiv := e,
  continuous_to_fun := e.to_linear_map.continuous_of_bound C_to h_to,
  continuous_inv_fun := e.symm.to_linear_map.continuous_of_bound C_inv h_inv }

omit σ₂₁

namespace continuous_linear_map
variables {E' F' : Type*} [semi_normed_group E'] [semi_normed_group F']

variables {𝕜₁' : Type*} {𝕜₂' : Type*} [nondiscrete_normed_field 𝕜₁'] [nondiscrete_normed_field 𝕜₂']
  [semi_normed_space 𝕜₁' E'] [semi_normed_space 𝕜₂' F']
  {σ₁' : 𝕜₁' →+* 𝕜} {σ₁₃' : 𝕜₁' →+* 𝕜₃} {σ₂' : 𝕜₂' →+* 𝕜₂} {σ₂₃' : 𝕜₂' →+* 𝕜₃}
  [ring_hom_comp_triple σ₁' σ₁₃ σ₁₃'] [ring_hom_comp_triple σ₂' σ₂₃ σ₂₃']
  [ring_hom_isometric σ₂₃] [ring_hom_isometric σ₁₃'] [ring_hom_isometric σ₂₃']

/--
Compose a bilinear map `E →SL[σ₁₃] F →SL[σ₂₃] G` with two linear maps
`E' →SL[σ₁'] E` and `F' →SL[σ₂'] F`.  -/
def bilinear_comp (f : E →SL[σ₁₃] F →SL[σ₂₃] G) (gE : E' →SL[σ₁'] E) (gF : F' →SL[σ₂'] F) :
  E' →SL[σ₁₃'] F' →SL[σ₂₃'] G :=
((f.comp gE).flip.comp gF).flip

include σ₁₃' σ₂₃'
@[simp] lemma bilinear_comp_apply (f : E →SL[σ₁₃] F →SL[σ₂₃] G) (gE : E' →SL[σ₁'] E)
  (gF : F' →SL[σ₂'] F) (x : E') (y : F') : f.bilinear_comp gE gF x y = f (gE x) (gF y) :=
rfl

omit σ₁₃' σ₂₃'

variables [ring_hom_isometric σ₁₃] [ring_hom_isometric σ₁'] [ring_hom_isometric σ₂']

/-- Derivative of a continuous bilinear map `f : E →L[𝕜] F →L[𝕜] G` interpreted as a map `E × F → G`
at point `p : E × F` evaluated at `q : E × F`, as a continuous bilinear map. -/
def deriv₂ (f : E →L[𝕜] Fₗ →L[𝕜] Gₗ) : (E × Fₗ) →L[𝕜] (E × Fₗ) →L[𝕜] Gₗ :=
f.bilinear_comp (fst _ _ _) (snd _ _ _) + f.flip.bilinear_comp (snd _ _ _) (fst _ _ _)

@[simp] lemma coe_deriv₂ (f : E →L[𝕜] Fₗ →L[𝕜] Gₗ) (p : E × Fₗ) :
  ⇑(f.deriv₂ p) = λ q : E × Fₗ, f p.1 q.2 + f q.1 p.2 := rfl

lemma map_add₂ (f : E →L[𝕜] Fₗ →L[𝕜] Gₗ) (x x' : E) (y y' : Fₗ) :
  f (x + x') (y + y') = f x y + f.deriv₂ (x, y) (x', y') + f x' y' :=
by simp only [map_add, add_apply, coe_deriv₂, add_assoc]

end continuous_linear_map

end semi_normed

section normed

variables [normed_group E] [normed_group F] [normed_group G] [normed_group Fₗ]

open metric continuous_linear_map

section normed_field

variables [normed_field 𝕜] [normed_space 𝕜 E] [normed_space 𝕜 F] (f : E →ₗ[𝕜] F)

lemma linear_map.continuous_iff_is_closed_ker {f : E →ₗ[𝕜] 𝕜} :
  continuous f ↔ is_closed (f.ker : set E) :=
begin
  -- the continuity of f obviously implies that its kernel is closed
  refine ⟨λh, (t1_space.t1 (0 : 𝕜)).preimage h, λh, _⟩,
  -- for the other direction, we assume that the kernel is closed
  by_cases hf : ∀x, x ∈ f.ker,
  { -- if `f = 0`, its continuity is obvious
    have : (f : E → 𝕜) = (λx, 0), by { ext x, simpa using hf x },
    rw this,
    exact continuous_const },
  { /- if `f` is not zero, we use an element `x₀ ∉ ker f` such that `∥x₀∥ ≤ 2 ∥x₀ - y∥` for all
    `y ∈ ker f`, given by Riesz's lemma, and prove that `2 ∥f x₀∥ / ∥x₀∥` gives a bound on the
    operator norm of `f`. For this, start from an arbitrary `x` and note that
    `y = x₀ - (f x₀ / f x) x` belongs to the kernel of `f`. Applying the above inequality to `x₀`
    and `y` readily gives the conclusion. -/
    push_neg at hf,
    let r : ℝ := (2 : ℝ)⁻¹,
    have : 0 ≤ r, by norm_num [r],
    have : r < 1, by norm_num [r],
    obtain ⟨x₀, x₀ker, h₀⟩ : ∃ (x₀ : E), x₀ ∉ f.ker ∧ ∀ y ∈ linear_map.ker f,
      r * ∥x₀∥ ≤ ∥x₀ - y∥, from riesz_lemma h hf this,
    have : x₀ ≠ 0,
    { assume h,
      have : x₀ ∈ f.ker, by { rw h, exact (linear_map.ker f).zero_mem },
      exact x₀ker this },
    have rx₀_ne_zero : r * ∥x₀∥ ≠ 0, by { simp [norm_eq_zero, this], },
    have : ∀x, ∥f x∥ ≤ (((r * ∥x₀∥)⁻¹) * ∥f x₀∥) * ∥x∥,
    { assume x,
      by_cases hx : f x = 0,
      { rw [hx, norm_zero],
        apply_rules [mul_nonneg, norm_nonneg, inv_nonneg.2] },
      { let y := x₀ - (f x₀ * (f x)⁻¹ ) • x,
        have fy_zero : f y = 0, by calc
          f y = f x₀ - (f x₀ * (f x)⁻¹ ) * f x : by simp [y]
          ... = 0 :
            by { rw [mul_assoc, inv_mul_cancel hx, mul_one, sub_eq_zero_of_eq], refl },
        have A : r * ∥x₀∥ ≤ ∥f x₀∥ * ∥f x∥⁻¹ * ∥x∥, from calc
          r * ∥x₀∥ ≤ ∥x₀ - y∥ : h₀ _ (linear_map.mem_ker.2 fy_zero)
          ... = ∥(f x₀ * (f x)⁻¹ ) • x∥ : by { dsimp [y], congr, abel }
          ... = ∥f x₀∥ * ∥f x∥⁻¹ * ∥x∥ :
            by rw [norm_smul, normed_field.norm_mul, normed_field.norm_inv],
        calc
          ∥f x∥ = (r * ∥x₀∥)⁻¹ * (r * ∥x₀∥) * ∥f x∥ : by rwa [inv_mul_cancel, one_mul]
          ... ≤ (r * ∥x₀∥)⁻¹ * (∥f x₀∥ * ∥f x∥⁻¹ * ∥x∥) * ∥f x∥ : begin
            apply mul_le_mul_of_nonneg_right (mul_le_mul_of_nonneg_left A _) (norm_nonneg _),
            exact inv_nonneg.2 (mul_nonneg (by norm_num) (norm_nonneg _))
          end
          ... = (∥f x∥ ⁻¹ * ∥f x∥) * (((r * ∥x₀∥)⁻¹) * ∥f x₀∥) * ∥x∥ : by ring
          ... = (((r * ∥x₀∥)⁻¹) * ∥f x₀∥) * ∥x∥ :
            by { rw [inv_mul_cancel, one_mul], simp [norm_eq_zero, hx] } } },
    exact linear_map.continuous_of_bound f _ this }
end

end normed_field

section
variables [nondiscrete_normed_field 𝕜] [nondiscrete_normed_field 𝕜₂] [nondiscrete_normed_field 𝕜₃]
  [normed_space 𝕜 E] [normed_space 𝕜₂ F] [normed_space 𝕜₃ G] [normed_space 𝕜 Fₗ] (c : 𝕜)
  {σ₁₂ : 𝕜 →+* 𝕜₂} {σ₂₃ : 𝕜₂ →+* 𝕜₃}
  [ring_hom_isometric σ₁₂] (f g : E →SL[σ₁₂] F) (x y z : E)

lemma linear_map.bound_of_shell (f : E →ₛₗ[σ₁₂] F) {ε C : ℝ} (ε_pos : 0 < ε) {c : 𝕜}
  (hc : 1 < ∥c∥) (hf : ∀ x, ε / ∥c∥ ≤ ∥x∥ → ∥x∥ < ε → ∥f x∥ ≤ C * ∥x∥) (x : E) :
  ∥f x∥ ≤ C * ∥x∥ :=
begin
  by_cases hx : x = 0, { simp [hx] },
  exact linear_map.bound_of_shell_semi_normed f ε_pos hc hf (ne_of_lt (norm_pos_iff.2 hx)).symm
end

namespace continuous_linear_map

section op_norm
open set real

/-- An operator is zero iff its norm vanishes. -/
theorem op_norm_zero_iff : ∥f∥ = 0 ↔ f = 0 :=
iff.intro
  (λ hn, continuous_linear_map.ext (λ x, norm_le_zero_iff.1
    (calc _ ≤ ∥f∥ * ∥x∥ : le_op_norm _ _
     ...     = _ : by rw [hn, zero_mul])))
  (λ hf, le_antisymm (cInf_le bounds_bdd_below
    ⟨le_rfl, λ _, le_of_eq (by { rw [zero_mul, hf], exact norm_zero })⟩)
    (op_norm_nonneg _))

/-- If a normed space is non-trivial, then the norm of the identity equals `1`. -/
@[simp] lemma norm_id [nontrivial E] : ∥id 𝕜 E∥ = 1 :=
begin
  refine norm_id_of_nontrivial_seminorm _,
  obtain ⟨x, hx⟩ := exists_ne (0 : E),
  exact ⟨x, ne_of_gt (norm_pos_iff.2 hx)⟩,
end

instance norm_one_class [nontrivial E] : norm_one_class (E →L[𝕜] E) := ⟨norm_id⟩

/-- Continuous linear maps themselves form a normed space with respect to
    the operator norm. -/
instance to_normed_group : normed_group (E →SL[σ₁₂] F) :=
normed_group.of_core _ ⟨op_norm_zero_iff, op_norm_add_le, op_norm_neg⟩

instance to_normed_space {𝕜' : Type*} [normed_field 𝕜'] [normed_space 𝕜' F]
  [smul_comm_class 𝕜₂ 𝕜' F] : normed_space 𝕜' (E →SL[σ₁₂] F) :=
⟨op_norm_smul_le⟩

/-- Continuous linear maps form a normed ring with respect to the operator norm. -/
instance to_normed_ring : normed_ring (E →L[𝕜] E) :=
{ norm_mul := op_norm_comp_le,
  .. continuous_linear_map.to_normed_group }

/-- For a nonzero normed space `E`, continuous linear endomorphisms form a normed algebra with
respect to the operator norm. -/
instance to_normed_algebra [nontrivial E] : normed_algebra 𝕜 (E →L[𝕜] E) :=
{ norm_algebra_map_eq := λ c, show ∥c • id 𝕜 E∥ = ∥c∥,
    by {rw [norm_smul, norm_id], simp},
  .. continuous_linear_map.algebra }

variable {f}

lemma homothety_norm [nontrivial E] (f : E →SL[σ₁₂] F) {a : ℝ} (hf : ∀x, ∥f x∥ = a * ∥x∥) :
  ∥f∥ = a :=
begin
  obtain ⟨x, hx⟩ : ∃ (x : E), x ≠ 0 := exists_ne 0,
  rw ← norm_pos_iff at hx,
  have ha : 0 ≤ a, by simpa only [hf, hx, zero_le_mul_right] using norm_nonneg (f x),
  apply le_antisymm (f.op_norm_le_bound ha (λ y, le_of_eq (hf y))),
  simpa only [hf, hx, mul_le_mul_right] using f.le_op_norm x,
end

lemma to_span_singleton_norm (x : E) : ∥to_span_singleton 𝕜 x∥ = ∥x∥ :=
homothety_norm _ (to_span_singleton_homothety 𝕜 x)

variable (f)

theorem uniform_embedding_of_bound {K : ℝ≥0} (hf : ∀ x, ∥x∥ ≤ K * ∥f x∥) :
  uniform_embedding f :=
(f.to_linear_map.antilipschitz_of_bound hf).uniform_embedding f.uniform_continuous

/-- If a continuous linear map is a uniform embedding, then it is expands the distances
by a positive factor.-/
theorem antilipschitz_of_uniform_embedding (f : E →L[𝕜] Fₗ) (hf : uniform_embedding f) :
  ∃ K, antilipschitz_with K f :=
begin
  obtain ⟨ε, εpos, hε⟩ : ∃ (ε : ℝ) (H : ε > 0), ∀ {x y : E}, dist (f x) (f y) < ε → dist x y < 1,
    from (uniform_embedding_iff.1 hf).2.2 1 zero_lt_one,
  let δ := ε/2,
  have δ_pos : δ > 0 := half_pos εpos,
  have H : ∀{x}, ∥f x∥ ≤ δ → ∥x∥ ≤ 1,
  { assume x hx,
    have : dist x 0 ≤ 1,
    { refine (hε _).le,
      rw [f.map_zero, dist_zero_right],
      exact hx.trans_lt (half_lt_self εpos) },
    simpa using this },
  rcases normed_field.exists_one_lt_norm 𝕜 with ⟨c, hc⟩,
  refine ⟨⟨δ⁻¹, _⟩ * nnnorm c, f.to_linear_map.antilipschitz_of_bound $ λx, _⟩,
  exact inv_nonneg.2 (le_of_lt δ_pos),
  by_cases hx : f x = 0,
  { have : f x = f 0, by { simp [hx] },
    have : x = 0 := (uniform_embedding_iff.1 hf).1 this,
    simp [this] },
  { rcases rescale_to_shell hc δ_pos hx with ⟨d, hd, dxlt, ledx, dinv⟩,
    rw [← f.map_smul d] at dxlt,
    have : ∥d • x∥ ≤ 1 := H dxlt.le,
    calc ∥x∥ = ∥d∥⁻¹ * ∥d • x∥ :
      by rwa [← normed_field.norm_inv, ← norm_smul, ← mul_smul, inv_mul_cancel, one_smul]
    ... ≤ ∥d∥⁻¹ * 1 :
      mul_le_mul_of_nonneg_left this (inv_nonneg.2 (norm_nonneg _))
    ... ≤ δ⁻¹ * ∥c∥ * ∥f x∥ :
      by rwa [mul_one] }
end

section completeness

open_locale topological_space
open filter

/-- If the target space is complete, the space of continuous linear maps with its norm is also
complete. This works also if the source space is seminormed. -/
instance {E : Type*} [semi_normed_group E] [semi_normed_space 𝕜 E] [complete_space F] :
  complete_space (E →SL[σ₁₂] F) :=
begin
  -- We show that every Cauchy sequence converges.
  refine metric.complete_of_cauchy_seq_tendsto (λ f hf, _),
  -- We now expand out the definition of a Cauchy sequence,
  rcases cauchy_seq_iff_le_tendsto_0.1 hf with ⟨b, b0, b_bound, b_lim⟩, clear hf,
  -- and establish that the evaluation at any point `v : E` is Cauchy.
  have cau : ∀ v, cauchy_seq (λ n, f n v),
  { assume v,
    apply cauchy_seq_iff_le_tendsto_0.2 ⟨λ n, b n * ∥v∥, λ n, _, _, _⟩,
    { exact mul_nonneg (b0 n) (norm_nonneg _) },
    { assume n m N hn hm,
      rw dist_eq_norm,
      apply le_trans ((f n - f m).le_op_norm v) _,
      exact mul_le_mul_of_nonneg_right (b_bound n m N hn hm) (norm_nonneg v) },
    { simpa using b_lim.mul tendsto_const_nhds } },
  -- We assemble the limits points of those Cauchy sequences
  -- (which exist as `F` is complete)
  -- into a function which we call `G`.
  choose G hG using λv, cauchy_seq_tendsto_of_complete (cau v),
  -- Next, we show that this `G` is linear,
<<<<<<< HEAD
  let Glin : E →ₛₗ[σ₁₂] F := linear_map_of_tendsto (tendsto_pi_nhds.mpr hG),
=======
  let Glin : E →ₛₗ[σ₁₂] F := linear_map_of_tendsto _ (tendsto_pi_nhds.mpr hG),
>>>>>>> 32c24f1b
  -- and that `G` has norm at most `(b 0 + ∥f 0∥)`.
  have Gnorm : ∀ v, ∥G v∥ ≤ (b 0 + ∥f 0∥) * ∥v∥,
  { assume v,
    have A : ∀ n, ∥f n v∥ ≤ (b 0 + ∥f 0∥) * ∥v∥,
    { assume n,
      apply le_trans ((f n).le_op_norm _) _,
      apply mul_le_mul_of_nonneg_right _ (norm_nonneg v),
      calc ∥f n∥ = ∥(f n - f 0) + f 0∥ : by { congr' 1, abel }
      ... ≤ ∥f n - f 0∥ + ∥f 0∥ : norm_add_le _ _
      ... ≤ b 0 + ∥f 0∥ : begin
        apply add_le_add_right,
        simpa [dist_eq_norm] using b_bound n 0 0 (zero_le _) (zero_le _)
      end },
    exact le_of_tendsto (hG v).norm (eventually_of_forall A) },
  -- Thus `G` is continuous, and we propose that as the limit point of our original Cauchy sequence.
  let Gcont := Glin.mk_continuous _ Gnorm,
  use Gcont,
  -- Our last task is to establish convergence to `G` in norm.
  have : ∀ n, ∥f n - Gcont∥ ≤ b n,
  { assume n,
    apply op_norm_le_bound _ (b0 n) (λ v, _),
    have A : ∀ᶠ m in at_top, ∥(f n - f m) v∥ ≤ b n * ∥v∥,
    { refine eventually_at_top.2 ⟨n, λ m hm, _⟩,
      apply le_trans ((f n - f m).le_op_norm _) _,
      exact mul_le_mul_of_nonneg_right (b_bound n m n (le_refl _) hm) (norm_nonneg v) },
    have B : tendsto (λ m, ∥(f n - f m) v∥) at_top (𝓝 (∥(f n - Gcont) v∥)) :=
      tendsto.norm (tendsto_const_nhds.sub (hG v)),
    exact le_of_tendsto B A },
  erw tendsto_iff_norm_tendsto_zero,
  exact squeeze_zero (λ n, norm_nonneg _) this b_lim,
end

end completeness

section uniformly_extend

variables [complete_space F] (e : E →L[𝕜] Fₗ) (h_dense : dense_range e)

section
variables (h_e : uniform_inducing e)

/-- Extension of a continuous linear map `f : E →SL[σ₁₂] F`, with `E` a normed space and `F` a
complete normed space, along a uniform and dense embedding `e : E →L[𝕜] Fₗ`.  -/
def extend : Fₗ →SL[σ₁₂] F :=
/- extension of `f` is continuous -/
have cont : _ := (uniform_continuous_uniformly_extend h_e h_dense f.uniform_continuous).continuous,
/- extension of `f` agrees with `f` on the domain of the embedding `e` -/
have eq : _ := uniformly_extend_of_ind h_e h_dense f.uniform_continuous,
{ to_fun := (h_e.dense_inducing h_dense).extend f,
  map_add' :=
  begin
    refine h_dense.induction_on₂ _ _,
    { exact is_closed_eq (cont.comp continuous_add)
        ((cont.comp continuous_fst).add (cont.comp continuous_snd)) },
    { assume x y, simp only [eq, ← e.map_add], exact f.map_add _ _ },
  end,
  map_smul' := λk,
  begin
    refine (λ b, h_dense.induction_on b _ _),
    { exact is_closed_eq (cont.comp (continuous_const.smul continuous_id))
        ((continuous_const.smul continuous_id).comp cont) },
    { assume x, rw ← map_smul, simp only [eq], exact map_smulₛₗ _ _ _ },
  end,
  cont := cont }

lemma extend_unique (g : Fₗ →SL[σ₁₂] F) (H : g.comp e = f) : extend f e h_dense h_e = g :=
continuous_linear_map.coe_fn_injective $
  uniformly_extend_unique h_e h_dense (continuous_linear_map.ext_iff.1 H) g.continuous

@[simp] lemma extend_zero : extend (0 : E →SL[σ₁₂] F) e h_dense h_e = 0 :=
extend_unique _ _ _ _ _ (zero_comp _)

end

section
variables {N : ℝ≥0} (h_e : ∀x, ∥x∥ ≤ N * ∥e x∥)

local notation `ψ` := f.extend e h_dense (uniform_embedding_of_bound _ h_e).to_uniform_inducing

/-- If a dense embedding `e : E →L[𝕜] G` expands the norm by a constant factor `N⁻¹`, then the
norm of the extension of `f` along `e` is bounded by `N * ∥f∥`. -/
lemma op_norm_extend_le : ∥ψ∥ ≤ N * ∥f∥ :=
begin
  have uni : uniform_inducing e := (uniform_embedding_of_bound _ h_e).to_uniform_inducing,
  have eq : ∀x, ψ (e x) = f x := uniformly_extend_of_ind uni h_dense f.uniform_continuous,
  by_cases N0 : 0 ≤ N,
  { refine op_norm_le_bound ψ _ (is_closed_property h_dense (is_closed_le _ _) _),
    { exact mul_nonneg N0 (norm_nonneg _) },
    { exact continuous_norm.comp (cont ψ) },
    { exact continuous_const.mul continuous_norm },
    { assume x,
      rw eq,
      calc ∥f x∥ ≤ ∥f∥ * ∥x∥ : le_op_norm _ _
        ... ≤ ∥f∥ * (N * ∥e x∥) : mul_le_mul_of_nonneg_left (h_e x) (norm_nonneg _)
        ... ≤ N * ∥f∥ * ∥e x∥ : by rw [mul_comm ↑N ∥f∥, mul_assoc] } },
  { have he : ∀ x : E, x = 0,
    { assume x,
      have N0 : N ≤ 0 := le_of_lt (lt_of_not_ge N0),
      rw ← norm_le_zero_iff,
      exact le_trans (h_e x) (mul_nonpos_of_nonpos_of_nonneg N0 (norm_nonneg _)) },
    have hf : f = 0, { ext, simp only [he x, zero_apply, map_zero] },
    have hψ : ψ = 0, { rw hf, apply extend_zero },
    rw [hψ, hf, norm_zero, norm_zero, mul_zero] }
end

end

end uniformly_extend

end op_norm

end continuous_linear_map

namespace linear_isometry

@[simp] lemma norm_to_continuous_linear_map [nontrivial E] (f : E →ₛₗᵢ[σ₁₂] F) :
  ∥f.to_continuous_linear_map∥ = 1 :=
f.to_continuous_linear_map.homothety_norm $ by simp

end linear_isometry

end

namespace continuous_linear_map

variables [nondiscrete_normed_field 𝕜] [nondiscrete_normed_field 𝕜₂] [nondiscrete_normed_field 𝕜₃]
  [normed_space 𝕜 E] [normed_space 𝕜₂ F] [normed_space 𝕜₃ G] [normed_space 𝕜 Fₗ] (c : 𝕜)
  {σ₁₂ : 𝕜 →+* 𝕜₂} {σ₂₃ : 𝕜₂ →+* 𝕜₃}

variables {𝕜₂' : Type*} [nondiscrete_normed_field 𝕜₂'] {F' : Type*} [normed_group F']
  [normed_space 𝕜₂' F'] {σ₂' : 𝕜₂' →+* 𝕜₂} {σ₂'' : 𝕜₂ →+* 𝕜₂'}
  {σ₂₃' : 𝕜₂' →+* 𝕜₃}
  [ring_hom_inv_pair σ₂' σ₂''] [ring_hom_inv_pair σ₂'' σ₂']
  [ring_hom_comp_triple σ₂' σ₂₃ σ₂₃'] [ring_hom_comp_triple σ₂'' σ₂₃' σ₂₃]
  [ring_hom_isometric σ₂₃]
  [ring_hom_isometric σ₂'] [ring_hom_isometric σ₂''] [ring_hom_isometric σ₂₃']

include σ₂'' σ₂₃'
/-- Precomposition with a linear isometry preserves the operator norm. -/
lemma op_norm_comp_linear_isometry_equiv (f : F →SL[σ₂₃] G) (g : F' ≃ₛₗᵢ[σ₂'] F) :
  ∥f.comp g.to_linear_isometry.to_continuous_linear_map∥ = ∥f∥ :=
begin
  casesI subsingleton_or_nontrivial F',
  { haveI := g.symm.to_linear_equiv.to_equiv.subsingleton,
    simp },
  refine le_antisymm _ _,
  { convert f.op_norm_comp_le g.to_linear_isometry.to_continuous_linear_map,
    simp [g.to_linear_isometry.norm_to_continuous_linear_map] },
  { convert (f.comp g.to_linear_isometry.to_continuous_linear_map).op_norm_comp_le
      g.symm.to_linear_isometry.to_continuous_linear_map,
    { ext,
      simp },
    haveI := g.symm.surjective.nontrivial,
    simp [g.symm.to_linear_isometry.norm_to_continuous_linear_map] },
end
omit σ₂'' σ₂₃'

/-- The norm of the tensor product of a scalar linear map and of an element of a normed space
is the product of the norms. -/
@[simp] lemma norm_smul_right_apply (c : E →L[𝕜] 𝕜) (f : Fₗ) :
  ∥smul_right c f∥ = ∥c∥ * ∥f∥ :=
begin
  refine le_antisymm _ _,
  { apply op_norm_le_bound _ (mul_nonneg (norm_nonneg _) (norm_nonneg _)) (λx, _),
    calc
     ∥(c x) • f∥ = ∥c x∥ * ∥f∥ : norm_smul _ _
     ... ≤ (∥c∥ * ∥x∥) * ∥f∥ :
       mul_le_mul_of_nonneg_right (le_op_norm _ _) (norm_nonneg _)
     ... = ∥c∥ * ∥f∥ * ∥x∥ : by ring },
  { by_cases h : f = 0,
    { simp [h] },
    { have : 0 < ∥f∥ := norm_pos_iff.2 h,
      rw ← le_div_iff this,
      apply op_norm_le_bound _ (div_nonneg (norm_nonneg _) (norm_nonneg f)) (λx, _),
      rw [div_mul_eq_mul_div, le_div_iff this],
      calc ∥c x∥ * ∥f∥ = ∥c x • f∥ : (norm_smul _ _).symm
      ... = ∥smul_right c f x∥ : rfl
      ... ≤ ∥smul_right c f∥ * ∥x∥ : le_op_norm _ _ } },
end

/-- The non-negative norm of the tensor product of a scalar linear map and of an element of a normed
space is the product of the non-negative norms. -/
@[simp] lemma nnnorm_smul_right_apply (c : E →L[𝕜] 𝕜) (f : Fₗ) :
  ∥smul_right c f∥₊ = ∥c∥₊ * ∥f∥₊ :=
nnreal.eq $ c.norm_smul_right_apply f

variables (𝕜 E Fₗ)

/-- `continuous_linear_map.smul_right` as a continuous trilinear map:
`smul_rightL (c : E →L[𝕜] 𝕜) (f : F) (x : E) = c x • f`. -/
def smul_rightL : (E →L[𝕜] 𝕜) →L[𝕜] Fₗ →L[𝕜] E →L[𝕜] Fₗ :=
linear_map.mk_continuous₂
  { to_fun := smul_rightₗ,
    map_add' := λ c₁ c₂, by { ext x, simp only [add_smul, coe_smul_rightₗ, add_apply,
                                               smul_right_apply, linear_map.add_apply] },
    map_smul' := λ m c, by { ext x, simp only [smul_smul, coe_smul_rightₗ, algebra.id.smul_eq_mul,
                                               coe_smul', smul_right_apply, linear_map.smul_apply,
                                               ring_hom.id_apply, pi.smul_apply] } }
  1 $ λ c x, by simp only [coe_smul_rightₗ, one_mul, norm_smul_right_apply, linear_map.coe_mk]

variables {𝕜 E Fₗ}

@[simp] lemma norm_smul_rightL_apply (c : E →L[𝕜] 𝕜) (f : Fₗ) :
  ∥smul_rightL 𝕜 E Fₗ c f∥ = ∥c∥ * ∥f∥ :=
norm_smul_right_apply c f

@[simp] lemma norm_smul_rightL (c : E →L[𝕜] 𝕜) [nontrivial Fₗ] :
  ∥smul_rightL 𝕜 E Fₗ c∥ = ∥c∥ :=
continuous_linear_map.homothety_norm _ c.norm_smul_right_apply

variables (𝕜) (𝕜' : Type*) [normed_ring 𝕜'] [normed_algebra 𝕜 𝕜']

@[simp] lemma op_norm_lmul : ∥lmul 𝕜 𝕜'∥ = 1 :=
by haveI := normed_algebra.nontrivial 𝕜 𝕜'; exact (lmulₗᵢ 𝕜 𝕜').norm_to_continuous_linear_map

@[simp] lemma op_norm_lmul_right : ∥lmul_right 𝕜 𝕜'∥ = 1 :=
(op_norm_flip (@lmul 𝕜 _ 𝕜' _ _)).trans (op_norm_lmul _ _)

end continuous_linear_map

namespace submodule
variables [nondiscrete_normed_field 𝕜] [nondiscrete_normed_field 𝕜₂] [nondiscrete_normed_field 𝕜₃]
  [normed_space 𝕜 E] [normed_space 𝕜₂ F] {σ₁₂ : 𝕜 →+* 𝕜₂}

lemma norm_subtypeL (K : submodule 𝕜 E) [nontrivial K] : ∥K.subtypeL∥ = 1 :=
K.subtypeₗᵢ.norm_to_continuous_linear_map

end submodule

namespace continuous_linear_equiv
variables [nondiscrete_normed_field 𝕜] [nondiscrete_normed_field 𝕜₂] [nondiscrete_normed_field 𝕜₃]
  [normed_space 𝕜 E] [normed_space 𝕜₂ F] {σ₁₂ : 𝕜 →+* 𝕜₂} {σ₂₁ : 𝕜₂ →+* 𝕜}
  [ring_hom_inv_pair σ₁₂ σ₂₁] [ring_hom_inv_pair σ₂₁ σ₁₂]

section
variables [ring_hom_isometric σ₂₁]

protected lemma antilipschitz (e : E ≃SL[σ₁₂] F) :
  antilipschitz_with (nnnorm (e.symm : F →SL[σ₂₁] E)) e :=
e.symm.lipschitz.to_right_inverse e.left_inv

include σ₂₁
/-- A continuous linear equiv is a uniform embedding. -/
lemma uniform_embedding [ring_hom_isometric σ₁₂] (e : E ≃SL[σ₁₂] F) : uniform_embedding e :=
e.antilipschitz.uniform_embedding e.lipschitz.uniform_continuous
omit σ₂₁

lemma one_le_norm_mul_norm_symm [ring_hom_isometric σ₁₂] [nontrivial E] (e : E ≃SL[σ₁₂] F) :
  1 ≤ ∥(e : E →SL[σ₁₂] F)∥ * ∥(e.symm : F →SL[σ₂₁] E)∥ :=
begin
  rw [mul_comm],
  convert (e.symm : F →SL[σ₂₁] E).op_norm_comp_le (e : E →SL[σ₁₂] F),
  rw [e.coe_symm_comp_coe, continuous_linear_map.norm_id]
end

include σ₂₁
lemma norm_pos [ring_hom_isometric σ₁₂] [nontrivial E] (e : E ≃SL[σ₁₂] F) :
  0 < ∥(e : E →SL[σ₁₂] F)∥ :=
pos_of_mul_pos_right (lt_of_lt_of_le zero_lt_one e.one_le_norm_mul_norm_symm) (norm_nonneg _)
omit σ₂₁

lemma norm_symm_pos [ring_hom_isometric σ₁₂] [nontrivial E] (e : E ≃SL[σ₁₂] F) :
  0 < ∥(e.symm : F →SL[σ₂₁] E)∥ :=
pos_of_mul_pos_left (lt_of_lt_of_le zero_lt_one e.one_le_norm_mul_norm_symm) (norm_nonneg _)

lemma nnnorm_symm_pos [ring_hom_isometric σ₁₂] [nontrivial E] (e : E ≃SL[σ₁₂] F) :
  0 < nnnorm (e.symm : F →SL[σ₂₁] E) :=
e.norm_symm_pos

lemma subsingleton_or_norm_symm_pos [ring_hom_isometric σ₁₂] (e : E ≃SL[σ₁₂] F) :
  subsingleton E ∨ 0 < ∥(e.symm : F →SL[σ₂₁] E)∥ :=
begin
  rcases subsingleton_or_nontrivial E with _i|_i; resetI,
  { left, apply_instance },
  { right, exact e.norm_symm_pos }
end

lemma subsingleton_or_nnnorm_symm_pos [ring_hom_isometric σ₁₂] (e : E ≃SL[σ₁₂] F) :
  subsingleton E ∨ 0 < (nnnorm $ (e.symm : F →SL[σ₂₁] E)) :=
subsingleton_or_norm_symm_pos e

variable (𝕜)

/-- Given a nonzero element `x` of a normed space `E₁` over a field `𝕜`, the natural
    continuous linear equivalence from `E₁` to the span of `x`.-/
def to_span_nonzero_singleton (x : E) (h : x ≠ 0) : 𝕜 ≃L[𝕜] (𝕜 ∙ x) :=
of_homothety
  (linear_equiv.to_span_nonzero_singleton 𝕜 E x h)
  ∥x∥
  (norm_pos_iff.mpr h)
  (to_span_nonzero_singleton_homothety 𝕜 x h)

/-- Given a nonzero element `x` of a normed space `E₁` over a field `𝕜`, the natural continuous
    linear map from the span of `x` to `𝕜`.-/
def coord (x : E) (h : x ≠ 0) : (𝕜 ∙ x) →L[𝕜] 𝕜 := (to_span_nonzero_singleton 𝕜 x h).symm

@[simp] lemma coe_to_span_nonzero_singleton_symm {x : E} (h : x ≠ 0) :
  ⇑(to_span_nonzero_singleton 𝕜 x h).symm = coord 𝕜 x h := rfl

@[simp] lemma coord_to_span_nonzero_singleton {x : E} (h : x ≠ 0) (c : 𝕜) :
  coord 𝕜 x h (to_span_nonzero_singleton 𝕜 x h c) = c :=
(to_span_nonzero_singleton 𝕜 x h).symm_apply_apply c

@[simp] lemma to_span_nonzero_singleton_coord {x : E} (h : x ≠ 0) (y : 𝕜 ∙ x) :
  to_span_nonzero_singleton 𝕜 x h (coord 𝕜 x h y) = y :=
(to_span_nonzero_singleton 𝕜 x h).apply_symm_apply y

@[simp] lemma coord_norm (x : E) (h : x ≠ 0) : ∥coord 𝕜 x h∥ = ∥x∥⁻¹ :=
begin
  have hx : 0 < ∥x∥ := (norm_pos_iff.mpr h),
  haveI : nontrivial (𝕜 ∙ x) := submodule.nontrivial_span_singleton h,
  exact continuous_linear_map.homothety_norm _
        (λ y, homothety_inverse _ hx _ (to_span_nonzero_singleton_homothety 𝕜 x h) _)
end

@[simp] lemma coord_self (x : E) (h : x ≠ 0) :
  (coord 𝕜 x h) (⟨x, submodule.mem_span_singleton_self x⟩ : 𝕜 ∙ x) = 1 :=
linear_equiv.coord_self 𝕜 E x h

end

end continuous_linear_equiv

variables [nondiscrete_normed_field 𝕜] [nondiscrete_normed_field 𝕜₂]
  [normed_space 𝕜 E] [normed_space 𝕜₂ F] {σ₁₂ : 𝕜 →+* 𝕜₂} {σ₂₁ : 𝕜₂ →+* 𝕜}
  [ring_hom_inv_pair σ₁₂ σ₂₁] [ring_hom_inv_pair σ₂₁ σ₁₂]
  [ring_hom_isometric σ₁₂] [ring_hom_isometric σ₂₁]

include σ₂₁
lemma linear_equiv.uniform_embedding (e : E ≃ₛₗ[σ₁₂] F) (h₁ : continuous e)
  (h₂ : continuous e.symm) : uniform_embedding e :=
continuous_linear_equiv.uniform_embedding
{ continuous_to_fun := h₁,
  continuous_inv_fun := h₂,
  .. e }

omit σ₂₁

end normed<|MERGE_RESOLUTION|>--- conflicted
+++ resolved
@@ -1198,11 +1198,7 @@
   -- into a function which we call `G`.
   choose G hG using λv, cauchy_seq_tendsto_of_complete (cau v),
   -- Next, we show that this `G` is linear,
-<<<<<<< HEAD
-  let Glin : E →ₛₗ[σ₁₂] F := linear_map_of_tendsto (tendsto_pi_nhds.mpr hG),
-=======
   let Glin : E →ₛₗ[σ₁₂] F := linear_map_of_tendsto _ (tendsto_pi_nhds.mpr hG),
->>>>>>> 32c24f1b
   -- and that `G` has norm at most `(b 0 + ∥f 0∥)`.
   have Gnorm : ∀ v, ∥G v∥ ≤ (b 0 + ∥f 0∥) * ∥v∥,
   { assume v,
