--- conflicted
+++ resolved
@@ -89,45 +89,6 @@
 @[priority 100] -- see Note [lower instance priority]
 instance : normed_lattice_add_comm_group (order_dual α) :=
 { add_le_add_left := begin
-<<<<<<< HEAD
-  intros a b h₁ c,
-  rw ← order_dual.dual_le,
-  rw ← order_dual.dual_le at h₁,
-  apply h.add_le_add_left,
-  exact h₁,
-end,
-solid := begin
-  intros a b h₂,
-  apply dual_solid,
-  rw ← order_dual.dual_le at h₂,
-  finish,
-end, }
-
-/--
-Let `α` be a normed lattice ordered group, let `a` be an element of `α` and let `|a|` be the
-absolute value of `a`. Then `∥|a|∥ = ∥a∥`.
--/
-lemma norm_abs_eq_norm {α : Type*} [normed_lattice_add_comm_group α] (a : α) : ∥|a|∥ = ∥a∥ :=
-le_antisymm (solid (le_of_eq (lattice_ordered_comm_group.abs_idempotent a).symm))
-  (solid (le_of_eq (lattice_ordered_comm_group.abs_idempotent a)))
-
-lemma norm_inf_sub_inf_le_add_norm {α : Type*} [normed_lattice_add_comm_group α] (a b c d : α) :
-  ∥a ⊓ b - c ⊓ d∥ ≤ ∥a - c∥ + ∥b - d∥ :=
-begin
-  rw [← norm_abs_eq_norm (a - c), ← norm_abs_eq_norm (b - d)],
-  refine le_trans (solid _) (norm_add_le (|a - c|) (|b - d|)),
-  rw lattice_ordered_comm_group.abs_pos_eq (|a - c| + |b - d|)
-    (add_nonneg (lattice_ordered_comm_group.abs_pos (a - c))
-      (lattice_ordered_comm_group.abs_pos (b - d))),
-  calc |a ⊓ b - c ⊓ d| =
-    |a ⊓ b - c ⊓ b + (c ⊓ b - c ⊓ d)| : by { rw sub_add_sub_cancel, }
-  ... ≤ |a ⊓ b - c ⊓ b| + |c ⊓ b - c ⊓ d| : lattice_ordered_comm_group.abs_triangle _ _
-  ... ≤ |a -c| + |b - d| : by
-    { apply add_le_add,
-      { exact lattice_ordered_comm_group.abs_inf_sub_inf_le_abs _ _ _, },
-      { rw [@inf_comm _ _ c, @inf_comm _ _ c],
-        exact lattice_ordered_comm_group.abs_inf_sub_inf_le_abs _ _ _, } },
-=======
     intros a b h₁ c,
     rw ← order_dual.dual_le,
     rw ← order_dual.dual_le at h₁,
@@ -156,7 +117,6 @@
       { exact abs_inf_sub_inf_le_abs _ _ _, },
       { rw [@inf_comm _ _ c, @inf_comm _ _ c],
         exact abs_inf_sub_inf_le_abs _ _ _, } },
->>>>>>> 45883773
 end
 
 /--
@@ -178,14 +138,8 @@
 Let `α` be a normed lattice ordered group. Then `α` is a topological lattice in the norm topology.
 -/
 @[priority 100] -- see Note [lower instance priority]
-<<<<<<< HEAD
-instance normed_lattice_add_comm_group_topological_lattice {α : Type*}
-  [normed_lattice_add_comm_group α] : topological_lattice α :=
+instance normed_lattice_add_comm_group_topological_lattice : topological_lattice α :=
 topological_lattice.mk
-
-open lattice_ordered_comm_group
-
-variables {α : Type*} [normed_lattice_add_comm_group α]
 
 lemma norm_sup_sub_sup_le_norm (x y z : α) : ∥x ⊔ z - (y ⊔ z)∥ ≤ ∥x - y∥ :=
 solid (abs_sup_sub_sup_le_abs x y z)
@@ -216,7 +170,7 @@
   refine le_trans _ h_sub_norm,
   refine sub_le_sub le_rfl (solid _),
   rw sup_comm,
-  exact abs_pos_le _,
+  rw abs_pos _,
 end
 
 lemma norm_inf_le_add_norm (x y : α) : ∥x ⊓ y∥ ≤ ∥x∥ + ∥y∥ :=
@@ -272,8 +226,4 @@
 
 instance normed_lattice_add_comm_group.order_closed_topology {E} [normed_lattice_add_comm_group E] :
   order_closed_topology E :=
-⟨is_closed_le_of_is_closed_nonneg is_closed_nonneg⟩
-=======
-instance normed_lattice_add_comm_group_topological_lattice : topological_lattice α :=
-topological_lattice.mk
->>>>>>> 45883773
+⟨is_closed_le_of_is_closed_nonneg is_closed_nonneg⟩