--- conflicted
+++ resolved
@@ -1642,17 +1642,6 @@
   (hf : has_ftaylor_series_up_to_on n f p s) :
   has_ftaylor_series_up_to_on n (g ∘ f) (λ x k, g.comp_continuous_multilinear_map (p x k)) s :=
 begin
-<<<<<<< HEAD
-  let A : Π m : ℕ, (E [×m]→L[𝕜] F) →L[𝕜] (E [×m]→L[𝕜] G) :=
-    λ m, continuous_linear_map.comp_continuous_multilinear_mapL g,
-  split,
-  { assume x hx, simp [(hf.zero_eq x hx).symm] },
-  { assume m hm x hx,
-    exact has_fderiv_at.comp_has_fderiv_within_at x (A m).has_fderiv_at
-      (hf.fderiv_within m hm x hx) },
-  { assume m hm,
-    exact (A m).continuous.comp_continuous_on (hf.cont m hm) }
-=======
   set L : Π m : ℕ, (E [×m]→L[𝕜] F) →L[𝕜] (E [×m]→L[𝕜] G) :=
     λ m, continuous_linear_map.comp_continuous_multilinear_mapL g,
   split,
@@ -1661,7 +1650,6 @@
     convert (L m).has_fderiv_at.comp_has_fderiv_within_at x (hf.fderiv_within m hm x hx) },
   { intros m hm,
     convert (L m).continuous.comp_continuous_on (hf.cont m hm) }
->>>>>>> aa78feba
 end
 
 /-- Composition by continuous linear maps on the left preserves `C^n` functions in a domain
@@ -1812,16 +1800,6 @@
   {g : E → G} {q : E → formal_multilinear_series 𝕜 E G} (hg : has_ftaylor_series_up_to_on n g q s) :
   has_ftaylor_series_up_to_on n (λ y, (f y, g y)) (λ y k, (p y k).prod (q y k)) s :=
 begin
-<<<<<<< HEAD
-  set A : Π m : ℕ, (E [×m]→L[𝕜] F) × (E [×m]→L[𝕜] G) ≃ₗᵢ[𝕜] (E [×m]→L[𝕜] (F × G)) :=
-    λ m, continuous_multilinear_map.prodL,
-  split,
-  { assume x hx, rw [← hf.zero_eq x hx, ← hg.zero_eq x hx], refl },
-  { assume m hm x hx,
-    convert (A m).to_continuous_linear_equiv.has_fderiv_at.comp_has_fderiv_within_at x
-      ((hf.fderiv_within m hm x hx).prod (hg.fderiv_within m hm x hx)) },
-  { exact λ m hm, (A m).continuous.comp_continuous_on ((hf.cont m hm).prod (hg.cont m hm)) }
-=======
   set L := λ m, continuous_multilinear_map.prodL 𝕜 (λ i : fin m, E) F G,
   split,
   { assume x hx, rw [← hf.zero_eq x hx, ← hg.zero_eq x hx], refl },
@@ -1830,7 +1808,6 @@
       ((hf.fderiv_within m hm x hx).prod (hg.fderiv_within m hm x hx)) },
   { assume m hm,
     exact (L m).continuous.comp_continuous_on ((hf.cont m hm).prod (hg.cont m hm)) }
->>>>>>> aa78feba
 end
 
 /-- The cartesian product of `C^n` functions at a point in a domain is `C^n`. -/
